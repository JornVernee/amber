--- conflicted
+++ resolved
@@ -222,10 +222,6 @@
      * Instances of the retransformed class are not affected.
      *
      * <P>
-<<<<<<< HEAD
-     * The supported class file changes are described in
-     * <a href="{@docRoot}/../specs/jvmti.html#RetransformClasses">JVM TI RetransformClasses</a>.
-=======
      * The retransformation may change method bodies, the constant pool and
      * attributes (unless explicitly prohibited).
      * The retransformation must not add, remove or rename fields or methods, change the
@@ -233,7 +229,6 @@
      * The retransformation must not change the <code>NestHost</code>, <code>NestMembers</code>,
      * <code>PermittedSubclasses</code>, or <code>Record</code> attributes.
      * These restrictions may be lifted in future versions.
->>>>>>> 926ea22b
      * The class file bytes are not checked, verified and installed
      * until after the transformations have been applied, if the resultant bytes are in
      * error this method will throw an exception.
@@ -318,10 +313,6 @@
      * Instances of the redefined class are not affected.
      *
      * <P>
-<<<<<<< HEAD
-     * The supported class file changes are described in
-     * <a href="{@docRoot}/../specs/jvmti.html#RedefineClasses">JVM TI RedefineClasses</a>.
-=======
      * The redefinition may change method bodies, the constant pool and attributes
      * (unless explicitly prohibited).
      * The redefinition must not add, remove or rename fields or methods, change the
@@ -329,7 +320,6 @@
      * The redefinition must not change the <code>NestHost</code>, <code>NestMembers</code>,
      * <code>PermittedSubclasses</code>, or <code>Record</code> attributes.
      * These restrictions may be lifted in future versions.
->>>>>>> 926ea22b
      * The class file bytes are not checked, verified and installed
      * until after the transformations have been applied, if the resultant bytes are in
      * error this method will throw an exception.
