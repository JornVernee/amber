/*
 * Copyright (c) 1997, 2019, Oracle and/or its affiliates. All rights reserved.
 * DO NOT ALTER OR REMOVE COPYRIGHT NOTICES OR THIS FILE HEADER.
 *
 * This code is free software; you can redistribute it and/or modify it
 * under the terms of the GNU General Public License version 2 only, as
 * published by the Free Software Foundation.
 *
 * This code is distributed in the hope that it will be useful, but WITHOUT
 * ANY WARRANTY; without even the implied warranty of MERCHANTABILITY or
 * FITNESS FOR A PARTICULAR PURPOSE.  See the GNU General Public License
 * version 2 for more details (a copy is included in the LICENSE file that
 * accompanied this code).
 *
 * You should have received a copy of the GNU General Public License version
 * 2 along with this work; if not, write to the Free Software Foundation,
 * Inc., 51 Franklin St, Fifth Floor, Boston, MA 02110-1301 USA.
 *
 * Please contact Oracle, 500 Oracle Parkway, Redwood Shores, CA 94065 USA
 * or visit www.oracle.com if you need additional information or have any
 * questions.
 *
 */

#include "precompiled.hpp"
#include "classfile/altHashing.hpp"
#include "classfile/classLoaderData.inline.hpp"
#include "classfile/javaClasses.inline.hpp"
#include "classfile/moduleEntry.hpp"
#include "classfile/stringTable.hpp"
#include "classfile/symbolTable.hpp"
#include "classfile/vmSymbols.hpp"
#include "code/debugInfo.hpp"
#include "code/dependencyContext.hpp"
#include "code/pcDesc.hpp"
#include "interpreter/interpreter.hpp"
#include "interpreter/linkResolver.hpp"
#include "logging/log.hpp"
#include "logging/logStream.hpp"
#include "memory/heapShared.inline.hpp"
#include "memory/metaspaceShared.hpp"
#include "memory/oopFactory.hpp"
#include "memory/resourceArea.hpp"
#include "memory/universe.hpp"
#include "oops/fieldStreams.inline.hpp"
#include "oops/instanceKlass.hpp"
#include "oops/instanceMirrorKlass.hpp"
#include "oops/klass.hpp"
#include "oops/method.inline.hpp"
#include "oops/objArrayOop.inline.hpp"
#include "oops/oop.inline.hpp"
#include "oops/symbol.hpp"
#include "oops/recordComponent.hpp"
#include "oops/typeArrayOop.inline.hpp"
#include "prims/jvmtiExport.hpp"
#include "prims/resolvedMethodTable.hpp"
#include "runtime/fieldDescriptor.inline.hpp"
#include "runtime/frame.inline.hpp"
#include "runtime/handles.inline.hpp"
#include "runtime/init.hpp"
#include "runtime/interfaceSupport.inline.hpp"
#include "runtime/java.hpp"
#include "runtime/javaCalls.hpp"
#include "runtime/jniHandles.inline.hpp"
#include "runtime/safepoint.hpp"
#include "runtime/safepointVerifiers.hpp"
#include "runtime/thread.inline.hpp"
#include "runtime/vframe.inline.hpp"
#include "runtime/vm_version.hpp"
#include "utilities/align.hpp"
#include "utilities/preserveException.hpp"
#include "utilities/utf8.hpp"
#if INCLUDE_JVMCI
#include "jvmci/jvmciJavaClasses.hpp"
#endif

#define INJECTED_FIELD_COMPUTE_OFFSET(klass, name, signature, may_be_java)    \
  klass::_##name##_offset = JavaClasses::compute_injected_offset(JavaClasses::klass##_##name##_enum);

#if INCLUDE_CDS
#define INJECTED_FIELD_SERIALIZE_OFFSET(klass, name, signature, may_be_java) \
  f->do_u4((u4*)&_##name##_offset);
#endif

#define DECLARE_INJECTED_FIELD(klass, name, signature, may_be_java)           \
  { SystemDictionary::WK_KLASS_ENUM_NAME(klass), vmSymbols::VM_SYMBOL_ENUM_NAME(name##_name), vmSymbols::VM_SYMBOL_ENUM_NAME(signature), may_be_java },

InjectedField JavaClasses::_injected_fields[] = {
  ALL_INJECTED_FIELDS(DECLARE_INJECTED_FIELD)
};

// Register native methods of Object
void java_lang_Object::register_natives(TRAPS) {
  InstanceKlass* obj = SystemDictionary::Object_klass();
  Method::register_native(obj, vmSymbols::hashCode_name(),
                          vmSymbols::void_int_signature(), (address) &JVM_IHashCode, CHECK);
  Method::register_native(obj, vmSymbols::wait_name(),
                          vmSymbols::long_void_signature(), (address) &JVM_MonitorWait, CHECK);
  Method::register_native(obj, vmSymbols::notify_name(),
                          vmSymbols::void_method_signature(), (address) &JVM_MonitorNotify, CHECK);
  Method::register_native(obj, vmSymbols::notifyAll_name(),
                          vmSymbols::void_method_signature(), (address) &JVM_MonitorNotifyAll, CHECK);
  Method::register_native(obj, vmSymbols::clone_name(),
                          vmSymbols::void_object_signature(), (address) &JVM_Clone, THREAD);
}

int JavaClasses::compute_injected_offset(InjectedFieldID id) {
  return _injected_fields[id].compute_offset();
}

InjectedField* JavaClasses::get_injected(Symbol* class_name, int* field_count) {
  *field_count = 0;

  vmSymbols::SID sid = vmSymbols::find_sid(class_name);
  if (sid == vmSymbols::NO_SID) {
    // Only well known classes can inject fields
    return NULL;
  }

  int count = 0;
  int start = -1;

#define LOOKUP_INJECTED_FIELD(klass, name, signature, may_be_java) \
  if (sid == vmSymbols::VM_SYMBOL_ENUM_NAME(klass)) {              \
    count++;                                                       \
    if (start == -1) start = klass##_##name##_enum;                \
  }
  ALL_INJECTED_FIELDS(LOOKUP_INJECTED_FIELD);
#undef LOOKUP_INJECTED_FIELD

  if (start != -1) {
    *field_count = count;
    return _injected_fields + start;
  }
  return NULL;
}


// Helpful routine for computing field offsets at run time rather than hardcoding them
// Finds local fields only, including static fields.  Static field offsets are from the
// beginning of the mirror.
static void compute_offset(int &dest_offset,
                           InstanceKlass* ik, Symbol* name_symbol, Symbol* signature_symbol,
                           bool is_static = false) {
  fieldDescriptor fd;
  if (ik == NULL) {
    ResourceMark rm;
    log_error(class)("Mismatch JDK version for field: %s type: %s", name_symbol->as_C_string(), signature_symbol->as_C_string());
    vm_exit_during_initialization("Invalid layout of well-known class");
  }

  if (!ik->find_local_field(name_symbol, signature_symbol, &fd) || fd.is_static() != is_static) {
    ResourceMark rm;
    log_error(class)("Invalid layout of %s field: %s type: %s", ik->external_name(),
                     name_symbol->as_C_string(), signature_symbol->as_C_string());
#ifndef PRODUCT
    // Prints all fields and offsets
    Log(class) lt;
    LogStream ls(lt.error());
    ik->print_on(&ls);
#endif //PRODUCT
    vm_exit_during_initialization("Invalid layout of well-known class: use -Xlog:class+load=info to see the origin of the problem class");
  }
  dest_offset = fd.offset();
}

// Overloading to pass name as a string.
static void compute_offset(int& dest_offset, InstanceKlass* ik,
                           const char* name_string, Symbol* signature_symbol,
                           bool is_static = false) {
  TempNewSymbol name = SymbolTable::probe(name_string, (int)strlen(name_string));
  if (name == NULL) {
    ResourceMark rm;
    log_error(class)("Name %s should be in the SymbolTable since its class is loaded", name_string);
    vm_exit_during_initialization("Invalid layout of well-known class", ik->external_name());
  }
  compute_offset(dest_offset, ik, name, signature_symbol, is_static);
}

int java_lang_String::value_offset  = 0;
int java_lang_String::hash_offset   = 0;
int java_lang_String::hashIsZero_offset = 0;
int java_lang_String::coder_offset  = 0;

bool java_lang_String::initialized  = false;

bool java_lang_String::is_instance(oop obj) {
  return is_instance_inlined(obj);
}

#if INCLUDE_CDS
#define FIELD_SERIALIZE_OFFSET(offset, klass, name, signature, is_static) \
  f->do_u4((u4*)&offset)
#endif

#define FIELD_COMPUTE_OFFSET(offset, klass, name, signature, is_static) \
  compute_offset(offset, klass, name, vmSymbols::signature(), is_static)

#define STRING_FIELDS_DO(macro) \
  macro(value_offset, k, vmSymbols::value_name(), byte_array_signature, false); \
  macro(hash_offset,  k, "hash",                  int_signature,        false); \
  macro(hashIsZero_offset, k, "hashIsZero",       bool_signature,       false); \
  macro(coder_offset, k, "coder",                 byte_signature,       false);

void java_lang_String::compute_offsets() {
  if (initialized) {
    return;
  }

  InstanceKlass* k = SystemDictionary::String_klass();
  STRING_FIELDS_DO(FIELD_COMPUTE_OFFSET);

  initialized = true;
}

#if INCLUDE_CDS
void java_lang_String::serialize_offsets(SerializeClosure* f) {
  STRING_FIELDS_DO(FIELD_SERIALIZE_OFFSET);
  f->do_bool(&initialized);
}
#endif

class CompactStringsFixup : public FieldClosure {
private:
  bool _value;

public:
  CompactStringsFixup(bool value) : _value(value) {}

  void do_field(fieldDescriptor* fd) {
    if (fd->name() == vmSymbols::compact_strings_name()) {
      oop mirror = fd->field_holder()->java_mirror();
      assert(fd->field_holder() == SystemDictionary::String_klass(), "Should be String");
      assert(mirror != NULL, "String must have mirror already");
      mirror->bool_field_put(fd->offset(), _value);
    }
  }
};

void java_lang_String::set_compact_strings(bool value) {
  CompactStringsFixup fix(value);
  SystemDictionary::String_klass()->do_local_static_fields(&fix);
}

Handle java_lang_String::basic_create(int length, bool is_latin1, TRAPS) {
  assert(initialized, "Must be initialized");
  assert(CompactStrings || !is_latin1, "Must be UTF16 without CompactStrings");

  // Create the String object first, so there's a chance that the String
  // and the char array it points to end up in the same cache line.
  oop obj;
  obj = SystemDictionary::String_klass()->allocate_instance(CHECK_NH);

  // Create the char array.  The String object must be handlized here
  // because GC can happen as a result of the allocation attempt.
  Handle h_obj(THREAD, obj);
  int arr_length = is_latin1 ? length : length << 1; // 2 bytes per UTF16.
  typeArrayOop buffer = oopFactory::new_byteArray(arr_length, CHECK_NH);;

  // Point the String at the char array
  obj = h_obj();
  set_value(obj, buffer);
  // No need to zero the offset, allocation zero'ed the entire String object
  set_coder(obj, is_latin1 ? CODER_LATIN1 : CODER_UTF16);
  return h_obj;
}

Handle java_lang_String::create_from_unicode(const jchar* unicode, int length, TRAPS) {
  bool is_latin1 = CompactStrings && UNICODE::is_latin1(unicode, length);
  Handle h_obj = basic_create(length, is_latin1, CHECK_NH);
  typeArrayOop buffer = value(h_obj());
  assert(TypeArrayKlass::cast(buffer->klass())->element_type() == T_BYTE, "only byte[]");
  if (is_latin1) {
    for (int index = 0; index < length; index++) {
      buffer->byte_at_put(index, (jbyte)unicode[index]);
    }
  } else {
    for (int index = 0; index < length; index++) {
      buffer->char_at_put(index, unicode[index]);
    }
  }

#ifdef ASSERT
  {
    ResourceMark rm;
    char* expected = UNICODE::as_utf8(unicode, length);
    char* actual = as_utf8_string(h_obj());
    if (strcmp(expected, actual) != 0) {
      tty->print_cr("Unicode conversion failure: %s --> %s", expected, actual);
      ShouldNotReachHere();
    }
  }
#endif

  return h_obj;
}

oop java_lang_String::create_oop_from_unicode(const jchar* unicode, int length, TRAPS) {
  Handle h_obj = create_from_unicode(unicode, length, CHECK_0);
  return h_obj();
}

Handle java_lang_String::create_from_str(const char* utf8_str, TRAPS) {
  if (utf8_str == NULL) {
    return Handle();
  }
  bool has_multibyte, is_latin1;
  int length = UTF8::unicode_length(utf8_str, is_latin1, has_multibyte);
  if (!CompactStrings) {
    has_multibyte = true;
    is_latin1 = false;
  }

  Handle h_obj = basic_create(length, is_latin1, CHECK_NH);
  if (length > 0) {
    if (!has_multibyte) {
      const jbyte* src = reinterpret_cast<const jbyte*>(utf8_str);
      ArrayAccess<>::arraycopy_from_native(src, value(h_obj()), typeArrayOopDesc::element_offset<jbyte>(0), length);
    } else if (is_latin1) {
      UTF8::convert_to_unicode(utf8_str, value(h_obj())->byte_at_addr(0), length);
    } else {
      UTF8::convert_to_unicode(utf8_str, value(h_obj())->char_at_addr(0), length);
    }
  }

#ifdef ASSERT
  // This check is too strict because the input string is not necessarily valid UTF8.
  // For example, it may be created with arbitrary content via jni_NewStringUTF.
  /*
  {
    ResourceMark rm;
    const char* expected = utf8_str;
    char* actual = as_utf8_string(h_obj());
    if (strcmp(expected, actual) != 0) {
      tty->print_cr("String conversion failure: %s --> %s", expected, actual);
      ShouldNotReachHere();
    }
  }
  */
#endif

  return h_obj;
}

oop java_lang_String::create_oop_from_str(const char* utf8_str, TRAPS) {
  Handle h_obj = create_from_str(utf8_str, CHECK_0);
  return h_obj();
}

Handle java_lang_String::create_from_symbol(Symbol* symbol, TRAPS) {
  const char* utf8_str = (char*)symbol->bytes();
  int utf8_len = symbol->utf8_length();

  bool has_multibyte, is_latin1;
  int length = UTF8::unicode_length(utf8_str, utf8_len, is_latin1, has_multibyte);
  if (!CompactStrings) {
    has_multibyte = true;
    is_latin1 = false;
  }

  Handle h_obj = basic_create(length, is_latin1, CHECK_NH);
  if (length > 0) {
    if (!has_multibyte) {
      const jbyte* src = reinterpret_cast<const jbyte*>(utf8_str);
      ArrayAccess<>::arraycopy_from_native(src, value(h_obj()), typeArrayOopDesc::element_offset<jbyte>(0), length);
    } else if (is_latin1) {
      UTF8::convert_to_unicode(utf8_str, value(h_obj())->byte_at_addr(0), length);
    } else {
      UTF8::convert_to_unicode(utf8_str, value(h_obj())->char_at_addr(0), length);
    }
  }

#ifdef ASSERT
  {
    ResourceMark rm;
    const char* expected = symbol->as_utf8();
    char* actual = as_utf8_string(h_obj());
    if (strncmp(expected, actual, utf8_len) != 0) {
      tty->print_cr("Symbol conversion failure: %s --> %s", expected, actual);
      ShouldNotReachHere();
    }
  }
#endif

  return h_obj;
}

// Converts a C string to a Java String based on current encoding
Handle java_lang_String::create_from_platform_dependent_str(const char* str, TRAPS) {
  assert(str != NULL, "bad arguments");

  typedef jstring (JNICALL *to_java_string_fn_t)(JNIEnv*, const char *);
  static to_java_string_fn_t _to_java_string_fn = NULL;

  if (_to_java_string_fn == NULL) {
    void *lib_handle = os::native_java_library();
    _to_java_string_fn = CAST_TO_FN_PTR(to_java_string_fn_t, os::dll_lookup(lib_handle, "JNU_NewStringPlatform"));
#if defined(_WIN32) && !defined(_WIN64)
    if (_to_java_string_fn == NULL) {
      // On 32 bit Windows, also try __stdcall decorated name
      _to_java_string_fn = CAST_TO_FN_PTR(to_java_string_fn_t, os::dll_lookup(lib_handle, "_JNU_NewStringPlatform@8"));
    }
#endif
    if (_to_java_string_fn == NULL) {
      fatal("JNU_NewStringPlatform missing");
    }
  }

  jstring js = NULL;
  {
    assert(THREAD->is_Java_thread(), "must be java thread");
    JavaThread* thread = (JavaThread*)THREAD;
    HandleMark hm(thread);
    ThreadToNativeFromVM ttn(thread);
    js = (_to_java_string_fn)(thread->jni_environment(), str);
  }

  Handle native_platform_string(THREAD, JNIHandles::resolve(js));
  JNIHandles::destroy_local(js);  // destroy local JNIHandle.
  return native_platform_string;
}

// Converts a Java String to a native C string that can be used for
// native OS calls.
char* java_lang_String::as_platform_dependent_str(Handle java_string, TRAPS) {
  typedef char* (*to_platform_string_fn_t)(JNIEnv*, jstring, bool*);
  static to_platform_string_fn_t _to_platform_string_fn = NULL;

  if (_to_platform_string_fn == NULL) {
    void *lib_handle = os::native_java_library();
    _to_platform_string_fn = CAST_TO_FN_PTR(to_platform_string_fn_t, os::dll_lookup(lib_handle, "GetStringPlatformChars"));
    if (_to_platform_string_fn == NULL) {
      fatal("GetStringPlatformChars missing");
    }
  }

  char *native_platform_string;
  { JavaThread* thread = (JavaThread*)THREAD;
    assert(thread->is_Java_thread(), "must be java thread");
    JNIEnv *env = thread->jni_environment();
    jstring js = (jstring) JNIHandles::make_local(env, java_string());
    bool is_copy;
    HandleMark hm(thread);
    ThreadToNativeFromVM ttn(thread);
    native_platform_string = (_to_platform_string_fn)(env, js, &is_copy);
    assert(is_copy == JNI_TRUE, "is_copy value changed");
    JNIHandles::destroy_local(js);
  }
  return native_platform_string;
}

Handle java_lang_String::char_converter(Handle java_string, jchar from_char, jchar to_char, TRAPS) {
  oop          obj    = java_string();
  // Typical usage is to convert all '/' to '.' in string.
  typeArrayOop value  = java_lang_String::value(obj);
  int          length = java_lang_String::length(obj, value);
  bool      is_latin1 = java_lang_String::is_latin1(obj);

  // First check if any from_char exist
  int index; // Declared outside, used later
  for (index = 0; index < length; index++) {
    jchar c = !is_latin1 ? value->char_at(index) :
                  ((jchar) value->byte_at(index)) & 0xff;
    if (c == from_char) {
      break;
    }
  }
  if (index == length) {
    // No from_char, so do not copy.
    return java_string;
  }

  // Check if result string will be latin1
  bool to_is_latin1 = false;

  // Replacement char must be latin1
  if (CompactStrings && UNICODE::is_latin1(to_char)) {
    if (is_latin1) {
      // Source string is latin1 as well
      to_is_latin1 = true;
    } else if (!UNICODE::is_latin1(from_char)) {
      // We are replacing an UTF16 char. Scan string to
      // check if result can be latin1 encoded.
      to_is_latin1 = true;
      for (index = 0; index < length; index++) {
        jchar c = value->char_at(index);
        if (c != from_char && !UNICODE::is_latin1(c)) {
          to_is_latin1 = false;
          break;
        }
      }
    }
  }

  // Create new UNICODE (or byte) buffer. Must handlize value because GC
  // may happen during String and char array creation.
  typeArrayHandle h_value(THREAD, value);
  Handle string = basic_create(length, to_is_latin1, CHECK_NH);
  typeArrayOop from_buffer = h_value();
  typeArrayOop to_buffer = java_lang_String::value(string());

  // Copy contents
  for (index = 0; index < length; index++) {
    jchar c = (!is_latin1) ? from_buffer->char_at(index) :
                    ((jchar) from_buffer->byte_at(index)) & 0xff;
    if (c == from_char) {
      c = to_char;
    }
    if (!to_is_latin1) {
      to_buffer->char_at_put(index, c);
    } else {
      to_buffer->byte_at_put(index, (jbyte) c);
    }
  }
  return string;
}

jchar* java_lang_String::as_unicode_string(oop java_string, int& length, TRAPS) {
  typeArrayOop value  = java_lang_String::value(java_string);
               length = java_lang_String::length(java_string, value);
  bool      is_latin1 = java_lang_String::is_latin1(java_string);

  jchar* result = NEW_RESOURCE_ARRAY_RETURN_NULL(jchar, length);
  if (result != NULL) {
    if (!is_latin1) {
      for (int index = 0; index < length; index++) {
        result[index] = value->char_at(index);
      }
    } else {
      for (int index = 0; index < length; index++) {
        result[index] = ((jchar) value->byte_at(index)) & 0xff;
      }
    }
  } else {
    THROW_MSG_0(vmSymbols::java_lang_OutOfMemoryError(), "could not allocate Unicode string");
  }
  return result;
}

unsigned int java_lang_String::hash_code(oop java_string) {
  // The hash and hashIsZero fields are subject to a benign data race,
  // making it crucial to ensure that any observable result of the
  // calculation in this method stays correct under any possible read of
  // these fields. Necessary restrictions to allow this to be correct
  // without explicit memory fences or similar concurrency primitives is
  // that we can ever only write to one of these two fields for a given
  // String instance, and that the computation is idempotent and derived
  // from immutable state
  assert(initialized && (hash_offset > 0) && (hashIsZero_offset > 0), "Must be initialized");
  if (java_lang_String::hash_is_set(java_string)) {
    return java_string->int_field(hash_offset);
  }

  typeArrayOop value = java_lang_String::value(java_string);
  int         length = java_lang_String::length(java_string, value);
  bool     is_latin1 = java_lang_String::is_latin1(java_string);

  unsigned int hash = 0;
  if (length > 0) {
    if (is_latin1) {
      hash = java_lang_String::hash_code(value->byte_at_addr(0), length);
    } else {
      hash = java_lang_String::hash_code(value->char_at_addr(0), length);
    }
  }

  if (hash != 0) {
    java_string->int_field_put(hash_offset, hash);
  } else {
    java_string->bool_field_put(hashIsZero_offset, true);
  }
  return hash;
}

char* java_lang_String::as_quoted_ascii(oop java_string) {
  typeArrayOop value  = java_lang_String::value(java_string);
  int          length = java_lang_String::length(java_string, value);
  bool      is_latin1 = java_lang_String::is_latin1(java_string);

  if (length == 0) return NULL;

  char* result;
  int result_length;
  if (!is_latin1) {
    jchar* base = value->char_at_addr(0);
    result_length = UNICODE::quoted_ascii_length(base, length) + 1;
    result = NEW_RESOURCE_ARRAY(char, result_length);
    UNICODE::as_quoted_ascii(base, length, result, result_length);
  } else {
    jbyte* base = value->byte_at_addr(0);
    result_length = UNICODE::quoted_ascii_length(base, length) + 1;
    result = NEW_RESOURCE_ARRAY(char, result_length);
    UNICODE::as_quoted_ascii(base, length, result, result_length);
  }
  assert(result_length >= length + 1, "must not be shorter");
  assert(result_length == (int)strlen(result) + 1, "must match");
  return result;
}

Symbol* java_lang_String::as_symbol(oop java_string) {
  typeArrayOop value  = java_lang_String::value(java_string);
  int          length = java_lang_String::length(java_string, value);
  bool      is_latin1 = java_lang_String::is_latin1(java_string);
  if (!is_latin1) {
    jchar* base = (length == 0) ? NULL : value->char_at_addr(0);
    Symbol* sym = SymbolTable::new_symbol(base, length);
    return sym;
  } else {
    ResourceMark rm;
    jbyte* position = (length == 0) ? NULL : value->byte_at_addr(0);
    const char* base = UNICODE::as_utf8(position, length);
    Symbol* sym = SymbolTable::new_symbol(base, length);
    return sym;
  }
}

Symbol* java_lang_String::as_symbol_or_null(oop java_string) {
  typeArrayOop value  = java_lang_String::value(java_string);
  int          length = java_lang_String::length(java_string, value);
  bool      is_latin1 = java_lang_String::is_latin1(java_string);
  if (!is_latin1) {
    jchar* base = (length == 0) ? NULL : value->char_at_addr(0);
    return SymbolTable::probe_unicode(base, length);
  } else {
    ResourceMark rm;
    jbyte* position = (length == 0) ? NULL : value->byte_at_addr(0);
    const char* base = UNICODE::as_utf8(position, length);
    return SymbolTable::probe(base, length);
  }
}

int java_lang_String::utf8_length(oop java_string, typeArrayOop value) {
  assert(value_equals(value, java_lang_String::value(java_string)),
         "value must be same as java_lang_String::value(java_string)");
  int length = java_lang_String::length(java_string, value);
  if (length == 0) {
    return 0;
  }
  if (!java_lang_String::is_latin1(java_string)) {
    return UNICODE::utf8_length(value->char_at_addr(0), length);
  } else {
    return UNICODE::utf8_length(value->byte_at_addr(0), length);
  }
}

int java_lang_String::utf8_length(oop java_string) {
  typeArrayOop value = java_lang_String::value(java_string);
  return utf8_length(java_string, value);
}

char* java_lang_String::as_utf8_string(oop java_string) {
  typeArrayOop value  = java_lang_String::value(java_string);
  int          length = java_lang_String::length(java_string, value);
  bool      is_latin1 = java_lang_String::is_latin1(java_string);
  if (!is_latin1) {
    jchar* position = (length == 0) ? NULL : value->char_at_addr(0);
    return UNICODE::as_utf8(position, length);
  } else {
    jbyte* position = (length == 0) ? NULL : value->byte_at_addr(0);
    return UNICODE::as_utf8(position, length);
  }
}

char* java_lang_String::as_utf8_string(oop java_string, typeArrayOop value, char* buf, int buflen) {
  assert(value_equals(value, java_lang_String::value(java_string)),
         "value must be same as java_lang_String::value(java_string)");
  int     length = java_lang_String::length(java_string, value);
  bool is_latin1 = java_lang_String::is_latin1(java_string);
  if (!is_latin1) {
    jchar* position = (length == 0) ? NULL : value->char_at_addr(0);
    return UNICODE::as_utf8(position, length, buf, buflen);
  } else {
    jbyte* position = (length == 0) ? NULL : value->byte_at_addr(0);
    return UNICODE::as_utf8(position, length, buf, buflen);
  }
}

char* java_lang_String::as_utf8_string(oop java_string, char* buf, int buflen) {
  typeArrayOop value = java_lang_String::value(java_string);
  return as_utf8_string(java_string, value, buf, buflen);
}

char* java_lang_String::as_utf8_string(oop java_string, int start, int len) {
  typeArrayOop value  = java_lang_String::value(java_string);
  bool      is_latin1 = java_lang_String::is_latin1(java_string);
  assert(start + len <= java_lang_String::length(java_string), "just checking");
  if (!is_latin1) {
    jchar* position = value->char_at_addr(start);
    return UNICODE::as_utf8(position, len);
  } else {
    jbyte* position = value->byte_at_addr(start);
    return UNICODE::as_utf8(position, len);
  }
}

char* java_lang_String::as_utf8_string(oop java_string, typeArrayOop value, int start, int len, char* buf, int buflen) {
  assert(value_equals(value, java_lang_String::value(java_string)),
         "value must be same as java_lang_String::value(java_string)");
  assert(start + len <= java_lang_String::length(java_string), "just checking");
  bool is_latin1 = java_lang_String::is_latin1(java_string);
  if (!is_latin1) {
    jchar* position = value->char_at_addr(start);
    return UNICODE::as_utf8(position, len, buf, buflen);
  } else {
    jbyte* position = value->byte_at_addr(start);
    return UNICODE::as_utf8(position, len, buf, buflen);
  }
}

bool java_lang_String::equals(oop java_string, const jchar* chars, int len) {
  assert(java_string->klass() == SystemDictionary::String_klass(),
         "must be java_string");
  typeArrayOop value = java_lang_String::value_no_keepalive(java_string);
  int length = java_lang_String::length(java_string, value);
  if (length != len) {
    return false;
  }
  bool is_latin1 = java_lang_String::is_latin1(java_string);
  if (!is_latin1) {
    for (int i = 0; i < len; i++) {
      if (value->char_at(i) != chars[i]) {
        return false;
      }
    }
  } else {
    for (int i = 0; i < len; i++) {
      if ((((jchar) value->byte_at(i)) & 0xff) != chars[i]) {
        return false;
      }
    }
  }
  return true;
}

bool java_lang_String::equals(oop str1, oop str2) {
  assert(str1->klass() == SystemDictionary::String_klass(),
         "must be java String");
  assert(str2->klass() == SystemDictionary::String_klass(),
         "must be java String");
  typeArrayOop value1    = java_lang_String::value_no_keepalive(str1);
  bool         is_latin1 = java_lang_String::is_latin1(str1);
  typeArrayOop value2    = java_lang_String::value_no_keepalive(str2);
  bool         is_latin2 = java_lang_String::is_latin1(str2);

  if (is_latin1 != is_latin2) {
    // Strings with different coders are never equal.
    return false;
  }
  return value_equals(value1, value2);
}

void java_lang_String::print(oop java_string, outputStream* st) {
  assert(java_string->klass() == SystemDictionary::String_klass(), "must be java_string");
  typeArrayOop value  = java_lang_String::value_no_keepalive(java_string);

  if (value == NULL) {
    // This can happen if, e.g., printing a String
    // object before its initializer has been called
    st->print("NULL");
    return;
  }

  int length = java_lang_String::length(java_string, value);
  bool is_latin1 = java_lang_String::is_latin1(java_string);

  st->print("\"");
  for (int index = 0; index < length; index++) {
    st->print("%c", (!is_latin1) ?  value->char_at(index) :
                           ((jchar) value->byte_at(index)) & 0xff );
  }
  st->print("\"");
}


static void initialize_static_field(fieldDescriptor* fd, Handle mirror, TRAPS) {
  assert(mirror.not_null() && fd->is_static(), "just checking");
  if (fd->has_initial_value()) {
    BasicType t = fd->field_type();
    switch (t) {
      case T_BYTE:
        mirror()->byte_field_put(fd->offset(), fd->int_initial_value());
              break;
      case T_BOOLEAN:
        mirror()->bool_field_put(fd->offset(), fd->int_initial_value());
              break;
      case T_CHAR:
        mirror()->char_field_put(fd->offset(), fd->int_initial_value());
              break;
      case T_SHORT:
        mirror()->short_field_put(fd->offset(), fd->int_initial_value());
              break;
      case T_INT:
        mirror()->int_field_put(fd->offset(), fd->int_initial_value());
        break;
      case T_FLOAT:
        mirror()->float_field_put(fd->offset(), fd->float_initial_value());
        break;
      case T_DOUBLE:
        mirror()->double_field_put(fd->offset(), fd->double_initial_value());
        break;
      case T_LONG:
        mirror()->long_field_put(fd->offset(), fd->long_initial_value());
        break;
      case T_OBJECT:
        {
          assert(fd->signature() == vmSymbols::string_signature(),
                 "just checking");
          if (DumpSharedSpaces && HeapShared::is_archived_object(mirror())) {
            // Archive the String field and update the pointer.
            oop s = mirror()->obj_field(fd->offset());
            oop archived_s = StringTable::create_archived_string(s, CHECK);
            mirror()->obj_field_put(fd->offset(), archived_s);
          } else {
            oop string = fd->string_initial_value(CHECK);
            mirror()->obj_field_put(fd->offset(), string);
          }
        }
        break;
      default:
        THROW_MSG(vmSymbols::java_lang_ClassFormatError(),
                  "Illegal ConstantValue attribute in class file");
    }
  }
}


void java_lang_Class::fixup_mirror(Klass* k, TRAPS) {
  assert(InstanceMirrorKlass::offset_of_static_fields() != 0, "must have been computed already");

  // If the offset was read from the shared archive, it was fixed up already
  if (!k->is_shared()) {
    if (k->is_instance_klass()) {
      // During bootstrap, java.lang.Class wasn't loaded so static field
      // offsets were computed without the size added it.  Go back and
      // update all the static field offsets to included the size.
      for (JavaFieldStream fs(InstanceKlass::cast(k)); !fs.done(); fs.next()) {
        if (fs.access_flags().is_static()) {
          int real_offset = fs.offset() + InstanceMirrorKlass::offset_of_static_fields();
          fs.set_offset(real_offset);
        }
      }
    }
  }

  if (k->is_shared() && k->has_raw_archived_mirror()) {
    if (HeapShared::open_archive_heap_region_mapped()) {
      bool present = restore_archived_mirror(k, Handle(), Handle(), Handle(), CHECK);
      assert(present, "Missing archived mirror for %s", k->external_name());
      return;
    } else {
      k->set_java_mirror_handle(NULL);
      k->clear_has_raw_archived_mirror();
    }
  }
  create_mirror(k, Handle(), Handle(), Handle(), CHECK);
}

void java_lang_Class::initialize_mirror_fields(Klass* k,
                                               Handle mirror,
                                               Handle protection_domain,
                                               TRAPS) {
  // Allocate a simple java object for a lock.
  // This needs to be a java object because during class initialization
  // it can be held across a java call.
  typeArrayOop r = oopFactory::new_typeArray(T_INT, 0, CHECK);
  set_init_lock(mirror(), r);

  // Set protection domain also
  set_protection_domain(mirror(), protection_domain());

  // Initialize static fields
  InstanceKlass::cast(k)->do_local_static_fields(&initialize_static_field, mirror, CHECK);
}

// Set the java.lang.Module module field in the java_lang_Class mirror
void java_lang_Class::set_mirror_module_field(Klass* k, Handle mirror, Handle module, TRAPS) {
  if (module.is_null()) {
    // During startup, the module may be NULL only if java.base has not been defined yet.
    // Put the class on the fixup_module_list to patch later when the java.lang.Module
    // for java.base is known. But note that since we captured the NULL module another
    // thread may have completed that initialization.

    bool javabase_was_defined = false;
    {
      MutexLocker m1(Module_lock, THREAD);
      // Keep list of classes needing java.base module fixup
      if (!ModuleEntryTable::javabase_defined()) {
        assert(k->java_mirror() != NULL, "Class's mirror is null");
        k->class_loader_data()->inc_keep_alive();
        assert(fixup_module_field_list() != NULL, "fixup_module_field_list not initialized");
        fixup_module_field_list()->push(k);
      } else {
        javabase_was_defined = true;
      }
    }

    // If java.base was already defined then patch this particular class with java.base.
    if (javabase_was_defined) {
      ModuleEntry *javabase_entry = ModuleEntryTable::javabase_moduleEntry();
      assert(javabase_entry != NULL && javabase_entry->module() != NULL,
             "Setting class module field, " JAVA_BASE_NAME " should be defined");
      Handle javabase_handle(THREAD, javabase_entry->module());
      set_module(mirror(), javabase_handle());
    }
  } else {
    assert(Universe::is_module_initialized() ||
           (ModuleEntryTable::javabase_defined() &&
            (module() == ModuleEntryTable::javabase_moduleEntry()->module())),
           "Incorrect java.lang.Module specification while creating mirror");
    set_module(mirror(), module());
  }
}

// Statically allocate fixup lists because they always get created.
void java_lang_Class::allocate_fixup_lists() {
  GrowableArray<Klass*>* mirror_list =
    new (ResourceObj::C_HEAP, mtClass) GrowableArray<Klass*>(40, true);
  set_fixup_mirror_list(mirror_list);

  GrowableArray<Klass*>* module_list =
    new (ResourceObj::C_HEAP, mtModule) GrowableArray<Klass*>(500, true);
  set_fixup_module_field_list(module_list);
}

void java_lang_Class::create_mirror(Klass* k, Handle class_loader,
                                    Handle module, Handle protection_domain, TRAPS) {
  assert(k != NULL, "Use create_basic_type_mirror for primitive types");
  assert(k->java_mirror() == NULL, "should only assign mirror once");

  // Use this moment of initialization to cache modifier_flags also,
  // to support Class.getModifiers().  Instance classes recalculate
  // the cached flags after the class file is parsed, but before the
  // class is put into the system dictionary.
  int computed_modifiers = k->compute_modifier_flags(CHECK);
  k->set_modifier_flags(computed_modifiers);
  // Class_klass has to be loaded because it is used to allocate
  // the mirror.
  if (SystemDictionary::Class_klass_loaded()) {
    // Allocate mirror (java.lang.Class instance)
    oop mirror_oop = InstanceMirrorKlass::cast(SystemDictionary::Class_klass())->allocate_instance(k, CHECK);
    Handle mirror(THREAD, mirror_oop);
    Handle comp_mirror;

    // Setup indirection from mirror->klass
    java_lang_Class::set_klass(mirror(), k);

    InstanceMirrorKlass* mk = InstanceMirrorKlass::cast(mirror->klass());
    assert(oop_size(mirror()) == mk->instance_size(k), "should have been set");

    java_lang_Class::set_static_oop_field_count(mirror(), mk->compute_static_oop_field_count(mirror()));

    // It might also have a component mirror.  This mirror must already exist.
    if (k->is_array_klass()) {
      if (k->is_typeArray_klass()) {
        BasicType type = TypeArrayKlass::cast(k)->element_type();
        comp_mirror = Handle(THREAD, Universe::java_mirror(type));
      } else {
        assert(k->is_objArray_klass(), "Must be");
        Klass* element_klass = ObjArrayKlass::cast(k)->element_klass();
        assert(element_klass != NULL, "Must have an element klass");
        comp_mirror = Handle(THREAD, element_klass->java_mirror());
      }
      assert(comp_mirror() != NULL, "must have a mirror");

      // Two-way link between the array klass and its component mirror:
      // (array_klass) k -> mirror -> component_mirror -> array_klass -> k
      set_component_mirror(mirror(), comp_mirror());
      // See below for ordering dependencies between field array_klass in component mirror
      // and java_mirror in this klass.
    } else {
      assert(k->is_instance_klass(), "Must be");

      initialize_mirror_fields(k, mirror, protection_domain, THREAD);
      if (HAS_PENDING_EXCEPTION) {
        // If any of the fields throws an exception like OOM remove the klass field
        // from the mirror so GC doesn't follow it after the klass has been deallocated.
        // This mirror looks like a primitive type, which logically it is because it
        // it represents no class.
        java_lang_Class::set_klass(mirror(), NULL);
        return;
      }
    }

    // set the classLoader field in the java_lang_Class instance
    assert(class_loader() == k->class_loader(), "should be same");
    set_class_loader(mirror(), class_loader());

    // Setup indirection from klass->mirror
    // after any exceptions can happen during allocations.
    k->set_java_mirror(mirror);

    // Set the module field in the java_lang_Class instance.  This must be done
    // after the mirror is set.
    set_mirror_module_field(k, mirror, module, THREAD);

    if (comp_mirror() != NULL) {
      // Set after k->java_mirror() is published, because compiled code running
      // concurrently doesn't expect a k to have a null java_mirror.
      release_set_array_klass(comp_mirror(), k);
    }
  } else {
    assert(fixup_mirror_list() != NULL, "fixup_mirror_list not initialized");
    fixup_mirror_list()->push(k);
  }
}

#if INCLUDE_CDS_JAVA_HEAP
// Clears mirror fields. Static final fields with initial values are reloaded
// from constant pool. The object identity hash is in the object header and is
// not affected.
class ResetMirrorField: public FieldClosure {
 private:
  Handle _m;

 public:
  ResetMirrorField(Handle mirror) : _m(mirror) {}

  void do_field(fieldDescriptor* fd) {
    assert(DumpSharedSpaces, "dump time only");
    assert(_m.not_null(), "Mirror cannot be NULL");

    if (fd->is_static() && fd->has_initial_value()) {
      initialize_static_field(fd, _m, Thread::current());
      return;
    }

    BasicType ft = fd->field_type();
    switch (ft) {
      case T_BYTE:
        _m()->byte_field_put(fd->offset(), 0);
        break;
      case T_CHAR:
        _m()->char_field_put(fd->offset(), 0);
        break;
      case T_DOUBLE:
        _m()->double_field_put(fd->offset(), 0);
        break;
      case T_FLOAT:
        _m()->float_field_put(fd->offset(), 0);
        break;
      case T_INT:
        _m()->int_field_put(fd->offset(), 0);
        break;
      case T_LONG:
        _m()->long_field_put(fd->offset(), 0);
        break;
      case T_SHORT:
        _m()->short_field_put(fd->offset(), 0);
        break;
      case T_BOOLEAN:
        _m()->bool_field_put(fd->offset(), false);
        break;
      case T_ARRAY:
      case T_OBJECT: {
        // It might be useful to cache the String field, but
        // for now just clear out any reference field
        oop o = _m()->obj_field(fd->offset());
        _m()->obj_field_put(fd->offset(), NULL);
        break;
      }
      default:
        ShouldNotReachHere();
        break;
     }
  }
};

void java_lang_Class::archive_basic_type_mirrors(TRAPS) {
  assert(HeapShared::is_heap_object_archiving_allowed(),
         "HeapShared::is_heap_object_archiving_allowed() must be true");

  for (int t = 0; t <= T_VOID; t++) {
    oop m = Universe::_mirrors[t];
    if (m != NULL) {
      // Update the field at _array_klass_offset to point to the relocated array klass.
      oop archived_m = HeapShared::archive_heap_object(m, THREAD);
      assert(archived_m != NULL, "sanity");
      Klass *ak = (Klass*)(archived_m->metadata_field(_array_klass_offset));
      assert(ak != NULL || t == T_VOID, "should not be NULL");
      if (ak != NULL) {
        Klass *reloc_ak = MetaspaceShared::get_relocated_klass(ak, true);
        archived_m->metadata_field_put(_array_klass_offset, reloc_ak);
      }

      // Clear the fields. Just to be safe
      Klass *k = m->klass();
      Handle archived_mirror_h(THREAD, archived_m);
      ResetMirrorField reset(archived_mirror_h);
      InstanceKlass::cast(k)->do_nonstatic_fields(&reset);

      log_trace(cds, heap, mirror)(
        "Archived %s mirror object from " PTR_FORMAT " ==> " PTR_FORMAT,
        type2name((BasicType)t), p2i(Universe::_mirrors[t]), p2i(archived_m));

      Universe::_mirrors[t] = archived_m;
    }
  }

  assert(Universe::_mirrors[T_INT] != NULL &&
         Universe::_mirrors[T_FLOAT] != NULL &&
         Universe::_mirrors[T_DOUBLE] != NULL &&
         Universe::_mirrors[T_BYTE] != NULL &&
         Universe::_mirrors[T_BOOLEAN] != NULL &&
         Universe::_mirrors[T_CHAR] != NULL &&
         Universe::_mirrors[T_LONG] != NULL &&
         Universe::_mirrors[T_SHORT] != NULL &&
         Universe::_mirrors[T_VOID] != NULL, "sanity");

  Universe::set_int_mirror(Universe::_mirrors[T_INT]);
  Universe::set_float_mirror(Universe::_mirrors[T_FLOAT]);
  Universe::set_double_mirror(Universe::_mirrors[T_DOUBLE]);
  Universe::set_byte_mirror(Universe::_mirrors[T_BYTE]);
  Universe::set_bool_mirror(Universe::_mirrors[T_BOOLEAN]);
  Universe::set_char_mirror(Universe::_mirrors[T_CHAR]);
  Universe::set_long_mirror(Universe::_mirrors[T_LONG]);
  Universe::set_short_mirror(Universe::_mirrors[T_SHORT]);
  Universe::set_void_mirror(Universe::_mirrors[T_VOID]);
}

//
// After the mirror object is successfully archived, the archived
// klass is set with _has_archived_raw_mirror flag.
//
// The _has_archived_raw_mirror flag is cleared at runtime when the
// archived mirror is restored. If archived java heap data cannot
// be used at runtime, new mirror object is created for the shared
// class. The _has_archived_raw_mirror is cleared also during the process.
oop java_lang_Class::archive_mirror(Klass* k, TRAPS) {
  assert(HeapShared::is_heap_object_archiving_allowed(),
         "HeapShared::is_heap_object_archiving_allowed() must be true");

  // Mirror is already archived
  if (k->has_raw_archived_mirror()) {
    assert(k->archived_java_mirror_raw() != NULL, "no archived mirror");
    return k->archived_java_mirror_raw();
  }

  // No mirror
  oop mirror = k->java_mirror();
  if (mirror == NULL) {
    return NULL;
  }

  if (k->is_instance_klass()) {
    InstanceKlass *ik = InstanceKlass::cast(k);
    assert(ik->signers() == NULL, "class with signer should have been excluded");

    if (!(ik->is_shared_boot_class() || ik->is_shared_platform_class() ||
          ik->is_shared_app_class())) {
      // Archiving mirror for classes from non-builtin loaders is not
      // supported. Clear the _java_mirror within the archived class.
      k->set_java_mirror_handle(NULL);
      return NULL;
    }
  }

  // Now start archiving the mirror object
  oop archived_mirror = HeapShared::archive_heap_object(mirror, THREAD);
  if (archived_mirror == NULL) {
    return NULL;
  }

  archived_mirror = process_archived_mirror(k, mirror, archived_mirror, THREAD);
  if (archived_mirror == NULL) {
    return NULL;
  }

  k->set_archived_java_mirror_raw(archived_mirror);

  k->set_has_raw_archived_mirror();

  ResourceMark rm;
  log_trace(cds, heap, mirror)(
    "Archived %s mirror object from " PTR_FORMAT " ==> " PTR_FORMAT,
    k->external_name(), p2i(mirror), p2i(archived_mirror));

  return archived_mirror;
}

// The process is based on create_mirror().
oop java_lang_Class::process_archived_mirror(Klass* k, oop mirror,
                                             oop archived_mirror,
                                             Thread *THREAD) {
  // Clear nonstatic fields in archived mirror. Some of the fields will be set
  // to archived metadata and objects below.
  Klass *c = archived_mirror->klass();
  Handle archived_mirror_h(THREAD, archived_mirror);
  ResetMirrorField reset(archived_mirror_h);
  InstanceKlass::cast(c)->do_nonstatic_fields(&reset);

  if (k->is_array_klass()) {
    oop archived_comp_mirror;
    if (k->is_typeArray_klass()) {
      // The primitive type mirrors are already archived. Get the archived mirror.
      oop comp_mirror = java_lang_Class::component_mirror(mirror);
      archived_comp_mirror = HeapShared::find_archived_heap_object(comp_mirror);
      assert(archived_comp_mirror != NULL, "Must be");
    } else {
      assert(k->is_objArray_klass(), "Must be");
      Klass* element_klass = ObjArrayKlass::cast(k)->element_klass();
      assert(element_klass != NULL, "Must have an element klass");
      archived_comp_mirror = archive_mirror(element_klass, THREAD);
      if (archived_comp_mirror == NULL) {
        return NULL;
      }
    }
    java_lang_Class::set_component_mirror(archived_mirror, archived_comp_mirror);
  } else {
    assert(k->is_instance_klass(), "Must be");

    // Reset local static fields in the mirror
    InstanceKlass::cast(k)->do_local_static_fields(&reset);

    java_lang_Class:set_init_lock(archived_mirror, NULL);

    set_protection_domain(archived_mirror, NULL);
  }

  // clear class loader and mirror_module_field
  set_class_loader(archived_mirror, NULL);
  set_module(archived_mirror, NULL);

  // The archived mirror's field at _klass_offset is still pointing to the original
  // klass. Updated the field in the archived mirror to point to the relocated
  // klass in the archive.
  Klass *reloc_k = MetaspaceShared::get_relocated_klass(as_Klass(mirror), true);
  log_debug(cds, heap, mirror)(
    "Relocate mirror metadata field at _klass_offset from " PTR_FORMAT " ==> " PTR_FORMAT,
    p2i(as_Klass(mirror)), p2i(reloc_k));
  archived_mirror->metadata_field_put(_klass_offset, reloc_k);

  // The field at _array_klass_offset is pointing to the original one dimension
  // higher array klass if exists. Relocate the pointer.
  Klass *arr = array_klass_acquire(mirror);
  if (arr != NULL) {
    Klass *reloc_arr = MetaspaceShared::get_relocated_klass(arr, true);
    log_debug(cds, heap, mirror)(
      "Relocate mirror metadata field at _array_klass_offset from " PTR_FORMAT " ==> " PTR_FORMAT,
      p2i(arr), p2i(reloc_arr));
    archived_mirror->metadata_field_put(_array_klass_offset, reloc_arr);
  }
  return archived_mirror;
}

void java_lang_Class::update_archived_primitive_mirror_native_pointers(oop archived_mirror) {
  if (MetaspaceShared::relocation_delta() != 0) {
    assert(archived_mirror->metadata_field(_klass_offset) == NULL, "must be for primitive class");

    Klass* ak = ((Klass*)archived_mirror->metadata_field(_array_klass_offset));
    if (ak != NULL) {
      archived_mirror->metadata_field_put(_array_klass_offset,
          (Klass*)(address(ak) + MetaspaceShared::relocation_delta()));
    }
  }
}

void java_lang_Class::update_archived_mirror_native_pointers(oop archived_mirror) {
  if (MetaspaceShared::relocation_delta() != 0) {
    Klass* k = ((Klass*)archived_mirror->metadata_field(_klass_offset));
    archived_mirror->metadata_field_put(_klass_offset,
        (Klass*)(address(k) + MetaspaceShared::relocation_delta()));

    Klass* ak = ((Klass*)archived_mirror->metadata_field(_array_klass_offset));
    if (ak != NULL) {
      archived_mirror->metadata_field_put(_array_klass_offset,
          (Klass*)(address(ak) + MetaspaceShared::relocation_delta()));
    }
  }
}


// Returns true if the mirror is updated, false if no archived mirror
// data is present. After the archived mirror object is restored, the
// shared klass' _has_raw_archived_mirror flag is cleared.
bool java_lang_Class::restore_archived_mirror(Klass *k,
                                              Handle class_loader, Handle module,
                                              Handle protection_domain, TRAPS) {
  // Postpone restoring archived mirror until java.lang.Class is loaded. Please
  // see more details in SystemDictionary::resolve_well_known_classes().
  if (!SystemDictionary::Class_klass_loaded()) {
    assert(fixup_mirror_list() != NULL, "fixup_mirror_list not initialized");
    fixup_mirror_list()->push(k);
    return true;
  }

  oop m = HeapShared::materialize_archived_object(k->archived_java_mirror_raw_narrow());
  if (m == NULL) {
    return false;
  }

  // mirror is archived, restore
  log_debug(cds, mirror)("Archived mirror is: " PTR_FORMAT, p2i(m));
  assert(HeapShared::is_archived_object(m), "must be archived mirror object");
  update_archived_mirror_native_pointers(m);
  assert(as_Klass(m) == k, "must be");
  Handle mirror(THREAD, m);

  if (!k->is_array_klass()) {
    // - local static final fields with initial values were initialized at dump time

    // create the init_lock
    typeArrayOop r = oopFactory::new_typeArray(T_INT, 0, CHECK_(false));
    set_init_lock(mirror(), r);

    if (protection_domain.not_null()) {
      set_protection_domain(mirror(), protection_domain());
    }
  }

  assert(class_loader() == k->class_loader(), "should be same");
  if (class_loader.not_null()) {
    set_class_loader(mirror(), class_loader());
  }

  k->set_java_mirror(mirror);
  k->clear_has_raw_archived_mirror();

  set_mirror_module_field(k, mirror, module, THREAD);

  if (log_is_enabled(Trace, cds, heap, mirror)) {
    ResourceMark rm(THREAD);
    log_trace(cds, heap, mirror)(
        "Restored %s archived mirror " PTR_FORMAT, k->external_name(), p2i(mirror()));
  }

  return true;
}
#endif // INCLUDE_CDS_JAVA_HEAP

void java_lang_Class::fixup_module_field(Klass* k, Handle module) {
  assert(_module_offset != 0, "must have been computed already");
  java_lang_Class::set_module(k->java_mirror(), module());
}

int  java_lang_Class::oop_size(oop java_class) {
  assert(_oop_size_offset != 0, "must be set");
  int size = java_class->int_field(_oop_size_offset);
  assert(size > 0, "Oop size must be greater than zero, not %d", size);
  return size;
}


void java_lang_Class::set_oop_size(HeapWord* java_class, int size) {
  assert(_oop_size_offset != 0, "must be set");
  assert(size > 0, "Oop size must be greater than zero, not %d", size);
  *(int*)(((char*)java_class) + _oop_size_offset) = size;
}

int  java_lang_Class::static_oop_field_count(oop java_class) {
  assert(_static_oop_field_count_offset != 0, "must be set");
  return java_class->int_field(_static_oop_field_count_offset);
}

int  java_lang_Class::static_oop_field_count_raw(oop java_class) {
  assert(_static_oop_field_count_offset != 0, "must be set");
  return java_class->int_field_raw(_static_oop_field_count_offset);
}

void java_lang_Class::set_static_oop_field_count(oop java_class, int size) {
  assert(_static_oop_field_count_offset != 0, "must be set");
  java_class->int_field_put(_static_oop_field_count_offset, size);
}

oop java_lang_Class::protection_domain(oop java_class) {
  assert(_protection_domain_offset != 0, "must be set");
  return java_class->obj_field(_protection_domain_offset);
}
void java_lang_Class::set_protection_domain(oop java_class, oop pd) {
  assert(_protection_domain_offset != 0, "must be set");
  java_class->obj_field_put(_protection_domain_offset, pd);
}

void java_lang_Class::set_component_mirror(oop java_class, oop comp_mirror) {
  assert(_component_mirror_offset != 0, "must be set");
    java_class->obj_field_put(_component_mirror_offset, comp_mirror);
  }
oop java_lang_Class::component_mirror(oop java_class) {
  assert(_component_mirror_offset != 0, "must be set");
  return java_class->obj_field(_component_mirror_offset);
}

oop java_lang_Class::init_lock(oop java_class) {
  assert(_init_lock_offset != 0, "must be set");
  return java_class->obj_field(_init_lock_offset);
}
void java_lang_Class::set_init_lock(oop java_class, oop init_lock) {
  assert(_init_lock_offset != 0, "must be set");
  java_class->obj_field_put(_init_lock_offset, init_lock);
}

objArrayOop java_lang_Class::signers(oop java_class) {
  assert(_signers_offset != 0, "must be set");
  return (objArrayOop)java_class->obj_field(_signers_offset);
}
void java_lang_Class::set_signers(oop java_class, objArrayOop signers) {
  assert(_signers_offset != 0, "must be set");
  java_class->obj_field_put(_signers_offset, (oop)signers);
}


void java_lang_Class::set_class_loader(oop java_class, oop loader) {
  assert(_class_loader_offset != 0, "offsets should have been initialized");
  java_class->obj_field_put(_class_loader_offset, loader);
}

oop java_lang_Class::class_loader(oop java_class) {
  assert(_class_loader_offset != 0, "must be set");
  return java_class->obj_field(_class_loader_offset);
}

oop java_lang_Class::module(oop java_class) {
  assert(_module_offset != 0, "must be set");
  return java_class->obj_field(_module_offset);
}

void java_lang_Class::set_module(oop java_class, oop module) {
  assert(_module_offset != 0, "must be set");
  java_class->obj_field_put(_module_offset, module);
}

oop java_lang_Class::name(Handle java_class, TRAPS) {
  assert(_name_offset != 0, "must be set");
  oop o = java_class->obj_field(_name_offset);
  if (o == NULL) {
    o = StringTable::intern(java_lang_Class::as_external_name(java_class()), THREAD);
    java_class->obj_field_put(_name_offset, o);
  }
  return o;
}

oop java_lang_Class::source_file(oop java_class) {
  assert(_source_file_offset != 0, "must be set");
  return java_class->obj_field(_source_file_offset);
}

void java_lang_Class::set_source_file(oop java_class, oop source_file) {
  assert(_source_file_offset != 0, "must be set");
  java_class->obj_field_put(_source_file_offset, source_file);
}

oop java_lang_Class::create_basic_type_mirror(const char* basic_type_name, BasicType type, TRAPS) {
  // This should be improved by adding a field at the Java level or by
  // introducing a new VM klass (see comment in ClassFileParser)
  oop java_class = InstanceMirrorKlass::cast(SystemDictionary::Class_klass())->allocate_instance(NULL, CHECK_0);
  if (type != T_VOID) {
    Klass* aklass = Universe::typeArrayKlassObj(type);
    assert(aklass != NULL, "correct bootstrap");
    release_set_array_klass(java_class, aklass);
  }
#ifdef ASSERT
  InstanceMirrorKlass* mk = InstanceMirrorKlass::cast(SystemDictionary::Class_klass());
  assert(java_lang_Class::static_oop_field_count(java_class) == 0, "should have been zeroed by allocation");
#endif
  return java_class;
}


Klass* java_lang_Class::as_Klass(oop java_class) {
  //%note memory_2
  assert(java_lang_Class::is_instance(java_class), "must be a Class object");
  Klass* k = ((Klass*)java_class->metadata_field(_klass_offset));
  assert(k == NULL || k->is_klass(), "type check");
  return k;
}

Klass* java_lang_Class::as_Klass_raw(oop java_class) {
  //%note memory_2
  assert(java_lang_Class::is_instance(java_class), "must be a Class object");
  Klass* k = ((Klass*)java_class->metadata_field_raw(_klass_offset));
  assert(k == NULL || k->is_klass(), "type check");
  return k;
}


void java_lang_Class::set_klass(oop java_class, Klass* klass) {
  assert(java_lang_Class::is_instance(java_class), "must be a Class object");
  java_class->metadata_field_put(_klass_offset, klass);
}


void java_lang_Class::print_signature(oop java_class, outputStream* st) {
  assert(java_lang_Class::is_instance(java_class), "must be a Class object");
  Symbol* name = NULL;
  bool is_instance = false;
  if (is_primitive(java_class)) {
    name = vmSymbols::type_signature(primitive_type(java_class));
  } else {
    Klass* k = as_Klass(java_class);
    is_instance = k->is_instance_klass();
    name = k->name();
  }
  if (name == NULL) {
    st->print("<null>");
    return;
  }
  if (is_instance)  st->print("L");
  st->write((char*) name->base(), (int) name->utf8_length());
  if (is_instance)  st->print(";");
}

Symbol* java_lang_Class::as_signature(oop java_class, bool intern_if_not_found) {
  assert(java_lang_Class::is_instance(java_class), "must be a Class object");
  Symbol* name;
  if (is_primitive(java_class)) {
    name = vmSymbols::type_signature(primitive_type(java_class));
    // Because this can create a new symbol, the caller has to decrement
    // the refcount, so make adjustment here and below for symbols returned
    // that are not created or incremented due to a successful lookup.
    name->increment_refcount();
  } else {
    Klass* k = as_Klass(java_class);
    if (!k->is_instance_klass()) {
      name = k->name();
      name->increment_refcount();
    } else {
      ResourceMark rm;
      const char* sigstr = k->signature_name();
      int         siglen = (int) strlen(sigstr);
      if (!intern_if_not_found) {
        name = SymbolTable::probe(sigstr, siglen);
      } else {
        name = SymbolTable::new_symbol(sigstr, siglen);
      }
    }
  }
  return name;
}

// Returns the Java name for this Java mirror (Resource allocated)
// See Klass::external_name().
// For primitive type Java mirrors, its type name is returned.
const char* java_lang_Class::as_external_name(oop java_class) {
  assert(java_lang_Class::is_instance(java_class), "must be a Class object");
  const char* name = NULL;
  if (is_primitive(java_class)) {
    name = type2name(primitive_type(java_class));
  } else {
    name = as_Klass(java_class)->external_name();
  }
  if (name == NULL) {
    name = "<null>";
  }
  return name;
}

Klass* java_lang_Class::array_klass_acquire(oop java_class) {
  Klass* k = ((Klass*)java_class->metadata_field_acquire(_array_klass_offset));
  assert(k == NULL || k->is_klass() && k->is_array_klass(), "should be array klass");
  return k;
}


void java_lang_Class::release_set_array_klass(oop java_class, Klass* klass) {
  assert(klass->is_klass() && klass->is_array_klass(), "should be array klass");
  java_class->release_metadata_field_put(_array_klass_offset, klass);
}


BasicType java_lang_Class::primitive_type(oop java_class) {
  assert(java_lang_Class::is_primitive(java_class), "just checking");
  Klass* ak = ((Klass*)java_class->metadata_field(_array_klass_offset));
  BasicType type = T_VOID;
  if (ak != NULL) {
    // Note: create_basic_type_mirror above initializes ak to a non-null value.
    type = ArrayKlass::cast(ak)->element_type();
  } else {
    assert(java_class == Universe::void_mirror(), "only valid non-array primitive");
  }
  assert(Universe::java_mirror(type) == java_class, "must be consistent");
  return type;
}

BasicType java_lang_Class::as_BasicType(oop java_class, Klass** reference_klass) {
  assert(java_lang_Class::is_instance(java_class), "must be a Class object");
  if (is_primitive(java_class)) {
    if (reference_klass != NULL)
      (*reference_klass) = NULL;
    return primitive_type(java_class);
  } else {
    if (reference_klass != NULL)
      (*reference_klass) = as_Klass(java_class);
    return T_OBJECT;
  }
}


oop java_lang_Class::primitive_mirror(BasicType t) {
  oop mirror = Universe::java_mirror(t);
  assert(mirror != NULL && mirror->is_a(SystemDictionary::Class_klass()), "must be a Class");
  assert(java_lang_Class::is_primitive(mirror), "must be primitive");
  return mirror;
}

bool java_lang_Class::offsets_computed = false;
int  java_lang_Class::classRedefinedCount_offset = -1;

#define CLASS_FIELDS_DO(macro) \
  macro(classRedefinedCount_offset, k, "classRedefinedCount", int_signature,         false); \
  macro(_class_loader_offset,       k, "classLoader",         classloader_signature, false); \
  macro(_component_mirror_offset,   k, "componentType",       class_signature,       false); \
  macro(_module_offset,             k, "module",              module_signature,      false); \
  macro(_name_offset,               k, "name",                string_signature,      false); \

void java_lang_Class::compute_offsets() {
  if (offsets_computed) {
    return;
  }

  offsets_computed = true;

  InstanceKlass* k = SystemDictionary::Class_klass();
  CLASS_FIELDS_DO(FIELD_COMPUTE_OFFSET);

  // Init lock is a C union with component_mirror.  Only instanceKlass mirrors have
  // init_lock and only ArrayKlass mirrors have component_mirror.  Since both are oops
  // GC treats them the same.
  _init_lock_offset = _component_mirror_offset;

  CLASS_INJECTED_FIELDS(INJECTED_FIELD_COMPUTE_OFFSET);
}

#if INCLUDE_CDS
void java_lang_Class::serialize_offsets(SerializeClosure* f) {
  f->do_bool(&offsets_computed);
  f->do_u4((u4*)&_init_lock_offset);

  CLASS_FIELDS_DO(FIELD_SERIALIZE_OFFSET);

  CLASS_INJECTED_FIELDS(INJECTED_FIELD_SERIALIZE_OFFSET);
}
#endif

int java_lang_Class::classRedefinedCount(oop the_class_mirror) {
  assert(classRedefinedCount_offset != -1, "offsets should have been initialized");
  return the_class_mirror->int_field(classRedefinedCount_offset);
}

void java_lang_Class::set_classRedefinedCount(oop the_class_mirror, int value) {
  assert(classRedefinedCount_offset != -1, "offsets should have been initialized");
  the_class_mirror->int_field_put(classRedefinedCount_offset, value);
}


// Note: JDK1.1 and before had a privateInfo_offset field which was used for the
//       platform thread structure, and a eetop offset which was used for thread
//       local storage (and unused by the HotSpot VM). In JDK1.2 the two structures
//       merged, so in the HotSpot VM we just use the eetop field for the thread
//       instead of the privateInfo_offset.
//
// Note: The stackSize field is only present starting in 1.4.

int java_lang_Thread::_name_offset = 0;
int java_lang_Thread::_group_offset = 0;
int java_lang_Thread::_contextClassLoader_offset = 0;
int java_lang_Thread::_inheritedAccessControlContext_offset = 0;
int java_lang_Thread::_priority_offset = 0;
int java_lang_Thread::_eetop_offset = 0;
int java_lang_Thread::_interrupted_offset = 0;
int java_lang_Thread::_daemon_offset = 0;
int java_lang_Thread::_stillborn_offset = 0;
int java_lang_Thread::_stackSize_offset = 0;
int java_lang_Thread::_tid_offset = 0;
int java_lang_Thread::_thread_status_offset = 0;
int java_lang_Thread::_park_blocker_offset = 0;

#define THREAD_FIELDS_DO(macro) \
  macro(_name_offset,          k, vmSymbols::name_name(), string_signature, false); \
  macro(_group_offset,         k, vmSymbols::group_name(), threadgroup_signature, false); \
  macro(_contextClassLoader_offset, k, vmSymbols::contextClassLoader_name(), classloader_signature, false); \
  macro(_inheritedAccessControlContext_offset, k, vmSymbols::inheritedAccessControlContext_name(), accesscontrolcontext_signature, false); \
  macro(_priority_offset,      k, vmSymbols::priority_name(), int_signature, false); \
  macro(_daemon_offset,        k, vmSymbols::daemon_name(), bool_signature, false); \
  macro(_eetop_offset,         k, "eetop", long_signature, false); \
  macro(_interrupted_offset,   k, "interrupted", bool_signature, false); \
  macro(_stillborn_offset,     k, "stillborn", bool_signature, false); \
  macro(_stackSize_offset,     k, "stackSize", long_signature, false); \
  macro(_tid_offset,           k, "tid", long_signature, false); \
  macro(_thread_status_offset, k, "threadStatus", int_signature, false); \
  macro(_park_blocker_offset,  k, "parkBlocker", object_signature, false)

void java_lang_Thread::compute_offsets() {
  assert(_group_offset == 0, "offsets should be initialized only once");

  InstanceKlass* k = SystemDictionary::Thread_klass();
  THREAD_FIELDS_DO(FIELD_COMPUTE_OFFSET);
}

#if INCLUDE_CDS
void java_lang_Thread::serialize_offsets(SerializeClosure* f) {
  THREAD_FIELDS_DO(FIELD_SERIALIZE_OFFSET);
}
#endif

JavaThread* java_lang_Thread::thread(oop java_thread) {
  return (JavaThread*)java_thread->address_field(_eetop_offset);
}


void java_lang_Thread::set_thread(oop java_thread, JavaThread* thread) {
  java_thread->address_field_put(_eetop_offset, (address)thread);
}

bool java_lang_Thread::interrupted(oop java_thread) {
  // Make sure the caller can safely access oops.
  assert(Thread::current()->is_VM_thread() ||
         (JavaThread::current()->thread_state() != _thread_blocked &&
          JavaThread::current()->thread_state() != _thread_in_native),
         "Unsafe access to oop");
  return java_thread->bool_field_volatile(_interrupted_offset);
}

void java_lang_Thread::set_interrupted(oop java_thread, bool val) {
  // Make sure the caller can safely access oops.
  assert(Thread::current()->is_VM_thread() ||
         (JavaThread::current()->thread_state() != _thread_blocked &&
          JavaThread::current()->thread_state() != _thread_in_native),
         "Unsafe access to oop");
  java_thread->bool_field_put_volatile(_interrupted_offset, val);
}


oop java_lang_Thread::name(oop java_thread) {
  return java_thread->obj_field(_name_offset);
}


void java_lang_Thread::set_name(oop java_thread, oop name) {
  java_thread->obj_field_put(_name_offset, name);
}


ThreadPriority java_lang_Thread::priority(oop java_thread) {
  return (ThreadPriority)java_thread->int_field(_priority_offset);
}


void java_lang_Thread::set_priority(oop java_thread, ThreadPriority priority) {
  java_thread->int_field_put(_priority_offset, priority);
}


oop java_lang_Thread::threadGroup(oop java_thread) {
  return java_thread->obj_field(_group_offset);
}


bool java_lang_Thread::is_stillborn(oop java_thread) {
  return java_thread->bool_field(_stillborn_offset) != 0;
}


// We never have reason to turn the stillborn bit off
void java_lang_Thread::set_stillborn(oop java_thread) {
  java_thread->bool_field_put(_stillborn_offset, true);
}


bool java_lang_Thread::is_alive(oop java_thread) {
  JavaThread* thr = java_lang_Thread::thread(java_thread);
  return (thr != NULL);
}


bool java_lang_Thread::is_daemon(oop java_thread) {
  return java_thread->bool_field(_daemon_offset) != 0;
}


void java_lang_Thread::set_daemon(oop java_thread) {
  java_thread->bool_field_put(_daemon_offset, true);
}

oop java_lang_Thread::context_class_loader(oop java_thread) {
  return java_thread->obj_field(_contextClassLoader_offset);
}

oop java_lang_Thread::inherited_access_control_context(oop java_thread) {
  return java_thread->obj_field(_inheritedAccessControlContext_offset);
}


jlong java_lang_Thread::stackSize(oop java_thread) {
  return java_thread->long_field(_stackSize_offset);
}

// Write the thread status value to threadStatus field in java.lang.Thread java class.
void java_lang_Thread::set_thread_status(oop java_thread,
                                         java_lang_Thread::ThreadStatus status) {
  java_thread->int_field_put(_thread_status_offset, status);
}

// Read thread status value from threadStatus field in java.lang.Thread java class.
java_lang_Thread::ThreadStatus java_lang_Thread::get_thread_status(oop java_thread) {
  // Make sure the caller is operating on behalf of the VM or is
  // running VM code (state == _thread_in_vm).
  assert(Threads_lock->owned_by_self() || Thread::current()->is_VM_thread() ||
         JavaThread::current()->thread_state() == _thread_in_vm,
         "Java Thread is not running in vm");
  return (java_lang_Thread::ThreadStatus)java_thread->int_field(_thread_status_offset);
}


jlong java_lang_Thread::thread_id(oop java_thread) {
  return java_thread->long_field(_tid_offset);
}

oop java_lang_Thread::park_blocker(oop java_thread) {
  return java_thread->obj_field(_park_blocker_offset);
}

const char* java_lang_Thread::thread_status_name(oop java_thread) {
  ThreadStatus status = (java_lang_Thread::ThreadStatus)java_thread->int_field(_thread_status_offset);
  switch (status) {
    case NEW                      : return "NEW";
    case RUNNABLE                 : return "RUNNABLE";
    case SLEEPING                 : return "TIMED_WAITING (sleeping)";
    case IN_OBJECT_WAIT           : return "WAITING (on object monitor)";
    case IN_OBJECT_WAIT_TIMED     : return "TIMED_WAITING (on object monitor)";
    case PARKED                   : return "WAITING (parking)";
    case PARKED_TIMED             : return "TIMED_WAITING (parking)";
    case BLOCKED_ON_MONITOR_ENTER : return "BLOCKED (on object monitor)";
    case TERMINATED               : return "TERMINATED";
    default                       : return "UNKNOWN";
  };
}
int java_lang_ThreadGroup::_parent_offset = 0;
int java_lang_ThreadGroup::_name_offset = 0;
int java_lang_ThreadGroup::_threads_offset = 0;
int java_lang_ThreadGroup::_groups_offset = 0;
int java_lang_ThreadGroup::_maxPriority_offset = 0;
int java_lang_ThreadGroup::_destroyed_offset = 0;
int java_lang_ThreadGroup::_daemon_offset = 0;
int java_lang_ThreadGroup::_nthreads_offset = 0;
int java_lang_ThreadGroup::_ngroups_offset = 0;

oop  java_lang_ThreadGroup::parent(oop java_thread_group) {
  assert(oopDesc::is_oop(java_thread_group), "thread group must be oop");
  return java_thread_group->obj_field(_parent_offset);
}

// ("name as oop" accessor is not necessary)

const char* java_lang_ThreadGroup::name(oop java_thread_group) {
  oop name = java_thread_group->obj_field(_name_offset);
  // ThreadGroup.name can be null
  if (name != NULL) {
    return java_lang_String::as_utf8_string(name);
  }
  return NULL;
}

int java_lang_ThreadGroup::nthreads(oop java_thread_group) {
  assert(oopDesc::is_oop(java_thread_group), "thread group must be oop");
  return java_thread_group->int_field(_nthreads_offset);
}

objArrayOop java_lang_ThreadGroup::threads(oop java_thread_group) {
  oop threads = java_thread_group->obj_field(_threads_offset);
  assert(threads != NULL, "threadgroups should have threads");
  assert(threads->is_objArray(), "just checking"); // Todo: Add better type checking code
  return objArrayOop(threads);
}

int java_lang_ThreadGroup::ngroups(oop java_thread_group) {
  assert(oopDesc::is_oop(java_thread_group), "thread group must be oop");
  return java_thread_group->int_field(_ngroups_offset);
}

objArrayOop java_lang_ThreadGroup::groups(oop java_thread_group) {
  oop groups = java_thread_group->obj_field(_groups_offset);
  assert(groups == NULL || groups->is_objArray(), "just checking"); // Todo: Add better type checking code
  return objArrayOop(groups);
}

ThreadPriority java_lang_ThreadGroup::maxPriority(oop java_thread_group) {
  assert(oopDesc::is_oop(java_thread_group), "thread group must be oop");
  return (ThreadPriority) java_thread_group->int_field(_maxPriority_offset);
}

bool java_lang_ThreadGroup::is_destroyed(oop java_thread_group) {
  assert(oopDesc::is_oop(java_thread_group), "thread group must be oop");
  return java_thread_group->bool_field(_destroyed_offset) != 0;
}

bool java_lang_ThreadGroup::is_daemon(oop java_thread_group) {
  assert(oopDesc::is_oop(java_thread_group), "thread group must be oop");
  return java_thread_group->bool_field(_daemon_offset) != 0;
}

#define THREADGROUP_FIELDS_DO(macro) \
  macro(_parent_offset,      k, vmSymbols::parent_name(),      threadgroup_signature,       false); \
  macro(_name_offset,        k, vmSymbols::name_name(),        string_signature,            false); \
  macro(_threads_offset,     k, vmSymbols::threads_name(),     thread_array_signature,      false); \
  macro(_groups_offset,      k, vmSymbols::groups_name(),      threadgroup_array_signature, false); \
  macro(_maxPriority_offset, k, vmSymbols::maxPriority_name(), int_signature,               false); \
  macro(_destroyed_offset,   k, vmSymbols::destroyed_name(),   bool_signature,              false); \
  macro(_daemon_offset,      k, vmSymbols::daemon_name(),      bool_signature,              false); \
  macro(_nthreads_offset,    k, vmSymbols::nthreads_name(),    int_signature,               false); \
  macro(_ngroups_offset,     k, vmSymbols::ngroups_name(),     int_signature,               false)

void java_lang_ThreadGroup::compute_offsets() {
  assert(_parent_offset == 0, "offsets should be initialized only once");

  InstanceKlass* k = SystemDictionary::ThreadGroup_klass();
  THREADGROUP_FIELDS_DO(FIELD_COMPUTE_OFFSET);
}

#if INCLUDE_CDS
void java_lang_ThreadGroup::serialize_offsets(SerializeClosure* f) {
  THREADGROUP_FIELDS_DO(FIELD_SERIALIZE_OFFSET);
}
#endif

#define THROWABLE_FIELDS_DO(macro) \
  macro(backtrace_offset,     k, "backtrace",     object_signature,                  false); \
  macro(detailMessage_offset, k, "detailMessage", string_signature,                  false); \
  macro(stackTrace_offset,    k, "stackTrace",    java_lang_StackTraceElement_array, false); \
  macro(depth_offset,         k, "depth",         int_signature,                     false); \
  macro(static_unassigned_stacktrace_offset, k, "UNASSIGNED_STACK", java_lang_StackTraceElement_array, true)

void java_lang_Throwable::compute_offsets() {
  InstanceKlass* k = SystemDictionary::Throwable_klass();
  THROWABLE_FIELDS_DO(FIELD_COMPUTE_OFFSET);
}

#if INCLUDE_CDS
void java_lang_Throwable::serialize_offsets(SerializeClosure* f) {
  THROWABLE_FIELDS_DO(FIELD_SERIALIZE_OFFSET);
}
#endif

oop java_lang_Throwable::unassigned_stacktrace() {
  InstanceKlass* ik = SystemDictionary::Throwable_klass();
  oop base = ik->static_field_base_raw();
  return base->obj_field(static_unassigned_stacktrace_offset);
}

oop java_lang_Throwable::backtrace(oop throwable) {
  return throwable->obj_field_acquire(backtrace_offset);
}


void java_lang_Throwable::set_backtrace(oop throwable, oop value) {
  throwable->release_obj_field_put(backtrace_offset, value);
}

int java_lang_Throwable::depth(oop throwable) {
  return throwable->int_field(depth_offset);
}

void java_lang_Throwable::set_depth(oop throwable, int value) {
  throwable->int_field_put(depth_offset, value);
}

oop java_lang_Throwable::message(oop throwable) {
  return throwable->obj_field(detailMessage_offset);
}


// Return Symbol for detailed_message or NULL
Symbol* java_lang_Throwable::detail_message(oop throwable) {
  PRESERVE_EXCEPTION_MARK;  // Keep original exception
  oop detailed_message = java_lang_Throwable::message(throwable);
  if (detailed_message != NULL) {
    return java_lang_String::as_symbol(detailed_message);
  }
  return NULL;
}

void java_lang_Throwable::set_message(oop throwable, oop value) {
  throwable->obj_field_put(detailMessage_offset, value);
}


void java_lang_Throwable::set_stacktrace(oop throwable, oop st_element_array) {
  throwable->obj_field_put(stackTrace_offset, st_element_array);
}

void java_lang_Throwable::clear_stacktrace(oop throwable) {
  set_stacktrace(throwable, NULL);
}


void java_lang_Throwable::print(oop throwable, outputStream* st) {
  ResourceMark rm;
  Klass* k = throwable->klass();
  assert(k != NULL, "just checking");
  st->print("%s", k->external_name());
  oop msg = message(throwable);
  if (msg != NULL) {
    st->print(": %s", java_lang_String::as_utf8_string(msg));
  }
}

// After this many redefines, the stack trace is unreliable.
const int MAX_VERSION = USHRT_MAX;

static inline bool version_matches(Method* method, int version) {
  assert(version < MAX_VERSION, "version is too big");
  return method != NULL && (method->constants()->version() == version);
}

// This class provides a simple wrapper over the internal structure of
// exception backtrace to insulate users of the backtrace from needing
// to know what it looks like.
// The code of this class is not GC safe. Allocations can only happen
// in expand().
class BacktraceBuilder: public StackObj {
 friend class BacktraceIterator;
 private:
  Handle          _backtrace;
  objArrayOop     _head;
  typeArrayOop    _methods;
  typeArrayOop    _bcis;
  objArrayOop     _mirrors;
  typeArrayOop    _names; // Needed to insulate method name against redefinition.
  // This is set to a java.lang.Boolean(true) if the top frame
  // of the backtrace is omitted because it shall be hidden.
  // Else it is null.
  oop             _has_hidden_top_frame;
  int             _index;
  NoSafepointVerifier _nsv;

  enum {
    trace_methods_offset = java_lang_Throwable::trace_methods_offset,
    trace_bcis_offset    = java_lang_Throwable::trace_bcis_offset,
    trace_mirrors_offset = java_lang_Throwable::trace_mirrors_offset,
    trace_names_offset   = java_lang_Throwable::trace_names_offset,
    trace_next_offset    = java_lang_Throwable::trace_next_offset,
    trace_hidden_offset  = java_lang_Throwable::trace_hidden_offset,
    trace_size           = java_lang_Throwable::trace_size,
    trace_chunk_size     = java_lang_Throwable::trace_chunk_size
  };

  // get info out of chunks
  static typeArrayOop get_methods(objArrayHandle chunk) {
    typeArrayOop methods = typeArrayOop(chunk->obj_at(trace_methods_offset));
    assert(methods != NULL, "method array should be initialized in backtrace");
    return methods;
  }
  static typeArrayOop get_bcis(objArrayHandle chunk) {
    typeArrayOop bcis = typeArrayOop(chunk->obj_at(trace_bcis_offset));
    assert(bcis != NULL, "bci array should be initialized in backtrace");
    return bcis;
  }
  static objArrayOop get_mirrors(objArrayHandle chunk) {
    objArrayOop mirrors = objArrayOop(chunk->obj_at(trace_mirrors_offset));
    assert(mirrors != NULL, "mirror array should be initialized in backtrace");
    return mirrors;
  }
  static typeArrayOop get_names(objArrayHandle chunk) {
    typeArrayOop names = typeArrayOop(chunk->obj_at(trace_names_offset));
    assert(names != NULL, "names array should be initialized in backtrace");
    return names;
  }
  static oop get_has_hidden_top_frame(objArrayHandle chunk) {
    oop hidden = chunk->obj_at(trace_hidden_offset);
    return hidden;
  }

 public:

  // constructor for new backtrace
  BacktraceBuilder(TRAPS): _head(NULL), _methods(NULL), _bcis(NULL), _mirrors(NULL), _names(NULL), _has_hidden_top_frame(NULL) {
    expand(CHECK);
    _backtrace = Handle(THREAD, _head);
    _index = 0;
  }

  BacktraceBuilder(Thread* thread, objArrayHandle backtrace) {
    _methods = get_methods(backtrace);
    _bcis = get_bcis(backtrace);
    _mirrors = get_mirrors(backtrace);
    _names = get_names(backtrace);
    _has_hidden_top_frame = get_has_hidden_top_frame(backtrace);
    assert(_methods->length() == _bcis->length() &&
           _methods->length() == _mirrors->length() &&
           _mirrors->length() == _names->length(),
           "method and source information arrays should match");

    // head is the preallocated backtrace
    _head = backtrace();
    _backtrace = Handle(thread, _head);
    _index = 0;
  }

  void expand(TRAPS) {
    objArrayHandle old_head(THREAD, _head);
    PauseNoSafepointVerifier pnsv(&_nsv);

    objArrayOop head = oopFactory::new_objectArray(trace_size, CHECK);
    objArrayHandle new_head(THREAD, head);

    typeArrayOop methods = oopFactory::new_shortArray(trace_chunk_size, CHECK);
    typeArrayHandle new_methods(THREAD, methods);

    typeArrayOop bcis = oopFactory::new_intArray(trace_chunk_size, CHECK);
    typeArrayHandle new_bcis(THREAD, bcis);

    objArrayOop mirrors = oopFactory::new_objectArray(trace_chunk_size, CHECK);
    objArrayHandle new_mirrors(THREAD, mirrors);

    typeArrayOop names = oopFactory::new_symbolArray(trace_chunk_size, CHECK);
    typeArrayHandle new_names(THREAD, names);

    if (!old_head.is_null()) {
      old_head->obj_at_put(trace_next_offset, new_head());
    }
    new_head->obj_at_put(trace_methods_offset, new_methods());
    new_head->obj_at_put(trace_bcis_offset, new_bcis());
    new_head->obj_at_put(trace_mirrors_offset, new_mirrors());
    new_head->obj_at_put(trace_names_offset, new_names());
    new_head->obj_at_put(trace_hidden_offset, NULL);

    _head    = new_head();
    _methods = new_methods();
    _bcis = new_bcis();
    _mirrors = new_mirrors();
    _names  = new_names();
    _index = 0;
  }

  oop backtrace() {
    return _backtrace();
  }

  inline void push(Method* method, int bci, TRAPS) {
    // Smear the -1 bci to 0 since the array only holds unsigned
    // shorts.  The later line number lookup would just smear the -1
    // to a 0 even if it could be recorded.
    if (bci == SynchronizationEntryBCI) bci = 0;

    if (_index >= trace_chunk_size) {
      methodHandle mhandle(THREAD, method);
      expand(CHECK);
      method = mhandle();
    }

    _methods->ushort_at_put(_index, method->orig_method_idnum());
    _bcis->int_at_put(_index, Backtrace::merge_bci_and_version(bci, method->constants()->version()));

    // Note:this doesn't leak symbols because the mirror in the backtrace keeps the
    // klass owning the symbols alive so their refcounts aren't decremented.
    Symbol* name = method->name();
    _names->symbol_at_put(_index, name);

    // We need to save the mirrors in the backtrace to keep the class
    // from being unloaded while we still have this stack trace.
    assert(method->method_holder()->java_mirror() != NULL, "never push null for mirror");
    _mirrors->obj_at_put(_index, method->method_holder()->java_mirror());
    _index++;
  }

  void set_has_hidden_top_frame(TRAPS) {
    if (_has_hidden_top_frame == NULL) {
      // It would be nice to add java/lang/Boolean::TRUE here
      // to indicate that this backtrace has a hidden top frame.
      // But this code is used before TRUE is allocated.
      // Therefor let's just use an arbitrary legal oop
      // available right here. We only test for != null
      // anyways. _methods is a short[].
      assert(_methods != NULL, "we need a legal oop");
      _has_hidden_top_frame = _methods;
      _head->obj_at_put(trace_hidden_offset, _has_hidden_top_frame);
    }
  }

};

struct BacktraceElement : public StackObj {
  int _method_id;
  int _bci;
  int _version;
  Symbol* _name;
  Handle _mirror;
  BacktraceElement(Handle mirror, int mid, int version, int bci, Symbol* name) :
                   _method_id(mid), _bci(bci), _version(version), _name(name), _mirror(mirror) {}
};

class BacktraceIterator : public StackObj {
  int _index;
  objArrayHandle  _result;
  objArrayHandle  _mirrors;
  typeArrayHandle _methods;
  typeArrayHandle _bcis;
  typeArrayHandle _names;

  void init(objArrayHandle result, Thread* thread) {
    // Get method id, bci, version and mirror from chunk
    _result = result;
    if (_result.not_null()) {
      _methods = typeArrayHandle(thread, BacktraceBuilder::get_methods(_result));
      _bcis = typeArrayHandle(thread, BacktraceBuilder::get_bcis(_result));
      _mirrors = objArrayHandle(thread, BacktraceBuilder::get_mirrors(_result));
      _names = typeArrayHandle(thread, BacktraceBuilder::get_names(_result));
      _index = 0;
    }
  }
 public:
  BacktraceIterator(objArrayHandle result, Thread* thread) {
    init(result, thread);
    assert(_methods.is_null() || _methods->length() == java_lang_Throwable::trace_chunk_size, "lengths don't match");
  }

  BacktraceElement next(Thread* thread) {
    BacktraceElement e (Handle(thread, _mirrors->obj_at(_index)),
                        _methods->ushort_at(_index),
                        Backtrace::version_at(_bcis->int_at(_index)),
                        Backtrace::bci_at(_bcis->int_at(_index)),
                        _names->symbol_at(_index));
    _index++;

    if (_index >= java_lang_Throwable::trace_chunk_size) {
      int next_offset = java_lang_Throwable::trace_next_offset;
      // Get next chunk
      objArrayHandle result (thread, objArrayOop(_result->obj_at(next_offset)));
      init(result, thread);
    }
    return e;
  }

  bool repeat() {
    return _result.not_null() && _mirrors->obj_at(_index) != NULL;
  }
};


// Print stack trace element to resource allocated buffer
static void print_stack_element_to_stream(outputStream* st, Handle mirror, int method_id,
                                          int version, int bci, Symbol* name) {
  ResourceMark rm;

  // Get strings and string lengths
  InstanceKlass* holder = InstanceKlass::cast(java_lang_Class::as_Klass(mirror()));
  const char* klass_name  = holder->external_name();
  int buf_len = (int)strlen(klass_name);

  char* method_name = name->as_C_string();
  buf_len += (int)strlen(method_name);

  char* source_file_name = NULL;
  Symbol* source = Backtrace::get_source_file_name(holder, version);
  if (source != NULL) {
    source_file_name = source->as_C_string();
    buf_len += (int)strlen(source_file_name);
  }

  char *module_name = NULL, *module_version = NULL;
  ModuleEntry* module = holder->module();
  if (module->is_named()) {
    module_name = module->name()->as_C_string();
    buf_len += (int)strlen(module_name);
    if (module->version() != NULL) {
      module_version = module->version()->as_C_string();
      buf_len += (int)strlen(module_version);
    }
  }

  // Allocate temporary buffer with extra space for formatting and line number
  char* buf = NEW_RESOURCE_ARRAY(char, buf_len + 64);

  // Print stack trace line in buffer
  sprintf(buf, "\tat %s.%s(", klass_name, method_name);

  // Print module information
  if (module_name != NULL) {
    if (module_version != NULL) {
      sprintf(buf + (int)strlen(buf), "%s@%s/", module_name, module_version);
    } else {
      sprintf(buf + (int)strlen(buf), "%s/", module_name);
    }
  }

  // The method can be NULL if the requested class version is gone
  Method* method = holder->method_with_orig_idnum(method_id, version);
  if (!version_matches(method, version)) {
    strcat(buf, "Redefined)");
  } else {
    int line_number = Backtrace::get_line_number(method, bci);
    if (line_number == -2) {
      strcat(buf, "Native Method)");
    } else {
      if (source_file_name != NULL && (line_number != -1)) {
        // Sourcename and linenumber
        sprintf(buf + (int)strlen(buf), "%s:%d)", source_file_name, line_number);
      } else if (source_file_name != NULL) {
        // Just sourcename
        sprintf(buf + (int)strlen(buf), "%s)", source_file_name);
      } else {
        // Neither sourcename nor linenumber
        sprintf(buf + (int)strlen(buf), "Unknown Source)");
      }
      CompiledMethod* nm = method->code();
      if (WizardMode && nm != NULL) {
        sprintf(buf + (int)strlen(buf), "(nmethod " INTPTR_FORMAT ")", (intptr_t)nm);
      }
    }
  }

  st->print_cr("%s", buf);
}

void java_lang_Throwable::print_stack_element(outputStream *st, Method* method, int bci) {
  Handle mirror (Thread::current(),  method->method_holder()->java_mirror());
  int method_id = method->orig_method_idnum();
  int version = method->constants()->version();
  print_stack_element_to_stream(st, mirror, method_id, version, bci, method->name());
}

/**
 * Print the throwable message and its stack trace plus all causes by walking the
 * cause chain.  The output looks the same as of Throwable.printStackTrace().
 */
void java_lang_Throwable::print_stack_trace(Handle throwable, outputStream* st) {
  // First, print the message.
  print(throwable(), st);
  st->cr();

  // Now print the stack trace.
  Thread* THREAD = Thread::current();
  while (throwable.not_null()) {
    objArrayHandle result (THREAD, objArrayOop(backtrace(throwable())));
    if (result.is_null()) {
      st->print_raw_cr("\t<<no stack trace available>>");
      return;
    }
    BacktraceIterator iter(result, THREAD);

    while (iter.repeat()) {
      BacktraceElement bte = iter.next(THREAD);
      print_stack_element_to_stream(st, bte._mirror, bte._method_id, bte._version, bte._bci, bte._name);
    }
    {
      // Call getCause() which doesn't necessarily return the _cause field.
      EXCEPTION_MARK;
      JavaValue cause(T_OBJECT);
      JavaCalls::call_virtual(&cause,
                              throwable,
                              throwable->klass(),
                              vmSymbols::getCause_name(),
                              vmSymbols::void_throwable_signature(),
                              THREAD);
      // Ignore any exceptions. we are in the middle of exception handling. Same as classic VM.
      if (HAS_PENDING_EXCEPTION) {
        CLEAR_PENDING_EXCEPTION;
        throwable = Handle();
      } else {
        throwable = Handle(THREAD, (oop) cause.get_jobject());
        if (throwable.not_null()) {
          st->print("Caused by: ");
          print(throwable(), st);
          st->cr();
        }
      }
    }
  }
}

/**
 * Print the throwable stack trace by calling the Java method java.lang.Throwable.printStackTrace().
 */
void java_lang_Throwable::java_printStackTrace(Handle throwable, TRAPS) {
  assert(throwable->is_a(SystemDictionary::Throwable_klass()), "Throwable instance expected");
  JavaValue result(T_VOID);
  JavaCalls::call_virtual(&result,
                          throwable,
                          SystemDictionary::Throwable_klass(),
                          vmSymbols::printStackTrace_name(),
                          vmSymbols::void_method_signature(),
                          THREAD);
}

void java_lang_Throwable::fill_in_stack_trace(Handle throwable, const methodHandle& method, TRAPS) {
  if (!StackTraceInThrowable) return;
  ResourceMark rm(THREAD);

  // Start out by clearing the backtrace for this object, in case the VM
  // runs out of memory while allocating the stack trace
  set_backtrace(throwable(), NULL);
  // Clear lazily constructed Java level stacktrace if refilling occurs
  // This is unnecessary in 1.7+ but harmless
  clear_stacktrace(throwable());

  int max_depth = MaxJavaStackTraceDepth;
  JavaThread* thread = (JavaThread*)THREAD;

  BacktraceBuilder bt(CHECK);

  // If there is no Java frame just return the method that was being called
  // with bci 0
  if (!thread->has_last_Java_frame()) {
    if (max_depth >= 1 && method() != NULL) {
      bt.push(method(), 0, CHECK);
      log_info(stacktrace)("%s, %d", throwable->klass()->external_name(), 1);
      set_depth(throwable(), 1);
      set_backtrace(throwable(), bt.backtrace());
    }
    return;
  }

  // Instead of using vframe directly, this version of fill_in_stack_trace
  // basically handles everything by hand. This significantly improved the
  // speed of this method call up to 28.5% on Solaris sparc. 27.1% on Windows.
  // See bug 6333838 for  more details.
  // The "ASSERT" here is to verify this method generates the exactly same stack
  // trace as utilizing vframe.
#ifdef ASSERT
  vframeStream st(thread);
#endif
  int total_count = 0;
  RegisterMap map(thread, false);
  int decode_offset = 0;
  CompiledMethod* nm = NULL;
  bool skip_fillInStackTrace_check = false;
  bool skip_throwableInit_check = false;
  bool skip_hidden = !ShowHiddenFrames;

  for (frame fr = thread->last_frame(); max_depth == 0 || max_depth != total_count;) {
    Method* method = NULL;
    int bci = 0;

    // Compiled java method case.
    if (decode_offset != 0) {
      DebugInfoReadStream stream(nm, decode_offset);
      decode_offset = stream.read_int();
      method = (Method*)nm->metadata_at(stream.read_int());
      bci = stream.read_bci();
    } else {
      if (fr.is_first_frame()) break;
      address pc = fr.pc();
      if (fr.is_interpreted_frame()) {
        address bcp = fr.interpreter_frame_bcp();
        method = fr.interpreter_frame_method();
        bci =  method->bci_from(bcp);
        fr = fr.sender(&map);
      } else {
        CodeBlob* cb = fr.cb();
        // HMMM QQQ might be nice to have frame return nm as NULL if cb is non-NULL
        // but non nmethod
        fr = fr.sender(&map);
        if (cb == NULL || !cb->is_compiled()) {
          continue;
        }
        nm = cb->as_compiled_method();
        if (nm->method()->is_native()) {
          method = nm->method();
          bci = 0;
        } else {
          PcDesc* pd = nm->pc_desc_at(pc);
          decode_offset = pd->scope_decode_offset();
          // if decode_offset is not equal to 0, it will execute the
          // "compiled java method case" at the beginning of the loop.
          continue;
        }
      }
    }
#ifdef ASSERT
    assert(st.method() == method && st.bci() == bci,
           "Wrong stack trace");
    st.next();
#endif

    // the format of the stacktrace will be:
    // - 1 or more fillInStackTrace frames for the exception class (skipped)
    // - 0 or more <init> methods for the exception class (skipped)
    // - rest of the stack

    if (!skip_fillInStackTrace_check) {
      if (method->name() == vmSymbols::fillInStackTrace_name() &&
          throwable->is_a(method->method_holder())) {
        continue;
      }
      else {
        skip_fillInStackTrace_check = true; // gone past them all
      }
    }
    if (!skip_throwableInit_check) {
      assert(skip_fillInStackTrace_check, "logic error in backtrace filtering");

      // skip <init> methods of the exception class and superclasses
      // This is simlar to classic VM.
      if (method->name() == vmSymbols::object_initializer_name() &&
          throwable->is_a(method->method_holder())) {
        continue;
      } else {
        // there are none or we've seen them all - either way stop checking
        skip_throwableInit_check = true;
      }
    }
    if (method->is_hidden()) {
      if (skip_hidden) {
        if (total_count == 0) {
          // The top frame will be hidden from the stack trace.
          bt.set_has_hidden_top_frame(CHECK);
        }
        continue;
      }
    }
    bt.push(method, bci, CHECK);
    total_count++;
  }

  log_info(stacktrace)("%s, %d", throwable->klass()->external_name(), total_count);

  // Put completed stack trace into throwable object
  set_backtrace(throwable(), bt.backtrace());
  set_depth(throwable(), total_count);
}

void java_lang_Throwable::fill_in_stack_trace(Handle throwable, const methodHandle& method) {
  // No-op if stack trace is disabled
  if (!StackTraceInThrowable) {
    return;
  }

  // Disable stack traces for some preallocated out of memory errors
  if (!Universe::should_fill_in_stack_trace(throwable)) {
    return;
  }

  PRESERVE_EXCEPTION_MARK;

  JavaThread* thread = JavaThread::active();
  fill_in_stack_trace(throwable, method, thread);
  // ignore exceptions thrown during stack trace filling
  CLEAR_PENDING_EXCEPTION;
}

void java_lang_Throwable::allocate_backtrace(Handle throwable, TRAPS) {
  // Allocate stack trace - backtrace is created but not filled in

  // No-op if stack trace is disabled
  if (!StackTraceInThrowable) return;
  BacktraceBuilder bt(CHECK);   // creates a backtrace
  set_backtrace(throwable(), bt.backtrace());
}


void java_lang_Throwable::fill_in_stack_trace_of_preallocated_backtrace(Handle throwable) {
  // Fill in stack trace into preallocated backtrace (no GC)

  // No-op if stack trace is disabled
  if (!StackTraceInThrowable) return;

  assert(throwable->is_a(SystemDictionary::Throwable_klass()), "sanity check");

  JavaThread* THREAD = JavaThread::current();

  objArrayHandle backtrace (THREAD, (objArrayOop)java_lang_Throwable::backtrace(throwable()));
  assert(backtrace.not_null(), "backtrace should have been preallocated");

  ResourceMark rm(THREAD);
  vframeStream st(THREAD);

  BacktraceBuilder bt(THREAD, backtrace);

  // Unlike fill_in_stack_trace we do not skip fillInStackTrace or throwable init
  // methods as preallocated errors aren't created by "java" code.

  // fill in as much stack trace as possible
  int chunk_count = 0;
  for (;!st.at_end(); st.next()) {
    bt.push(st.method(), st.bci(), CHECK);
    chunk_count++;

    // Bail-out for deep stacks
    if (chunk_count >= trace_chunk_size) break;
  }
  set_depth(throwable(), chunk_count);
  log_info(stacktrace)("%s, %d", throwable->klass()->external_name(), chunk_count);

  // We support the Throwable immutability protocol defined for Java 7.
  java_lang_Throwable::set_stacktrace(throwable(), java_lang_Throwable::unassigned_stacktrace());
  assert(java_lang_Throwable::unassigned_stacktrace() != NULL, "not initialized");
}

void java_lang_Throwable::get_stack_trace_elements(Handle throwable,
                                                   objArrayHandle stack_trace_array_h, TRAPS) {

  if (throwable.is_null() || stack_trace_array_h.is_null()) {
    THROW(vmSymbols::java_lang_NullPointerException());
  }

  assert(stack_trace_array_h->is_objArray(), "Stack trace array should be an array of StackTraceElenent");

  if (stack_trace_array_h->length() != depth(throwable())) {
    THROW(vmSymbols::java_lang_IndexOutOfBoundsException());
  }

  objArrayHandle result(THREAD, objArrayOop(backtrace(throwable())));
  BacktraceIterator iter(result, THREAD);

  int index = 0;
  while (iter.repeat()) {
    BacktraceElement bte = iter.next(THREAD);

    Handle stack_trace_element(THREAD, stack_trace_array_h->obj_at(index++));

    if (stack_trace_element.is_null()) {
      THROW(vmSymbols::java_lang_NullPointerException());
    }

    InstanceKlass* holder = InstanceKlass::cast(java_lang_Class::as_Klass(bte._mirror()));
    methodHandle method (THREAD, holder->method_with_orig_idnum(bte._method_id, bte._version));

    java_lang_StackTraceElement::fill_in(stack_trace_element, holder,
                                         method,
                                         bte._version,
                                         bte._bci,
                                         bte._name, CHECK);
  }
}

bool java_lang_Throwable::get_top_method_and_bci(oop throwable, Method** method, int* bci) {
  Thread* THREAD = Thread::current();
  objArrayHandle result(THREAD, objArrayOop(backtrace(throwable)));
  BacktraceIterator iter(result, THREAD);
  // No backtrace available.
  if (!iter.repeat()) return false;

  // If the exception happened in a frame that has been hidden, i.e.,
  // omitted from the back trace, we can not compute the message.
  oop hidden = ((objArrayOop)backtrace(throwable))->obj_at(trace_hidden_offset);
  if (hidden != NULL) {
    return false;
  }

  // Get first backtrace element.
  BacktraceElement bte = iter.next(THREAD);

  InstanceKlass* holder = InstanceKlass::cast(java_lang_Class::as_Klass(bte._mirror()));
  assert(holder != NULL, "first element should be non-null");
  Method* m = holder->method_with_orig_idnum(bte._method_id, bte._version);

  // Original version is no longer available.
  if (m == NULL || !version_matches(m, bte._version)) {
    return false;
  }

  *method = m;
  *bci = bte._bci;
  return true;
}

oop java_lang_StackTraceElement::create(const methodHandle& method, int bci, TRAPS) {
  // Allocate java.lang.StackTraceElement instance
  InstanceKlass* k = SystemDictionary::StackTraceElement_klass();
  assert(k != NULL, "must be loaded in 1.4+");
  if (k->should_be_initialized()) {
    k->initialize(CHECK_0);
  }

  Handle element = k->allocate_instance_handle(CHECK_0);

  int version = method->constants()->version();
  fill_in(element, method->method_holder(), method, version, bci, method->name(), CHECK_0);
  return element();
}

void java_lang_StackTraceElement::fill_in(Handle element,
                                          InstanceKlass* holder, const methodHandle& method,
                                          int version, int bci, Symbol* name, TRAPS) {
  assert(element->is_a(SystemDictionary::StackTraceElement_klass()), "sanity check");

  ResourceMark rm(THREAD);
  HandleMark hm(THREAD);

  // Fill in class name
  Handle java_class(THREAD, holder->java_mirror());
  oop classname = java_lang_Class::name(java_class, CHECK);
  java_lang_StackTraceElement::set_declaringClass(element(), classname);
  java_lang_StackTraceElement::set_declaringClassObject(element(), java_class());

  oop loader = holder->class_loader();
  if (loader != NULL) {
    oop loader_name = java_lang_ClassLoader::name(loader);
    if (loader_name != NULL)
      java_lang_StackTraceElement::set_classLoaderName(element(), loader_name);
  }

  // Fill in method name
  oop methodname = StringTable::intern(name, CHECK);
  java_lang_StackTraceElement::set_methodName(element(), methodname);

  // Fill in module name and version
  ModuleEntry* module = holder->module();
  if (module->is_named()) {
    oop module_name = StringTable::intern(module->name(), CHECK);
    java_lang_StackTraceElement::set_moduleName(element(), module_name);
    oop module_version;
    if (module->version() != NULL) {
      module_version = StringTable::intern(module->version(), CHECK);
    } else {
      module_version = NULL;
    }
    java_lang_StackTraceElement::set_moduleVersion(element(), module_version);
  }

  if (method() == NULL || !version_matches(method(), version)) {
    // The method was redefined, accurate line number information isn't available
    java_lang_StackTraceElement::set_fileName(element(), NULL);
    java_lang_StackTraceElement::set_lineNumber(element(), -1);
  } else {
    Symbol* source;
    oop source_file;
    int line_number;
    decode_file_and_line(java_class, holder, version, method, bci, source, source_file, line_number, CHECK);

    java_lang_StackTraceElement::set_fileName(element(), source_file);
    java_lang_StackTraceElement::set_lineNumber(element(), line_number);
  }
}

void java_lang_StackTraceElement::decode_file_and_line(Handle java_class,
                                                       InstanceKlass* holder,
                                                       int version,
                                                       const methodHandle& method,
                                                       int bci,
                                                       Symbol*& source,
                                                       oop& source_file,
                                                       int& line_number, TRAPS) {
  // Fill in source file name and line number.
  source = Backtrace::get_source_file_name(holder, version);
  source_file = java_lang_Class::source_file(java_class());
  if (source != NULL) {
    // Class was not redefined. We can trust its cache if set,
    // else we have to initialize it.
    if (source_file == NULL) {
      source_file = StringTable::intern(source, CHECK);
      java_lang_Class::set_source_file(java_class(), source_file);
    }
  } else {
    // Class was redefined. Dump the cache if it was set.
    if (source_file != NULL) {
      source_file = NULL;
      java_lang_Class::set_source_file(java_class(), source_file);
    }
  }
  line_number = Backtrace::get_line_number(method(), bci);
}

#if INCLUDE_JVMCI
void java_lang_StackTraceElement::decode(const methodHandle& method, int bci,
                                         Symbol*& filename, int& line_number, TRAPS) {
  ResourceMark rm(THREAD);
  HandleMark hm(THREAD);

  filename = NULL;
  line_number = -1;

  oop source_file;
  int version = method->constants()->version();
  InstanceKlass* holder = method->method_holder();
  Handle java_class(THREAD, holder->java_mirror());
  decode_file_and_line(java_class, holder, version, method, bci, filename, source_file, line_number, CHECK);
}
#endif // INCLUDE_JVMCI

Method* java_lang_StackFrameInfo::get_method(Handle stackFrame, InstanceKlass* holder, TRAPS) {
  HandleMark hm(THREAD);
  Handle mname(THREAD, stackFrame->obj_field(_memberName_offset));
  Method* method = (Method*)java_lang_invoke_MemberName::vmtarget(mname());
  // we should expand MemberName::name when Throwable uses StackTrace
  // MethodHandles::expand_MemberName(mname, MethodHandles::_suppress_defc|MethodHandles::_suppress_type, CHECK_NULL);
  return method;
}

void java_lang_StackFrameInfo::set_method_and_bci(Handle stackFrame, const methodHandle& method, int bci, TRAPS) {
  // set Method* or mid/cpref
  HandleMark hm(THREAD);
  Handle mname(Thread::current(), stackFrame->obj_field(_memberName_offset));
  InstanceKlass* ik = method->method_holder();
  CallInfo info(method(), ik, CHECK);
  MethodHandles::init_method_MemberName(mname, info);
  // set bci
  java_lang_StackFrameInfo::set_bci(stackFrame(), bci);
  // method may be redefined; store the version
  int version = method->constants()->version();
  assert((jushort)version == version, "version should be short");
  java_lang_StackFrameInfo::set_version(stackFrame(), (short)version);
}

void java_lang_StackFrameInfo::to_stack_trace_element(Handle stackFrame, Handle stack_trace_element, TRAPS) {
  ResourceMark rm(THREAD);
  HandleMark hm(THREAD);
  Handle mname(THREAD, stackFrame->obj_field(java_lang_StackFrameInfo::_memberName_offset));
  Klass* clazz = java_lang_Class::as_Klass(java_lang_invoke_MemberName::clazz(mname()));
  InstanceKlass* holder = InstanceKlass::cast(clazz);
  Method* method = java_lang_StackFrameInfo::get_method(stackFrame, holder, CHECK);

  short version = stackFrame->short_field(_version_offset);
  int bci = stackFrame->int_field(_bci_offset);
  Symbol* name = method->name();
  java_lang_StackTraceElement::fill_in(stack_trace_element, holder, methodHandle(THREAD, method),
                                       version, bci, name, CHECK);
}

#define STACKFRAMEINFO_FIELDS_DO(macro) \
  macro(_memberName_offset,     k, "memberName",  object_signature, false); \
  macro(_bci_offset,            k, "bci",         int_signature,    false)

void java_lang_StackFrameInfo::compute_offsets() {
  InstanceKlass* k = SystemDictionary::StackFrameInfo_klass();
  STACKFRAMEINFO_FIELDS_DO(FIELD_COMPUTE_OFFSET);
  STACKFRAMEINFO_INJECTED_FIELDS(INJECTED_FIELD_COMPUTE_OFFSET);
}

#if INCLUDE_CDS
void java_lang_StackFrameInfo::serialize_offsets(SerializeClosure* f) {
  STACKFRAMEINFO_FIELDS_DO(FIELD_SERIALIZE_OFFSET);
  STACKFRAMEINFO_INJECTED_FIELDS(INJECTED_FIELD_SERIALIZE_OFFSET);
}
#endif

#define LIVESTACKFRAMEINFO_FIELDS_DO(macro) \
  macro(_monitors_offset,   k, "monitors",    object_array_signature, false); \
  macro(_locals_offset,     k, "locals",      object_array_signature, false); \
  macro(_operands_offset,   k, "operands",    object_array_signature, false); \
  macro(_mode_offset,       k, "mode",        int_signature,          false)

void java_lang_LiveStackFrameInfo::compute_offsets() {
  InstanceKlass* k = SystemDictionary::LiveStackFrameInfo_klass();
  LIVESTACKFRAMEINFO_FIELDS_DO(FIELD_COMPUTE_OFFSET);
}

#if INCLUDE_CDS
void java_lang_LiveStackFrameInfo::serialize_offsets(SerializeClosure* f) {
  LIVESTACKFRAMEINFO_FIELDS_DO(FIELD_SERIALIZE_OFFSET);
}
#endif

#define ACCESSIBLEOBJECT_FIELDS_DO(macro) \
  macro(override_offset, k, "override", bool_signature, false)

void java_lang_reflect_AccessibleObject::compute_offsets() {
  InstanceKlass* k = SystemDictionary::reflect_AccessibleObject_klass();
  ACCESSIBLEOBJECT_FIELDS_DO(FIELD_COMPUTE_OFFSET);
}

#if INCLUDE_CDS
void java_lang_reflect_AccessibleObject::serialize_offsets(SerializeClosure* f) {
  ACCESSIBLEOBJECT_FIELDS_DO(FIELD_SERIALIZE_OFFSET);
}
#endif

jboolean java_lang_reflect_AccessibleObject::override(oop reflect) {
  assert(Universe::is_fully_initialized(), "Need to find another solution to the reflection problem");
  return (jboolean) reflect->bool_field(override_offset);
}

void java_lang_reflect_AccessibleObject::set_override(oop reflect, jboolean value) {
  assert(Universe::is_fully_initialized(), "Need to find another solution to the reflection problem");
  reflect->bool_field_put(override_offset, (int) value);
}

#define METHOD_FIELDS_DO(macro) \
  macro(clazz_offset,          k, vmSymbols::clazz_name(),          class_signature,       false); \
  macro(name_offset,           k, vmSymbols::name_name(),           string_signature,      false); \
  macro(returnType_offset,     k, vmSymbols::returnType_name(),     class_signature,       false); \
  macro(parameterTypes_offset, k, vmSymbols::parameterTypes_name(), class_array_signature, false); \
  macro(exceptionTypes_offset, k, vmSymbols::exceptionTypes_name(), class_array_signature, false); \
  macro(slot_offset,           k, vmSymbols::slot_name(),           int_signature,         false); \
  macro(modifiers_offset,      k, vmSymbols::modifiers_name(),      int_signature,         false); \
  macro(signature_offset,             k, vmSymbols::signature_name(),             string_signature,     false); \
  macro(annotations_offset,           k, vmSymbols::annotations_name(),           byte_array_signature, false); \
  macro(parameter_annotations_offset, k, vmSymbols::parameter_annotations_name(), byte_array_signature, false); \
  macro(annotation_default_offset,    k, vmSymbols::annotation_default_name(),    byte_array_signature, false);

void java_lang_reflect_Method::compute_offsets() {
  InstanceKlass* k = SystemDictionary::reflect_Method_klass();
  METHOD_FIELDS_DO(FIELD_COMPUTE_OFFSET);
}

#if INCLUDE_CDS
void java_lang_reflect_Method::serialize_offsets(SerializeClosure* f) {
  METHOD_FIELDS_DO(FIELD_SERIALIZE_OFFSET);
}
#endif

Handle java_lang_reflect_Method::create(TRAPS) {
  assert(Universe::is_fully_initialized(), "Need to find another solution to the reflection problem");
  Klass* klass = SystemDictionary::reflect_Method_klass();
  // This class is eagerly initialized during VM initialization, since we keep a refence
  // to one of the methods
  assert(InstanceKlass::cast(klass)->is_initialized(), "must be initialized");
  return InstanceKlass::cast(klass)->allocate_instance_handle(THREAD);
}

oop java_lang_reflect_Method::clazz(oop reflect) {
  assert(Universe::is_fully_initialized(), "Need to find another solution to the reflection problem");
  return reflect->obj_field(clazz_offset);
}

void java_lang_reflect_Method::set_clazz(oop reflect, oop value) {
  assert(Universe::is_fully_initialized(), "Need to find another solution to the reflection problem");
   reflect->obj_field_put(clazz_offset, value);
}

int java_lang_reflect_Method::slot(oop reflect) {
  assert(Universe::is_fully_initialized(), "Need to find another solution to the reflection problem");
  return reflect->int_field(slot_offset);
}

void java_lang_reflect_Method::set_slot(oop reflect, int value) {
  assert(Universe::is_fully_initialized(), "Need to find another solution to the reflection problem");
  reflect->int_field_put(slot_offset, value);
}

void java_lang_reflect_Method::set_name(oop method, oop value) {
  assert(Universe::is_fully_initialized(), "Need to find another solution to the reflection problem");
  method->obj_field_put(name_offset, value);
}

oop java_lang_reflect_Method::return_type(oop method) {
  assert(Universe::is_fully_initialized(), "Need to find another solution to the reflection problem");
  return method->obj_field(returnType_offset);
}

void java_lang_reflect_Method::set_return_type(oop method, oop value) {
  assert(Universe::is_fully_initialized(), "Need to find another solution to the reflection problem");
  method->obj_field_put(returnType_offset, value);
}

oop java_lang_reflect_Method::parameter_types(oop method) {
  assert(Universe::is_fully_initialized(), "Need to find another solution to the reflection problem");
  return method->obj_field(parameterTypes_offset);
}

void java_lang_reflect_Method::set_parameter_types(oop method, oop value) {
  assert(Universe::is_fully_initialized(), "Need to find another solution to the reflection problem");
  method->obj_field_put(parameterTypes_offset, value);
}

void java_lang_reflect_Method::set_exception_types(oop method, oop value) {
  assert(Universe::is_fully_initialized(), "Need to find another solution to the reflection problem");
  method->obj_field_put(exceptionTypes_offset, value);
}

void java_lang_reflect_Method::set_modifiers(oop method, int value) {
  assert(Universe::is_fully_initialized(), "Need to find another solution to the reflection problem");
  method->int_field_put(modifiers_offset, value);
}

void java_lang_reflect_Method::set_signature(oop method, oop value) {
  assert(Universe::is_fully_initialized(), "Need to find another solution to the reflection problem");
  method->obj_field_put(signature_offset, value);
}

void java_lang_reflect_Method::set_annotations(oop method, oop value) {
  assert(Universe::is_fully_initialized(), "Need to find another solution to the reflection problem");
  method->obj_field_put(annotations_offset, value);
}

void java_lang_reflect_Method::set_parameter_annotations(oop method, oop value) {
  assert(Universe::is_fully_initialized(), "Need to find another solution to the reflection problem");
  method->obj_field_put(parameter_annotations_offset, value);
}

void java_lang_reflect_Method::set_annotation_default(oop method, oop value) {
  assert(Universe::is_fully_initialized(), "Need to find another solution to the reflection problem");
  method->obj_field_put(annotation_default_offset, value);
}

#define CONSTRUCTOR_FIELDS_DO(macro) \
  macro(clazz_offset,          k, vmSymbols::clazz_name(),          class_signature,       false); \
  macro(parameterTypes_offset, k, vmSymbols::parameterTypes_name(), class_array_signature, false); \
  macro(exceptionTypes_offset, k, vmSymbols::exceptionTypes_name(), class_array_signature, false); \
  macro(slot_offset,           k, vmSymbols::slot_name(),           int_signature,         false); \
  macro(modifiers_offset,      k, vmSymbols::modifiers_name(),      int_signature,         false); \
  macro(signature_offset,             k, vmSymbols::signature_name(),             string_signature,     false); \
  macro(annotations_offset,           k, vmSymbols::annotations_name(),           byte_array_signature, false); \
  macro(parameter_annotations_offset, k, vmSymbols::parameter_annotations_name(), byte_array_signature, false);

void java_lang_reflect_Constructor::compute_offsets() {
  InstanceKlass* k = SystemDictionary::reflect_Constructor_klass();
  CONSTRUCTOR_FIELDS_DO(FIELD_COMPUTE_OFFSET);
}

#if INCLUDE_CDS
void java_lang_reflect_Constructor::serialize_offsets(SerializeClosure* f) {
  CONSTRUCTOR_FIELDS_DO(FIELD_SERIALIZE_OFFSET);
}
#endif

Handle java_lang_reflect_Constructor::create(TRAPS) {
  assert(Universe::is_fully_initialized(), "Need to find another solution to the reflection problem");
  Symbol* name = vmSymbols::java_lang_reflect_Constructor();
  Klass* k = SystemDictionary::resolve_or_fail(name, true, CHECK_NH);
  InstanceKlass* ik = InstanceKlass::cast(k);
  // Ensure it is initialized
  ik->initialize(CHECK_NH);
  return ik->allocate_instance_handle(THREAD);
}

oop java_lang_reflect_Constructor::clazz(oop reflect) {
  assert(Universe::is_fully_initialized(), "Need to find another solution to the reflection problem");
  return reflect->obj_field(clazz_offset);
}

void java_lang_reflect_Constructor::set_clazz(oop reflect, oop value) {
  assert(Universe::is_fully_initialized(), "Need to find another solution to the reflection problem");
   reflect->obj_field_put(clazz_offset, value);
}

oop java_lang_reflect_Constructor::parameter_types(oop constructor) {
  assert(Universe::is_fully_initialized(), "Need to find another solution to the reflection problem");
  return constructor->obj_field(parameterTypes_offset);
}

void java_lang_reflect_Constructor::set_parameter_types(oop constructor, oop value) {
  assert(Universe::is_fully_initialized(), "Need to find another solution to the reflection problem");
  constructor->obj_field_put(parameterTypes_offset, value);
}

void java_lang_reflect_Constructor::set_exception_types(oop constructor, oop value) {
  assert(Universe::is_fully_initialized(), "Need to find another solution to the reflection problem");
  constructor->obj_field_put(exceptionTypes_offset, value);
}

int java_lang_reflect_Constructor::slot(oop reflect) {
  assert(Universe::is_fully_initialized(), "Need to find another solution to the reflection problem");
  return reflect->int_field(slot_offset);
}

void java_lang_reflect_Constructor::set_slot(oop reflect, int value) {
  assert(Universe::is_fully_initialized(), "Need to find another solution to the reflection problem");
  reflect->int_field_put(slot_offset, value);
}

void java_lang_reflect_Constructor::set_modifiers(oop constructor, int value) {
  assert(Universe::is_fully_initialized(), "Need to find another solution to the reflection problem");
  constructor->int_field_put(modifiers_offset, value);
}

void java_lang_reflect_Constructor::set_signature(oop constructor, oop value) {
  assert(Universe::is_fully_initialized(), "Need to find another solution to the reflection problem");
  constructor->obj_field_put(signature_offset, value);
}

void java_lang_reflect_Constructor::set_annotations(oop constructor, oop value) {
  assert(Universe::is_fully_initialized(), "Need to find another solution to the reflection problem");
  constructor->obj_field_put(annotations_offset, value);
}

void java_lang_reflect_Constructor::set_parameter_annotations(oop method, oop value) {
  assert(Universe::is_fully_initialized(), "Need to find another solution to the reflection problem");
  method->obj_field_put(parameter_annotations_offset, value);
}

#define FIELD_FIELDS_DO(macro) \
  macro(clazz_offset,     k, vmSymbols::clazz_name(),     class_signature,  false); \
  macro(name_offset,      k, vmSymbols::name_name(),      string_signature, false); \
  macro(type_offset,      k, vmSymbols::type_name(),      class_signature,  false); \
  macro(slot_offset,      k, vmSymbols::slot_name(),      int_signature,    false); \
  macro(modifiers_offset, k, vmSymbols::modifiers_name(), int_signature,    false); \
  macro(signature_offset,        k, vmSymbols::signature_name(),        string_signature,     false); \
  macro(annotations_offset,      k, vmSymbols::annotations_name(),      byte_array_signature, false);

void java_lang_reflect_Field::compute_offsets() {
  InstanceKlass* k = SystemDictionary::reflect_Field_klass();
  FIELD_FIELDS_DO(FIELD_COMPUTE_OFFSET);
}

#if INCLUDE_CDS
void java_lang_reflect_Field::serialize_offsets(SerializeClosure* f) {
  FIELD_FIELDS_DO(FIELD_SERIALIZE_OFFSET);
}
#endif

Handle java_lang_reflect_Field::create(TRAPS) {
  assert(Universe::is_fully_initialized(), "Need to find another solution to the reflection problem");
  Symbol* name = vmSymbols::java_lang_reflect_Field();
  Klass* k = SystemDictionary::resolve_or_fail(name, true, CHECK_NH);
  InstanceKlass* ik = InstanceKlass::cast(k);
  // Ensure it is initialized
  ik->initialize(CHECK_NH);
  return ik->allocate_instance_handle(THREAD);
}

oop java_lang_reflect_Field::clazz(oop reflect) {
  assert(Universe::is_fully_initialized(), "Need to find another solution to the reflection problem");
  return reflect->obj_field(clazz_offset);
}

void java_lang_reflect_Field::set_clazz(oop reflect, oop value) {
  assert(Universe::is_fully_initialized(), "Need to find another solution to the reflection problem");
   reflect->obj_field_put(clazz_offset, value);
}

oop java_lang_reflect_Field::name(oop field) {
  assert(Universe::is_fully_initialized(), "Need to find another solution to the reflection problem");
  return field->obj_field(name_offset);
}

void java_lang_reflect_Field::set_name(oop field, oop value) {
  assert(Universe::is_fully_initialized(), "Need to find another solution to the reflection problem");
  field->obj_field_put(name_offset, value);
}

oop java_lang_reflect_Field::type(oop field) {
  assert(Universe::is_fully_initialized(), "Need to find another solution to the reflection problem");
  return field->obj_field(type_offset);
}

void java_lang_reflect_Field::set_type(oop field, oop value) {
  assert(Universe::is_fully_initialized(), "Need to find another solution to the reflection problem");
  field->obj_field_put(type_offset, value);
}

int java_lang_reflect_Field::slot(oop reflect) {
  assert(Universe::is_fully_initialized(), "Need to find another solution to the reflection problem");
  return reflect->int_field(slot_offset);
}

void java_lang_reflect_Field::set_slot(oop reflect, int value) {
  assert(Universe::is_fully_initialized(), "Need to find another solution to the reflection problem");
  reflect->int_field_put(slot_offset, value);
}

int java_lang_reflect_Field::modifiers(oop field) {
  assert(Universe::is_fully_initialized(), "Need to find another solution to the reflection problem");
  return field->int_field(modifiers_offset);
}

void java_lang_reflect_Field::set_modifiers(oop field, int value) {
  assert(Universe::is_fully_initialized(), "Need to find another solution to the reflection problem");
  field->int_field_put(modifiers_offset, value);
}

void java_lang_reflect_Field::set_signature(oop field, oop value) {
  assert(Universe::is_fully_initialized(), "Need to find another solution to the reflection problem");
  field->obj_field_put(signature_offset, value);
}

void java_lang_reflect_Field::set_annotations(oop field, oop value) {
  assert(Universe::is_fully_initialized(), "Need to find another solution to the reflection problem");
  field->obj_field_put(annotations_offset, value);
}

oop java_lang_reflect_RecordComponent::create(InstanceKlass* holder, RecordComponent* component, TRAPS) {
  // Allocate java.lang.reflect.RecordComponent instance
<<<<<<< HEAD
  InstanceKlass* ik = SystemDictionary::RecordComponent_klass();
  assert(ik != NULL, "must be loaded");
  if (ik->should_be_initialized()) {
    ik->initialize(CHECK_0);
  }

  Handle element = ik->allocate_instance_handle(CHECK_0);
=======
  HandleMark hm(THREAD);
  InstanceKlass* ik = SystemDictionary::RecordComponent_klass();
  assert(ik != NULL, "must be loaded");
  ik->initialize(CHECK_NULL);

  Handle element = ik->allocate_instance_handle(CHECK_NULL);
>>>>>>> ecc066e1

  Handle decl_class(THREAD, holder->java_mirror());
  java_lang_reflect_RecordComponent::set_clazz(element(), decl_class());

  Symbol* name = holder->constants()->symbol_at(component->name_index()); // name_index is a utf8
<<<<<<< HEAD
  oop component_name = StringTable::intern(name, CHECK_0);
=======
  oop component_name = StringTable::intern(name, CHECK_NULL);
>>>>>>> ecc066e1
  java_lang_reflect_RecordComponent::set_name(element(), component_name);

  Symbol* type = holder->constants()->symbol_at(component->descriptor_index());
  Handle component_type_h =
<<<<<<< HEAD
    SystemDictionary::find_java_mirror_for_type(type, holder, SignatureStream::NCDFError, CHECK_0);
=======
    SystemDictionary::find_java_mirror_for_type(type, holder, SignatureStream::NCDFError, CHECK_NULL);
>>>>>>> ecc066e1
  java_lang_reflect_RecordComponent::set_type(element(), component_type_h());

  Method* accessor_method = NULL;
  {
    // Prepend "()" to type to create the full method signature.
    ResourceMark rm(THREAD);
    int sig_len = type->utf8_length() + 3; // "()" and null char
    char* sig = NEW_RESOURCE_ARRAY(char, sig_len);
<<<<<<< HEAD
    jio_snprintf(sig, sig_len, "()%s", type->as_C_string());
=======
    jio_snprintf(sig, sig_len, "%c%c%s", JVM_SIGNATURE_FUNC, JVM_SIGNATURE_ENDFUNC, type->as_C_string());
>>>>>>> ecc066e1
    TempNewSymbol full_sig = SymbolTable::new_symbol(sig);
    accessor_method = holder->find_instance_method(name, full_sig);
  }

<<<<<<< HEAD
  if (accessor_method != NULL) { // TBD should a null accessor method be an error?
    methodHandle method(THREAD, accessor_method);
    oop m = Reflection::new_method(method, false, CHECK_0);
=======
  if (accessor_method != NULL) {
    methodHandle method(THREAD, accessor_method);
    oop m = Reflection::new_method(method, false, CHECK_NULL);
>>>>>>> ecc066e1
    java_lang_reflect_RecordComponent::set_accessor(element(), m);
  } else {
    java_lang_reflect_RecordComponent::set_accessor(element(), NULL);
  }

  int sig_index = component->generic_signature_index();
  if (sig_index > 0) {
<<<<<<< HEAD
    Symbol* sig = holder->constants()->symbol_at(sig_index); // name_index is a utf8
    oop component_sig = StringTable::intern(sig, CHECK_0);
=======
    Symbol* sig = holder->constants()->symbol_at(sig_index); // sig_index is a utf8
    oop component_sig = StringTable::intern(sig, CHECK_NULL);
>>>>>>> ecc066e1
    java_lang_reflect_RecordComponent::set_signature(element(), component_sig);
  } else {
    java_lang_reflect_RecordComponent::set_signature(element(), NULL);
  }

<<<<<<< HEAD
  typeArrayOop annotation_oop = Annotations::make_java_array(component->annotations(), CHECK_0);
  java_lang_reflect_RecordComponent::set_annotations(element(), annotation_oop);

  typeArrayOop type_annotation_oop = Annotations::make_java_array(component->type_annotations(), CHECK_0);
=======
  typeArrayOop annotation_oop = Annotations::make_java_array(component->annotations(), CHECK_NULL);
  java_lang_reflect_RecordComponent::set_annotations(element(), annotation_oop);

  typeArrayOop type_annotation_oop = Annotations::make_java_array(component->type_annotations(), CHECK_NULL);
>>>>>>> ecc066e1
  java_lang_reflect_RecordComponent::set_typeAnnotations(element(), type_annotation_oop);

  return element();
}

#define CONSTANTPOOL_FIELDS_DO(macro) \
  macro(_oop_offset, k, "constantPoolOop", object_signature, false)

void reflect_ConstantPool::compute_offsets() {
  InstanceKlass* k = SystemDictionary::reflect_ConstantPool_klass();
  // The field is called ConstantPool* in the sun.reflect.ConstantPool class.
  CONSTANTPOOL_FIELDS_DO(FIELD_COMPUTE_OFFSET);
}

#if INCLUDE_CDS
void reflect_ConstantPool::serialize_offsets(SerializeClosure* f) {
  CONSTANTPOOL_FIELDS_DO(FIELD_SERIALIZE_OFFSET);
}
#endif

#define PARAMETER_FIELDS_DO(macro) \
  macro(name_offset,        k, vmSymbols::name_name(),        string_signature, false); \
  macro(modifiers_offset,   k, vmSymbols::modifiers_name(),   int_signature,    false); \
  macro(index_offset,       k, vmSymbols::index_name(),       int_signature,    false); \
  macro(executable_offset,  k, vmSymbols::executable_name(),  executable_signature, false)

void java_lang_reflect_Parameter::compute_offsets() {
  InstanceKlass* k = SystemDictionary::reflect_Parameter_klass();
  PARAMETER_FIELDS_DO(FIELD_COMPUTE_OFFSET);
}

#if INCLUDE_CDS
void java_lang_reflect_Parameter::serialize_offsets(SerializeClosure* f) {
  PARAMETER_FIELDS_DO(FIELD_SERIALIZE_OFFSET);
}
#endif

Handle java_lang_reflect_Parameter::create(TRAPS) {
  assert(Universe::is_fully_initialized(), "Need to find another solution to the reflection problem");
  Symbol* name = vmSymbols::java_lang_reflect_Parameter();
  Klass* k = SystemDictionary::resolve_or_fail(name, true, CHECK_NH);
  InstanceKlass* ik = InstanceKlass::cast(k);
  // Ensure it is initialized
  ik->initialize(CHECK_NH);
  return ik->allocate_instance_handle(THREAD);
}

oop java_lang_reflect_Parameter::name(oop param) {
  assert(Universe::is_fully_initialized(), "Need to find another solution to the reflection problem");
  return param->obj_field(name_offset);
}

void java_lang_reflect_Parameter::set_name(oop param, oop value) {
  assert(Universe::is_fully_initialized(), "Need to find another solution to the reflection problem");
  param->obj_field_put(name_offset, value);
}

int java_lang_reflect_Parameter::modifiers(oop param) {
  assert(Universe::is_fully_initialized(), "Need to find another solution to the reflection problem");
  return param->int_field(modifiers_offset);
}

void java_lang_reflect_Parameter::set_modifiers(oop param, int value) {
  assert(Universe::is_fully_initialized(), "Need to find another solution to the reflection problem");
  param->int_field_put(modifiers_offset, value);
}

int java_lang_reflect_Parameter::index(oop param) {
  assert(Universe::is_fully_initialized(), "Need to find another solution to the reflection problem");
  return param->int_field(index_offset);
}

void java_lang_reflect_Parameter::set_index(oop param, int value) {
  assert(Universe::is_fully_initialized(), "Need to find another solution to the reflection problem");
  param->int_field_put(index_offset, value);
}

oop java_lang_reflect_Parameter::executable(oop param) {
  assert(Universe::is_fully_initialized(), "Need to find another solution to the reflection problem");
  return param->obj_field(executable_offset);
}

void java_lang_reflect_Parameter::set_executable(oop param, oop value) {
  assert(Universe::is_fully_initialized(), "Need to find another solution to the reflection problem");
  param->obj_field_put(executable_offset, value);
}


int java_lang_Module::loader_offset;
int java_lang_Module::name_offset;
int java_lang_Module::_module_entry_offset = -1;

Handle java_lang_Module::create(Handle loader, Handle module_name, TRAPS) {
  assert(Universe::is_fully_initialized(), "Need to find another solution to the reflection problem");
  return JavaCalls::construct_new_instance(SystemDictionary::Module_klass(),
                          vmSymbols::java_lang_module_init_signature(),
                          loader, module_name, CHECK_NH);
}

#define MODULE_FIELDS_DO(macro) \
  macro(loader_offset,  k, vmSymbols::loader_name(),  classloader_signature, false); \
  macro(name_offset,    k, vmSymbols::name_name(),    string_signature,      false)

void java_lang_Module::compute_offsets() {
  InstanceKlass* k = SystemDictionary::Module_klass();
  MODULE_FIELDS_DO(FIELD_COMPUTE_OFFSET);
  MODULE_INJECTED_FIELDS(INJECTED_FIELD_COMPUTE_OFFSET);
}

#if INCLUDE_CDS
void java_lang_Module::serialize_offsets(SerializeClosure* f) {
  MODULE_FIELDS_DO(FIELD_SERIALIZE_OFFSET);
  MODULE_INJECTED_FIELDS(INJECTED_FIELD_SERIALIZE_OFFSET);
}
#endif

oop java_lang_Module::loader(oop module) {
  assert(Universe::is_fully_initialized(), "Need to find another solution to the reflection problem");
  return module->obj_field(loader_offset);
}

void java_lang_Module::set_loader(oop module, oop value) {
  assert(Universe::is_fully_initialized(), "Need to find another solution to the reflection problem");
  module->obj_field_put(loader_offset, value);
}

oop java_lang_Module::name(oop module) {
  assert(Universe::is_fully_initialized(), "Need to find another solution to the reflection problem");
  return module->obj_field(name_offset);
}

void java_lang_Module::set_name(oop module, oop value) {
  assert(Universe::is_fully_initialized(), "Need to find another solution to the reflection problem");
  module->obj_field_put(name_offset, value);
}

ModuleEntry* java_lang_Module::module_entry(oop module) {
  assert(_module_entry_offset != -1, "Uninitialized module_entry_offset");
  assert(module != NULL, "module can't be null");
  assert(oopDesc::is_oop(module), "module must be oop");

  ModuleEntry* module_entry = (ModuleEntry*)module->address_field(_module_entry_offset);
  if (module_entry == NULL) {
    // If the inject field containing the ModuleEntry* is null then return the
    // class loader's unnamed module.
    oop loader = java_lang_Module::loader(module);
    Handle h_loader = Handle(Thread::current(), loader);
    ClassLoaderData* loader_cld = SystemDictionary::register_loader(h_loader);
    return loader_cld->unnamed_module();
  }
  return module_entry;
}

void java_lang_Module::set_module_entry(oop module, ModuleEntry* module_entry) {
  assert(_module_entry_offset != -1, "Uninitialized module_entry_offset");
  assert(module != NULL, "module can't be null");
  assert(oopDesc::is_oop(module), "module must be oop");
  module->address_field_put(_module_entry_offset, (address)module_entry);
}

Handle reflect_ConstantPool::create(TRAPS) {
  assert(Universe::is_fully_initialized(), "Need to find another solution to the reflection problem");
  InstanceKlass* k = SystemDictionary::reflect_ConstantPool_klass();
  // Ensure it is initialized
  k->initialize(CHECK_NH);
  return k->allocate_instance_handle(THREAD);
}


void reflect_ConstantPool::set_cp(oop reflect, ConstantPool* value) {
  assert(Universe::is_fully_initialized(), "Need to find another solution to the reflection problem");
  oop mirror = value->pool_holder()->java_mirror();
  // Save the mirror to get back the constant pool.
  reflect->obj_field_put(_oop_offset, mirror);
}

ConstantPool* reflect_ConstantPool::get_cp(oop reflect) {
  assert(Universe::is_fully_initialized(), "Need to find another solution to the reflection problem");

  oop mirror = reflect->obj_field(_oop_offset);
  Klass* k = java_lang_Class::as_Klass(mirror);
  assert(k->is_instance_klass(), "Must be");

  // Get the constant pool back from the klass.  Since class redefinition
  // merges the new constant pool into the old, this is essentially the
  // same constant pool as the original.  If constant pool merging is
  // no longer done in the future, this will have to change to save
  // the original.
  return InstanceKlass::cast(k)->constants();
}

#define UNSAFESTATICFIELDACCESSORIMPL_FIELDS_DO(macro) \
  macro(_base_offset, k, "base", object_signature, false)

void reflect_UnsafeStaticFieldAccessorImpl::compute_offsets() {
  InstanceKlass* k = SystemDictionary::reflect_UnsafeStaticFieldAccessorImpl_klass();
  UNSAFESTATICFIELDACCESSORIMPL_FIELDS_DO(FIELD_COMPUTE_OFFSET);
}

#if INCLUDE_CDS
void reflect_UnsafeStaticFieldAccessorImpl::serialize_offsets(SerializeClosure* f) {
  UNSAFESTATICFIELDACCESSORIMPL_FIELDS_DO(FIELD_SERIALIZE_OFFSET);
}
#endif

oop java_lang_boxing_object::initialize_and_allocate(BasicType type, TRAPS) {
  Klass* k = SystemDictionary::box_klass(type);
  if (k == NULL)  return NULL;
  InstanceKlass* ik = InstanceKlass::cast(k);
  if (!ik->is_initialized())  ik->initialize(CHECK_0);
  return ik->allocate_instance(THREAD);
}


oop java_lang_boxing_object::create(BasicType type, jvalue* value, TRAPS) {
  oop box = initialize_and_allocate(type, CHECK_0);
  if (box == NULL)  return NULL;
  switch (type) {
    case T_BOOLEAN:
      box->bool_field_put(value_offset, value->z);
      break;
    case T_CHAR:
      box->char_field_put(value_offset, value->c);
      break;
    case T_FLOAT:
      box->float_field_put(value_offset, value->f);
      break;
    case T_DOUBLE:
      box->double_field_put(long_value_offset, value->d);
      break;
    case T_BYTE:
      box->byte_field_put(value_offset, value->b);
      break;
    case T_SHORT:
      box->short_field_put(value_offset, value->s);
      break;
    case T_INT:
      box->int_field_put(value_offset, value->i);
      break;
    case T_LONG:
      box->long_field_put(long_value_offset, value->j);
      break;
    default:
      return NULL;
  }
  return box;
}


BasicType java_lang_boxing_object::basic_type(oop box) {
  if (box == NULL)  return T_ILLEGAL;
  BasicType type = SystemDictionary::box_klass_type(box->klass());
  if (type == T_OBJECT)         // 'unknown' value returned by SD::bkt
    return T_ILLEGAL;
  return type;
}


BasicType java_lang_boxing_object::get_value(oop box, jvalue* value) {
  BasicType type = SystemDictionary::box_klass_type(box->klass());
  switch (type) {
  case T_BOOLEAN:
    value->z = box->bool_field(value_offset);
    break;
  case T_CHAR:
    value->c = box->char_field(value_offset);
    break;
  case T_FLOAT:
    value->f = box->float_field(value_offset);
    break;
  case T_DOUBLE:
    value->d = box->double_field(long_value_offset);
    break;
  case T_BYTE:
    value->b = box->byte_field(value_offset);
    break;
  case T_SHORT:
    value->s = box->short_field(value_offset);
    break;
  case T_INT:
    value->i = box->int_field(value_offset);
    break;
  case T_LONG:
    value->j = box->long_field(long_value_offset);
    break;
  default:
    return T_ILLEGAL;
  } // end switch
  return type;
}


BasicType java_lang_boxing_object::set_value(oop box, jvalue* value) {
  BasicType type = SystemDictionary::box_klass_type(box->klass());
  switch (type) {
  case T_BOOLEAN:
    box->bool_field_put(value_offset, value->z);
    break;
  case T_CHAR:
    box->char_field_put(value_offset, value->c);
    break;
  case T_FLOAT:
    box->float_field_put(value_offset, value->f);
    break;
  case T_DOUBLE:
    box->double_field_put(long_value_offset, value->d);
    break;
  case T_BYTE:
    box->byte_field_put(value_offset, value->b);
    break;
  case T_SHORT:
    box->short_field_put(value_offset, value->s);
    break;
  case T_INT:
    box->int_field_put(value_offset, value->i);
    break;
  case T_LONG:
    box->long_field_put(long_value_offset, value->j);
    break;
  default:
    return T_ILLEGAL;
  } // end switch
  return type;
}


void java_lang_boxing_object::print(BasicType type, jvalue* value, outputStream* st) {
  switch (type) {
  case T_BOOLEAN:   st->print("%s", value->z ? "true" : "false");   break;
  case T_CHAR:      st->print("%d", value->c);                      break;
  case T_BYTE:      st->print("%d", value->b);                      break;
  case T_SHORT:     st->print("%d", value->s);                      break;
  case T_INT:       st->print("%d", value->i);                      break;
  case T_LONG:      st->print(JLONG_FORMAT, value->j);              break;
  case T_FLOAT:     st->print("%f", value->f);                      break;
  case T_DOUBLE:    st->print("%lf", value->d);                     break;
  default:          st->print("type %d?", type);                    break;
  }
}

// Support for java_lang_ref_Reference

bool java_lang_ref_Reference::is_referent_field(oop obj, ptrdiff_t offset) {
  assert(obj != NULL, "sanity");
  if (offset != java_lang_ref_Reference::referent_offset) {
    return false;
  }

  Klass* k = obj->klass();
  if (!k->is_instance_klass()) {
    return false;
  }

  InstanceKlass* ik = InstanceKlass::cast(obj->klass());
  bool is_reference = ik->reference_type() != REF_NONE;
  assert(!is_reference || ik->is_subclass_of(SystemDictionary::Reference_klass()), "sanity");
  return is_reference;
}

// Support for java_lang_ref_SoftReference
//

#define SOFTREFERENCE_FIELDS_DO(macro) \
  macro(timestamp_offset,    k, "timestamp", long_signature, false); \
  macro(static_clock_offset, k, "clock",     long_signature, true)

void java_lang_ref_SoftReference::compute_offsets() {
  InstanceKlass* k = SystemDictionary::SoftReference_klass();
  SOFTREFERENCE_FIELDS_DO(FIELD_COMPUTE_OFFSET);
}

#if INCLUDE_CDS
void java_lang_ref_SoftReference::serialize_offsets(SerializeClosure* f) {
  SOFTREFERENCE_FIELDS_DO(FIELD_SERIALIZE_OFFSET);
}
#endif

jlong java_lang_ref_SoftReference::timestamp(oop ref) {
  return ref->long_field(timestamp_offset);
}

jlong java_lang_ref_SoftReference::clock() {
  InstanceKlass* ik = SystemDictionary::SoftReference_klass();
  oop base = ik->static_field_base_raw();
  return base->long_field(static_clock_offset);
}

void java_lang_ref_SoftReference::set_clock(jlong value) {
  InstanceKlass* ik = SystemDictionary::SoftReference_klass();
  oop base = ik->static_field_base_raw();
  base->long_field_put(static_clock_offset, value);
}

// Support for java_lang_invoke_DirectMethodHandle

int java_lang_invoke_DirectMethodHandle::_member_offset;

oop java_lang_invoke_DirectMethodHandle::member(oop dmh) {
  oop member_name = NULL;
  assert(oopDesc::is_oop(dmh) && java_lang_invoke_DirectMethodHandle::is_instance(dmh),
         "a DirectMethodHandle oop is expected");
  return dmh->obj_field(member_offset_in_bytes());
}

#define DIRECTMETHODHANDLE_FIELDS_DO(macro) \
  macro(_member_offset, k, "member", java_lang_invoke_MemberName_signature, false)

void java_lang_invoke_DirectMethodHandle::compute_offsets() {
  InstanceKlass* k = SystemDictionary::DirectMethodHandle_klass();
  DIRECTMETHODHANDLE_FIELDS_DO(FIELD_COMPUTE_OFFSET);
}

#if INCLUDE_CDS
void java_lang_invoke_DirectMethodHandle::serialize_offsets(SerializeClosure* f) {
  DIRECTMETHODHANDLE_FIELDS_DO(FIELD_SERIALIZE_OFFSET);
}
#endif

// Support for java_lang_invoke_MethodHandle

int java_lang_invoke_MethodHandle::_type_offset;
int java_lang_invoke_MethodHandle::_form_offset;

int java_lang_invoke_MemberName::_clazz_offset;
int java_lang_invoke_MemberName::_name_offset;
int java_lang_invoke_MemberName::_type_offset;
int java_lang_invoke_MemberName::_flags_offset;
int java_lang_invoke_MemberName::_method_offset;
int java_lang_invoke_MemberName::_vmindex_offset;

int java_lang_invoke_ResolvedMethodName::_vmtarget_offset;
int java_lang_invoke_ResolvedMethodName::_vmholder_offset;

int java_lang_invoke_LambdaForm::_vmentry_offset;

#define METHODHANDLE_FIELDS_DO(macro) \
  macro(_type_offset, k, vmSymbols::type_name(), java_lang_invoke_MethodType_signature, false); \
  macro(_form_offset, k, "form",                 java_lang_invoke_LambdaForm_signature, false)

void java_lang_invoke_MethodHandle::compute_offsets() {
  InstanceKlass* k = SystemDictionary::MethodHandle_klass();
  METHODHANDLE_FIELDS_DO(FIELD_COMPUTE_OFFSET);
}

#if INCLUDE_CDS
void java_lang_invoke_MethodHandle::serialize_offsets(SerializeClosure* f) {
  METHODHANDLE_FIELDS_DO(FIELD_SERIALIZE_OFFSET);
}
#endif

#define MEMBERNAME_FIELDS_DO(macro) \
  macro(_clazz_offset,   k, vmSymbols::clazz_name(),   class_signature,  false); \
  macro(_name_offset,    k, vmSymbols::name_name(),    string_signature, false); \
  macro(_type_offset,    k, vmSymbols::type_name(),    object_signature, false); \
  macro(_flags_offset,   k, vmSymbols::flags_name(),   int_signature,    false); \
  macro(_method_offset,  k, vmSymbols::method_name(),  java_lang_invoke_ResolvedMethodName_signature, false)

void java_lang_invoke_MemberName::compute_offsets() {
  InstanceKlass* k = SystemDictionary::MemberName_klass();
  MEMBERNAME_FIELDS_DO(FIELD_COMPUTE_OFFSET);
  MEMBERNAME_INJECTED_FIELDS(INJECTED_FIELD_COMPUTE_OFFSET);
}

#if INCLUDE_CDS
void java_lang_invoke_MemberName::serialize_offsets(SerializeClosure* f) {
  MEMBERNAME_FIELDS_DO(FIELD_SERIALIZE_OFFSET);
  MEMBERNAME_INJECTED_FIELDS(INJECTED_FIELD_SERIALIZE_OFFSET);
}
#endif

void java_lang_invoke_ResolvedMethodName::compute_offsets() {
  InstanceKlass* k = SystemDictionary::ResolvedMethodName_klass();
  assert(k != NULL, "jdk mismatch");
  RESOLVEDMETHOD_INJECTED_FIELDS(INJECTED_FIELD_COMPUTE_OFFSET);
}

#if INCLUDE_CDS
void java_lang_invoke_ResolvedMethodName::serialize_offsets(SerializeClosure* f) {
  RESOLVEDMETHOD_INJECTED_FIELDS(INJECTED_FIELD_SERIALIZE_OFFSET);
}
#endif

#define LAMBDAFORM_FIELDS_DO(macro) \
  macro(_vmentry_offset, k, "vmentry", java_lang_invoke_MemberName_signature, false)

void java_lang_invoke_LambdaForm::compute_offsets() {
  InstanceKlass* k = SystemDictionary::LambdaForm_klass();
  assert (k != NULL, "jdk mismatch");
  LAMBDAFORM_FIELDS_DO(FIELD_COMPUTE_OFFSET);
}

#if INCLUDE_CDS
void java_lang_invoke_LambdaForm::serialize_offsets(SerializeClosure* f) {
  LAMBDAFORM_FIELDS_DO(FIELD_SERIALIZE_OFFSET);
}
#endif

bool java_lang_invoke_LambdaForm::is_instance(oop obj) {
  return obj != NULL && is_subclass(obj->klass());
}


oop java_lang_invoke_MethodHandle::type(oop mh) {
  return mh->obj_field(_type_offset);
}

void java_lang_invoke_MethodHandle::set_type(oop mh, oop mtype) {
  mh->obj_field_put(_type_offset, mtype);
}

oop java_lang_invoke_MethodHandle::form(oop mh) {
  assert(_form_offset != 0, "");
  return mh->obj_field(_form_offset);
}

void java_lang_invoke_MethodHandle::set_form(oop mh, oop lform) {
  assert(_form_offset != 0, "");
  mh->obj_field_put(_form_offset, lform);
}

/// MemberName accessors

oop java_lang_invoke_MemberName::clazz(oop mname) {
  assert(is_instance(mname), "wrong type");
  return mname->obj_field(_clazz_offset);
}

void java_lang_invoke_MemberName::set_clazz(oop mname, oop clazz) {
  assert(is_instance(mname), "wrong type");
  mname->obj_field_put(_clazz_offset, clazz);
}

oop java_lang_invoke_MemberName::name(oop mname) {
  assert(is_instance(mname), "wrong type");
  return mname->obj_field(_name_offset);
}

void java_lang_invoke_MemberName::set_name(oop mname, oop name) {
  assert(is_instance(mname), "wrong type");
  mname->obj_field_put(_name_offset, name);
}

oop java_lang_invoke_MemberName::type(oop mname) {
  assert(is_instance(mname), "wrong type");
  return mname->obj_field(_type_offset);
}

void java_lang_invoke_MemberName::set_type(oop mname, oop type) {
  assert(is_instance(mname), "wrong type");
  mname->obj_field_put(_type_offset, type);
}

int java_lang_invoke_MemberName::flags(oop mname) {
  assert(is_instance(mname), "wrong type");
  return mname->int_field(_flags_offset);
}

void java_lang_invoke_MemberName::set_flags(oop mname, int flags) {
  assert(is_instance(mname), "wrong type");
  mname->int_field_put(_flags_offset, flags);
}


// Return vmtarget from ResolvedMethodName method field through indirection
Method* java_lang_invoke_MemberName::vmtarget(oop mname) {
  assert(is_instance(mname), "wrong type");
  oop method = mname->obj_field(_method_offset);
  return method == NULL ? NULL : java_lang_invoke_ResolvedMethodName::vmtarget(method);
}

bool java_lang_invoke_MemberName::is_method(oop mname) {
  assert(is_instance(mname), "must be MemberName");
  return (flags(mname) & (MN_IS_METHOD | MN_IS_CONSTRUCTOR)) > 0;
}

void java_lang_invoke_MemberName::set_method(oop mname, oop resolved_method) {
  assert(is_instance(mname), "wrong type");
  mname->obj_field_put(_method_offset, resolved_method);
}

intptr_t java_lang_invoke_MemberName::vmindex(oop mname) {
  assert(is_instance(mname), "wrong type");
  return (intptr_t) mname->address_field(_vmindex_offset);
}

void java_lang_invoke_MemberName::set_vmindex(oop mname, intptr_t index) {
  assert(is_instance(mname), "wrong type");
  mname->address_field_put(_vmindex_offset, (address) index);
}


Method* java_lang_invoke_ResolvedMethodName::vmtarget(oop resolved_method) {
  assert(is_instance(resolved_method), "wrong type");
  Method* m = (Method*)resolved_method->address_field(_vmtarget_offset);
  assert(m->is_method(), "must be");
  return m;
}

// Used by redefinition to change Method* to new Method* with same hash (name, signature)
void java_lang_invoke_ResolvedMethodName::set_vmtarget(oop resolved_method, Method* m) {
  assert(is_instance(resolved_method), "wrong type");
  resolved_method->address_field_put(_vmtarget_offset, (address)m);
}

void java_lang_invoke_ResolvedMethodName::set_vmholder(oop resolved_method, oop holder) {
  assert(is_instance(resolved_method), "wrong type");
  resolved_method->obj_field_put(_vmholder_offset, holder);
}

oop java_lang_invoke_ResolvedMethodName::find_resolved_method(const methodHandle& m, TRAPS) {
  const Method* method = m();

  // lookup ResolvedMethod oop in the table, or create a new one and intern it
  oop resolved_method = ResolvedMethodTable::find_method(method);
  if (resolved_method != NULL) {
    return resolved_method;
  }

  InstanceKlass* k = SystemDictionary::ResolvedMethodName_klass();
  if (!k->is_initialized()) {
    k->initialize(CHECK_NULL);
  }

  oop new_resolved_method = k->allocate_instance(CHECK_NULL);

  NoSafepointVerifier nsv;

  if (method->is_old()) {
    method = (method->is_deleted()) ? Universe::throw_no_such_method_error() :
                                      method->get_new_method();
  }

  InstanceKlass* holder = method->method_holder();

  set_vmtarget(new_resolved_method, const_cast<Method*>(method));
  // Add a reference to the loader (actually mirror because unsafe anonymous classes will not have
  // distinct loaders) to ensure the metadata is kept alive.
  // This mirror may be different than the one in clazz field.
  set_vmholder(new_resolved_method, holder->java_mirror());

  // Set flag in class to indicate this InstanceKlass has entries in the table
  // to avoid walking table during redefinition if none of the redefined classes
  // have any membernames in the table.
  holder->set_has_resolved_methods();

  return ResolvedMethodTable::add_method(method, Handle(THREAD, new_resolved_method));
}

oop java_lang_invoke_LambdaForm::vmentry(oop lform) {
  assert(is_instance(lform), "wrong type");
  return lform->obj_field(_vmentry_offset);
}


// Support for java_lang_invoke_MethodType

int java_lang_invoke_MethodType::_rtype_offset;
int java_lang_invoke_MethodType::_ptypes_offset;

#define METHODTYPE_FIELDS_DO(macro) \
  macro(_rtype_offset,  k, "rtype",  class_signature,       false); \
  macro(_ptypes_offset, k, "ptypes", class_array_signature, false)

void java_lang_invoke_MethodType::compute_offsets() {
  InstanceKlass* k = SystemDictionary::MethodType_klass();
  METHODTYPE_FIELDS_DO(FIELD_COMPUTE_OFFSET);
}

#if INCLUDE_CDS
void java_lang_invoke_MethodType::serialize_offsets(SerializeClosure* f) {
  METHODTYPE_FIELDS_DO(FIELD_SERIALIZE_OFFSET);
}
#endif

void java_lang_invoke_MethodType::print_signature(oop mt, outputStream* st) {
  st->print("(");
  objArrayOop pts = ptypes(mt);
  for (int i = 0, limit = pts->length(); i < limit; i++) {
    java_lang_Class::print_signature(pts->obj_at(i), st);
  }
  st->print(")");
  java_lang_Class::print_signature(rtype(mt), st);
}

Symbol* java_lang_invoke_MethodType::as_signature(oop mt, bool intern_if_not_found) {
  ResourceMark rm;
  stringStream buffer(128);
  print_signature(mt, &buffer);
  const char* sigstr =       buffer.base();
  int         siglen = (int) buffer.size();
  Symbol *name;
  if (!intern_if_not_found) {
    name = SymbolTable::probe(sigstr, siglen);
  } else {
    name = SymbolTable::new_symbol(sigstr, siglen);
  }
  return name;
}

bool java_lang_invoke_MethodType::equals(oop mt1, oop mt2) {
  if (mt1 == mt2)
    return true;
  if (rtype(mt1) != rtype(mt2))
    return false;
  if (ptype_count(mt1) != ptype_count(mt2))
    return false;
  for (int i = ptype_count(mt1) - 1; i >= 0; i--) {
    if (ptype(mt1, i) != ptype(mt2, i))
      return false;
  }
  return true;
}

oop java_lang_invoke_MethodType::rtype(oop mt) {
  assert(is_instance(mt), "must be a MethodType");
  return mt->obj_field(_rtype_offset);
}

objArrayOop java_lang_invoke_MethodType::ptypes(oop mt) {
  assert(is_instance(mt), "must be a MethodType");
  return (objArrayOop) mt->obj_field(_ptypes_offset);
}

oop java_lang_invoke_MethodType::ptype(oop mt, int idx) {
  return ptypes(mt)->obj_at(idx);
}

int java_lang_invoke_MethodType::ptype_count(oop mt) {
  return ptypes(mt)->length();
}

int java_lang_invoke_MethodType::ptype_slot_count(oop mt) {
  objArrayOop pts = ptypes(mt);
  int count = pts->length();
  int slots = 0;
  for (int i = 0; i < count; i++) {
    BasicType bt = java_lang_Class::as_BasicType(pts->obj_at(i));
    slots += type2size[bt];
  }
  return slots;
}

int java_lang_invoke_MethodType::rtype_slot_count(oop mt) {
  BasicType bt = java_lang_Class::as_BasicType(rtype(mt));
  return type2size[bt];
}


// Support for java_lang_invoke_CallSite

int java_lang_invoke_CallSite::_target_offset;
int java_lang_invoke_CallSite::_context_offset;

#define CALLSITE_FIELDS_DO(macro) \
  macro(_target_offset,  k, "target", java_lang_invoke_MethodHandle_signature, false); \
  macro(_context_offset, k, "context", java_lang_invoke_MethodHandleNatives_CallSiteContext_signature, false)

void java_lang_invoke_CallSite::compute_offsets() {
  InstanceKlass* k = SystemDictionary::CallSite_klass();
  CALLSITE_FIELDS_DO(FIELD_COMPUTE_OFFSET);
}

#if INCLUDE_CDS
void java_lang_invoke_CallSite::serialize_offsets(SerializeClosure* f) {
  CALLSITE_FIELDS_DO(FIELD_SERIALIZE_OFFSET);
}
#endif

oop java_lang_invoke_CallSite::context_no_keepalive(oop call_site) {
  assert(java_lang_invoke_CallSite::is_instance(call_site), "");

  oop dep_oop = call_site->obj_field_access<AS_NO_KEEPALIVE>(_context_offset);
  return dep_oop;
}

// Support for java_lang_invoke_ConstantCallSite

int java_lang_invoke_ConstantCallSite::_is_frozen_offset;

#define CONSTANTCALLSITE_FIELDS_DO(macro) \
  macro(_is_frozen_offset, k, "isFrozen", bool_signature, false)

void java_lang_invoke_ConstantCallSite::compute_offsets() {
  InstanceKlass* k = SystemDictionary::ConstantCallSite_klass();
  CONSTANTCALLSITE_FIELDS_DO(FIELD_COMPUTE_OFFSET);
}

#if INCLUDE_CDS
void java_lang_invoke_ConstantCallSite::serialize_offsets(SerializeClosure* f) {
  CONSTANTCALLSITE_FIELDS_DO(FIELD_SERIALIZE_OFFSET);
}
#endif

// Support for java_lang_invoke_MethodHandleNatives_CallSiteContext

int java_lang_invoke_MethodHandleNatives_CallSiteContext::_vmdependencies_offset;
int java_lang_invoke_MethodHandleNatives_CallSiteContext::_last_cleanup_offset;

void java_lang_invoke_MethodHandleNatives_CallSiteContext::compute_offsets() {
  InstanceKlass* k = SystemDictionary::Context_klass();
  CALLSITECONTEXT_INJECTED_FIELDS(INJECTED_FIELD_COMPUTE_OFFSET);
}

#if INCLUDE_CDS
void java_lang_invoke_MethodHandleNatives_CallSiteContext::serialize_offsets(SerializeClosure* f) {
  CALLSITECONTEXT_INJECTED_FIELDS(INJECTED_FIELD_SERIALIZE_OFFSET);
}
#endif

DependencyContext java_lang_invoke_MethodHandleNatives_CallSiteContext::vmdependencies(oop call_site) {
  assert(java_lang_invoke_MethodHandleNatives_CallSiteContext::is_instance(call_site), "");
  nmethodBucket* volatile* vmdeps_addr = (nmethodBucket* volatile*)call_site->field_addr(_vmdependencies_offset);
  volatile uint64_t* last_cleanup_addr = (volatile uint64_t*)call_site->field_addr(_last_cleanup_offset);
  DependencyContext dep_ctx(vmdeps_addr, last_cleanup_addr);
  return dep_ctx;
}

// Support for java_security_AccessControlContext

int java_security_AccessControlContext::_context_offset = 0;
int java_security_AccessControlContext::_privilegedContext_offset = 0;
int java_security_AccessControlContext::_isPrivileged_offset = 0;
int java_security_AccessControlContext::_isAuthorized_offset = -1;

#define ACCESSCONTROLCONTEXT_FIELDS_DO(macro) \
  macro(_context_offset,           k, "context",      protectiondomain_signature, false); \
  macro(_privilegedContext_offset, k, "privilegedContext", accesscontrolcontext_signature, false); \
  macro(_isPrivileged_offset,      k, "isPrivileged", bool_signature, false); \
  macro(_isAuthorized_offset,      k, "isAuthorized", bool_signature, false)

void java_security_AccessControlContext::compute_offsets() {
  assert(_isPrivileged_offset == 0, "offsets should be initialized only once");
  InstanceKlass* k = SystemDictionary::AccessControlContext_klass();
  ACCESSCONTROLCONTEXT_FIELDS_DO(FIELD_COMPUTE_OFFSET);
}

#if INCLUDE_CDS
void java_security_AccessControlContext::serialize_offsets(SerializeClosure* f) {
  ACCESSCONTROLCONTEXT_FIELDS_DO(FIELD_SERIALIZE_OFFSET);
}
#endif

oop java_security_AccessControlContext::create(objArrayHandle context, bool isPrivileged, Handle privileged_context, TRAPS) {
  assert(_isPrivileged_offset != 0, "offsets should have been initialized");
  assert(_isAuthorized_offset != -1, "offsets should have been initialized");
  // Ensure klass is initialized
  SystemDictionary::AccessControlContext_klass()->initialize(CHECK_0);
  // Allocate result
  oop result = SystemDictionary::AccessControlContext_klass()->allocate_instance(CHECK_0);
  // Fill in values
  result->obj_field_put(_context_offset, context());
  result->obj_field_put(_privilegedContext_offset, privileged_context());
  result->bool_field_put(_isPrivileged_offset, isPrivileged);
  // whitelist AccessControlContexts created by the JVM
  result->bool_field_put(_isAuthorized_offset, true);
  return result;
}


// Support for java_lang_ClassLoader

bool java_lang_ClassLoader::offsets_computed = false;
int  java_lang_ClassLoader::_loader_data_offset = -1;
int  java_lang_ClassLoader::parallelCapable_offset = -1;
int  java_lang_ClassLoader::name_offset = -1;
int  java_lang_ClassLoader::nameAndId_offset = -1;
int  java_lang_ClassLoader::unnamedModule_offset = -1;

ClassLoaderData* java_lang_ClassLoader::loader_data_acquire(oop loader) {
  assert(loader != NULL, "loader must not be NULL");
  assert(oopDesc::is_oop(loader), "loader must be oop");
  return HeapAccess<MO_ACQUIRE>::load_at(loader, _loader_data_offset);
}

ClassLoaderData* java_lang_ClassLoader::loader_data_raw(oop loader) {
  assert(loader != NULL, "loader must not be NULL");
  assert(oopDesc::is_oop(loader), "loader must be oop");
  return RawAccess<>::load_at(loader, _loader_data_offset);
}

void java_lang_ClassLoader::release_set_loader_data(oop loader, ClassLoaderData* new_data) {
  assert(loader != NULL, "loader must not be NULL");
  assert(oopDesc::is_oop(loader), "loader must be oop");
  HeapAccess<MO_RELEASE>::store_at(loader, _loader_data_offset, new_data);
}

#define CLASSLOADER_FIELDS_DO(macro) \
  macro(parallelCapable_offset, k1, "parallelLockMap",      concurrenthashmap_signature, false); \
  macro(name_offset,            k1, vmSymbols::name_name(), string_signature, false); \
  macro(nameAndId_offset,       k1, "nameAndId",            string_signature, false); \
  macro(unnamedModule_offset,   k1, "unnamedModule",        module_signature, false); \
  macro(parent_offset,          k1, "parent",               classloader_signature, false)

void java_lang_ClassLoader::compute_offsets() {
  assert(!offsets_computed, "offsets should be initialized only once");
  offsets_computed = true;

  InstanceKlass* k1 = SystemDictionary::ClassLoader_klass();
  CLASSLOADER_FIELDS_DO(FIELD_COMPUTE_OFFSET);

  CLASSLOADER_INJECTED_FIELDS(INJECTED_FIELD_COMPUTE_OFFSET);
}

#if INCLUDE_CDS
void java_lang_ClassLoader::serialize_offsets(SerializeClosure* f) {
  CLASSLOADER_FIELDS_DO(FIELD_SERIALIZE_OFFSET);
  CLASSLOADER_INJECTED_FIELDS(INJECTED_FIELD_SERIALIZE_OFFSET);
}
#endif

oop java_lang_ClassLoader::parent(oop loader) {
  assert(is_instance(loader), "loader must be oop");
  return loader->obj_field(parent_offset);
}

// Returns the name field of this class loader.  If the name field has not
// been set, null will be returned.
oop java_lang_ClassLoader::name(oop loader) {
  assert(is_instance(loader), "loader must be oop");
  return loader->obj_field(name_offset);
}

// Returns the nameAndId field of this class loader. The format is
// as follows:
//   If the defining loader has a name explicitly set then '<loader-name>' @<id>
//   If the defining loader has no name then <qualified-class-name> @<id>
//   If built-in loader, then omit '@<id>' as there is only one instance.
// Use ClassLoader::loader_name_id() to obtain this String as a char*.
oop java_lang_ClassLoader::nameAndId(oop loader) {
  assert(is_instance(loader), "loader must be oop");
  return loader->obj_field(nameAndId_offset);
}

bool java_lang_ClassLoader::isAncestor(oop loader, oop cl) {
  assert(is_instance(loader), "loader must be oop");
  assert(cl == NULL || is_instance(cl), "cl argument must be oop");
  oop acl = loader;
  debug_only(jint loop_count = 0);
  // This loop taken verbatim from ClassLoader.java:
  do {
    acl = parent(acl);
    if (cl == acl) {
      return true;
    }
    assert(++loop_count > 0, "loop_count overflow");
  } while (acl != NULL);
  return false;
}

bool java_lang_ClassLoader::is_instance(oop obj) {
  return obj != NULL && is_subclass(obj->klass());
}


// For class loader classes, parallelCapable defined
// based on non-null field
// Written to by java.lang.ClassLoader, vm only reads this field, doesn't set it
bool java_lang_ClassLoader::parallelCapable(oop class_loader) {
  assert(parallelCapable_offset != -1, "offsets should have been initialized");
  return (class_loader->obj_field(parallelCapable_offset) != NULL);
}

bool java_lang_ClassLoader::is_trusted_loader(oop loader) {
  // Fix for 4474172; see evaluation for more details
  loader = non_reflection_class_loader(loader);

  oop cl = SystemDictionary::java_system_loader();
  while(cl != NULL) {
    if (cl == loader) return true;
    cl = parent(cl);
  }
  return false;
}

// Return true if this is one of the class loaders associated with
// the generated bytecodes for reflection.
bool java_lang_ClassLoader::is_reflection_class_loader(oop loader) {
  if (loader != NULL) {
    Klass* delegating_cl_class = SystemDictionary::reflect_DelegatingClassLoader_klass();
    // This might be null in non-1.4 JDKs
    return (delegating_cl_class != NULL && loader->is_a(delegating_cl_class));
  }
  return false;
}

oop java_lang_ClassLoader::non_reflection_class_loader(oop loader) {
  // See whether this is one of the class loaders associated with
  // the generated bytecodes for reflection, and if so, "magically"
  // delegate to its parent to prevent class loading from occurring
  // in places where applications using reflection didn't expect it.
  if (is_reflection_class_loader(loader)) {
    return parent(loader);
  }
  return loader;
}

oop java_lang_ClassLoader::unnamedModule(oop loader) {
  assert(is_instance(loader), "loader must be oop");
  return loader->obj_field(unnamedModule_offset);
}

// Support for java_lang_System
//
#define SYSTEM_FIELDS_DO(macro) \
  macro(static_in_offset,  k, "in",  input_stream_signature, true); \
  macro(static_out_offset, k, "out", print_stream_signature, true); \
  macro(static_err_offset, k, "err", print_stream_signature, true); \
  macro(static_security_offset, k, "security", security_manager_signature, true)

void java_lang_System::compute_offsets() {
  InstanceKlass* k = SystemDictionary::System_klass();
  SYSTEM_FIELDS_DO(FIELD_COMPUTE_OFFSET);
}

#if INCLUDE_CDS
void java_lang_System::serialize_offsets(SerializeClosure* f) {
   SYSTEM_FIELDS_DO(FIELD_SERIALIZE_OFFSET);
}
#endif

int java_lang_System::in_offset_in_bytes() { return static_in_offset; }
int java_lang_System::out_offset_in_bytes() { return static_out_offset; }
int java_lang_System::err_offset_in_bytes() { return static_err_offset; }

// Support for jdk_internal_misc_UnsafeConstants
//
class UnsafeConstantsFixup : public FieldClosure {
private:
  int _address_size;
  int _page_size;
  bool _big_endian;
  bool _use_unaligned_access;
  int _data_cache_line_flush_size;
public:
  UnsafeConstantsFixup() {
    // round up values for all static final fields
    _address_size = sizeof(void*);
    _page_size = os::vm_page_size();
    _big_endian = LITTLE_ENDIAN_ONLY(false) BIG_ENDIAN_ONLY(true);
    _use_unaligned_access = UseUnalignedAccesses;
    _data_cache_line_flush_size = (int)VM_Version::data_cache_line_flush_size();
  }

  void do_field(fieldDescriptor* fd) {
    oop mirror = fd->field_holder()->java_mirror();
    assert(mirror != NULL, "UnsafeConstants must have mirror already");
    assert(fd->field_holder() == SystemDictionary::UnsafeConstants_klass(), "Should be UnsafeConstants");
    assert(fd->is_final(), "fields of UnsafeConstants must be final");
    assert(fd->is_static(), "fields of UnsafeConstants must be static");
    if (fd->name() == vmSymbols::address_size_name()) {
      mirror->int_field_put(fd->offset(), _address_size);
    } else if (fd->name() == vmSymbols::page_size_name()) {
      mirror->int_field_put(fd->offset(), _page_size);
    } else if (fd->name() == vmSymbols::big_endian_name()) {
      mirror->bool_field_put(fd->offset(), _big_endian);
    } else if (fd->name() == vmSymbols::use_unaligned_access_name()) {
      mirror->bool_field_put(fd->offset(), _use_unaligned_access);
    } else if (fd->name() == vmSymbols::data_cache_line_flush_size_name()) {
      mirror->int_field_put(fd->offset(), _data_cache_line_flush_size);
    } else {
      assert(false, "unexpected UnsafeConstants field");
    }
  }
};

void jdk_internal_misc_UnsafeConstants::set_unsafe_constants() {
  UnsafeConstantsFixup fixup;
  SystemDictionary::UnsafeConstants_klass()->do_local_static_fields(&fixup);
}

int java_lang_Class::_klass_offset;
int java_lang_Class::_array_klass_offset;
int java_lang_Class::_oop_size_offset;
int java_lang_Class::_static_oop_field_count_offset;
int java_lang_Class::_class_loader_offset;
int java_lang_Class::_module_offset;
int java_lang_Class::_protection_domain_offset;
int java_lang_Class::_component_mirror_offset;
int java_lang_Class::_init_lock_offset;
int java_lang_Class::_signers_offset;
int java_lang_Class::_name_offset;
int java_lang_Class::_source_file_offset;
GrowableArray<Klass*>* java_lang_Class::_fixup_mirror_list = NULL;
GrowableArray<Klass*>* java_lang_Class::_fixup_module_field_list = NULL;
int java_lang_Throwable::backtrace_offset;
int java_lang_Throwable::detailMessage_offset;
int java_lang_Throwable::stackTrace_offset;
int java_lang_Throwable::depth_offset;
int java_lang_Throwable::static_unassigned_stacktrace_offset;
int java_lang_reflect_AccessibleObject::override_offset;
int java_lang_reflect_Method::clazz_offset;
int java_lang_reflect_Method::name_offset;
int java_lang_reflect_Method::returnType_offset;
int java_lang_reflect_Method::parameterTypes_offset;
int java_lang_reflect_Method::exceptionTypes_offset;
int java_lang_reflect_Method::slot_offset;
int java_lang_reflect_Method::modifiers_offset;
int java_lang_reflect_Method::signature_offset;
int java_lang_reflect_Method::annotations_offset;
int java_lang_reflect_Method::parameter_annotations_offset;
int java_lang_reflect_Method::annotation_default_offset;
int java_lang_reflect_Constructor::clazz_offset;
int java_lang_reflect_Constructor::parameterTypes_offset;
int java_lang_reflect_Constructor::exceptionTypes_offset;
int java_lang_reflect_Constructor::slot_offset;
int java_lang_reflect_Constructor::modifiers_offset;
int java_lang_reflect_Constructor::signature_offset;
int java_lang_reflect_Constructor::annotations_offset;
int java_lang_reflect_Constructor::parameter_annotations_offset;
int java_lang_reflect_Field::clazz_offset;
int java_lang_reflect_Field::name_offset;
int java_lang_reflect_Field::type_offset;
int java_lang_reflect_Field::slot_offset;
int java_lang_reflect_Field::modifiers_offset;
int java_lang_reflect_Field::signature_offset;
int java_lang_reflect_Field::annotations_offset;
int java_lang_reflect_Parameter::name_offset;
int java_lang_reflect_Parameter::modifiers_offset;
int java_lang_reflect_Parameter::index_offset;
int java_lang_reflect_Parameter::executable_offset;
int java_lang_boxing_object::value_offset;
int java_lang_boxing_object::long_value_offset;
int java_lang_ref_Reference::referent_offset;
int java_lang_ref_Reference::queue_offset;
int java_lang_ref_Reference::next_offset;
int java_lang_ref_Reference::discovered_offset;
int java_lang_ref_SoftReference::timestamp_offset;
int java_lang_ref_SoftReference::static_clock_offset;
int java_lang_ClassLoader::parent_offset;
int java_lang_System::static_in_offset;
int java_lang_System::static_out_offset;
int java_lang_System::static_err_offset;
int java_lang_System::static_security_offset;
int java_lang_StackTraceElement::methodName_offset;
int java_lang_StackTraceElement::fileName_offset;
int java_lang_StackTraceElement::lineNumber_offset;
int java_lang_StackTraceElement::moduleName_offset;
int java_lang_StackTraceElement::moduleVersion_offset;
int java_lang_StackTraceElement::classLoaderName_offset;
int java_lang_StackTraceElement::declaringClass_offset;
int java_lang_StackTraceElement::declaringClassObject_offset;
int java_lang_StackFrameInfo::_memberName_offset;
int java_lang_StackFrameInfo::_bci_offset;
int java_lang_StackFrameInfo::_version_offset;
int java_lang_LiveStackFrameInfo::_monitors_offset;
int java_lang_LiveStackFrameInfo::_locals_offset;
int java_lang_LiveStackFrameInfo::_operands_offset;
int java_lang_LiveStackFrameInfo::_mode_offset;
int java_lang_AssertionStatusDirectives::classes_offset;
int java_lang_AssertionStatusDirectives::classEnabled_offset;
int java_lang_AssertionStatusDirectives::packages_offset;
int java_lang_AssertionStatusDirectives::packageEnabled_offset;
int java_lang_AssertionStatusDirectives::deflt_offset;
int java_nio_Buffer::_limit_offset;
int java_util_concurrent_locks_AbstractOwnableSynchronizer::_owner_offset;
int reflect_ConstantPool::_oop_offset;
int reflect_UnsafeStaticFieldAccessorImpl::_base_offset;
int java_lang_Integer_IntegerCache::_static_cache_offset;
int java_lang_Long_LongCache::_static_cache_offset;
int java_lang_Character_CharacterCache::_static_cache_offset;
int java_lang_Short_ShortCache::_static_cache_offset;
int java_lang_Byte_ByteCache::_static_cache_offset;
int java_lang_Boolean::_static_TRUE_offset;
int java_lang_Boolean::_static_FALSE_offset;
int java_lang_reflect_RecordComponent::clazz_offset;
int java_lang_reflect_RecordComponent::name_offset;
int java_lang_reflect_RecordComponent::type_offset;
int java_lang_reflect_RecordComponent::accessor_offset;
int java_lang_reflect_RecordComponent::signature_offset;
int java_lang_reflect_RecordComponent::annotations_offset;
int java_lang_reflect_RecordComponent::typeAnnotations_offset;



#define STACKTRACEELEMENT_FIELDS_DO(macro) \
  macro(declaringClassObject_offset,  k, "declaringClassObject", class_signature, false); \
  macro(classLoaderName_offset, k, "classLoaderName", string_signature, false); \
  macro(moduleName_offset,      k, "moduleName",      string_signature, false); \
  macro(moduleVersion_offset,   k, "moduleVersion",   string_signature, false); \
  macro(declaringClass_offset,  k, "declaringClass",  string_signature, false); \
  macro(methodName_offset,      k, "methodName",      string_signature, false); \
  macro(fileName_offset,        k, "fileName",        string_signature, false); \
  macro(lineNumber_offset,      k, "lineNumber",      int_signature,    false)

// Support for java_lang_StackTraceElement
void java_lang_StackTraceElement::compute_offsets() {
  InstanceKlass* k = SystemDictionary::StackTraceElement_klass();
  STACKTRACEELEMENT_FIELDS_DO(FIELD_COMPUTE_OFFSET);
}

#if INCLUDE_CDS
void java_lang_StackTraceElement::serialize_offsets(SerializeClosure* f) {
  STACKTRACEELEMENT_FIELDS_DO(FIELD_SERIALIZE_OFFSET);
}
#endif

void java_lang_StackTraceElement::set_fileName(oop element, oop value) {
  element->obj_field_put(fileName_offset, value);
}

void java_lang_StackTraceElement::set_declaringClass(oop element, oop value) {
  element->obj_field_put(declaringClass_offset, value);
}

void java_lang_StackTraceElement::set_methodName(oop element, oop value) {
  element->obj_field_put(methodName_offset, value);
}

void java_lang_StackTraceElement::set_lineNumber(oop element, int value) {
  element->int_field_put(lineNumber_offset, value);
}

void java_lang_StackTraceElement::set_moduleName(oop element, oop value) {
  element->obj_field_put(moduleName_offset, value);
}

void java_lang_StackTraceElement::set_moduleVersion(oop element, oop value) {
  element->obj_field_put(moduleVersion_offset, value);
}

void java_lang_StackTraceElement::set_classLoaderName(oop element, oop value) {
  element->obj_field_put(classLoaderName_offset, value);
}

void java_lang_StackTraceElement::set_declaringClassObject(oop element, oop value) {
  element->obj_field_put(declaringClassObject_offset, value);
}

void java_lang_StackFrameInfo::set_version(oop element, short value) {
  element->short_field_put(_version_offset, value);
}

void java_lang_StackFrameInfo::set_bci(oop element, int value) {
  assert(value >= 0 && value < max_jushort, "must be a valid bci value");
  element->int_field_put(_bci_offset, value);
}

void java_lang_LiveStackFrameInfo::set_monitors(oop element, oop value) {
  element->obj_field_put(_monitors_offset, value);
}

void java_lang_LiveStackFrameInfo::set_locals(oop element, oop value) {
  element->obj_field_put(_locals_offset, value);
}

void java_lang_LiveStackFrameInfo::set_operands(oop element, oop value) {
  element->obj_field_put(_operands_offset, value);
}

void java_lang_LiveStackFrameInfo::set_mode(oop element, int value) {
  element->int_field_put(_mode_offset, value);
}

// Support for java Assertions - java_lang_AssertionStatusDirectives.
#define ASSERTIONSTATUSDIRECTIVES_FIELDS_DO(macro) \
  macro(classes_offset,        k, "classes",        string_array_signature, false); \
  macro(classEnabled_offset,   k, "classEnabled",   bool_array_signature, false); \
  macro(packages_offset,       k, "packages",       string_array_signature, false); \
  macro(packageEnabled_offset, k, "packageEnabled", bool_array_signature,   false); \
  macro(deflt_offset,          k, "deflt",          bool_signature,         false)

void java_lang_AssertionStatusDirectives::compute_offsets() {
  InstanceKlass* k = SystemDictionary::AssertionStatusDirectives_klass();
  ASSERTIONSTATUSDIRECTIVES_FIELDS_DO(FIELD_COMPUTE_OFFSET);
}

#if INCLUDE_CDS
void java_lang_AssertionStatusDirectives::serialize_offsets(SerializeClosure* f) {
  ASSERTIONSTATUSDIRECTIVES_FIELDS_DO(FIELD_SERIALIZE_OFFSET);
}
#endif

void java_lang_AssertionStatusDirectives::set_classes(oop o, oop val) {
  o->obj_field_put(classes_offset, val);
}

void java_lang_AssertionStatusDirectives::set_classEnabled(oop o, oop val) {
  o->obj_field_put(classEnabled_offset, val);
}

void java_lang_AssertionStatusDirectives::set_packages(oop o, oop val) {
  o->obj_field_put(packages_offset, val);
}

void java_lang_AssertionStatusDirectives::set_packageEnabled(oop o, oop val) {
  o->obj_field_put(packageEnabled_offset, val);
}

void java_lang_AssertionStatusDirectives::set_deflt(oop o, bool val) {
  o->bool_field_put(deflt_offset, val);
}


// Support for intrinsification of java.nio.Buffer.checkIndex
int java_nio_Buffer::limit_offset() {
  return _limit_offset;
}

#define BUFFER_FIELDS_DO(macro) \
  macro(_limit_offset, k, "limit", int_signature, false)

void java_nio_Buffer::compute_offsets() {
  InstanceKlass* k = SystemDictionary::nio_Buffer_klass();
  assert(k != NULL, "must be loaded in 1.4+");
  BUFFER_FIELDS_DO(FIELD_COMPUTE_OFFSET);
}

#if INCLUDE_CDS
void java_nio_Buffer::serialize_offsets(SerializeClosure* f) {
  BUFFER_FIELDS_DO(FIELD_SERIALIZE_OFFSET);
}
#endif

#define AOS_FIELDS_DO(macro) \
  macro(_owner_offset, k, "exclusiveOwnerThread", thread_signature, false)

void java_util_concurrent_locks_AbstractOwnableSynchronizer::compute_offsets() {
  InstanceKlass* k = SystemDictionary::java_util_concurrent_locks_AbstractOwnableSynchronizer_klass();
  AOS_FIELDS_DO(FIELD_COMPUTE_OFFSET);
}

oop java_util_concurrent_locks_AbstractOwnableSynchronizer::get_owner_threadObj(oop obj) {
  assert(_owner_offset != 0, "Must be initialized");
  return obj->obj_field(_owner_offset);
}

#if INCLUDE_CDS
void java_util_concurrent_locks_AbstractOwnableSynchronizer::serialize_offsets(SerializeClosure* f) {
  AOS_FIELDS_DO(FIELD_SERIALIZE_OFFSET);
}
#endif

#define INTEGER_CACHE_FIELDS_DO(macro) \
  macro(_static_cache_offset, k, "cache", java_lang_Integer_array_signature, true)

void java_lang_Integer_IntegerCache::compute_offsets(InstanceKlass *k) {
  guarantee(k != NULL && k->is_initialized(), "must be loaded and initialized");
  INTEGER_CACHE_FIELDS_DO(FIELD_COMPUTE_OFFSET);
}

objArrayOop java_lang_Integer_IntegerCache::cache(InstanceKlass *ik) {
  oop base = ik->static_field_base_raw();
  return objArrayOop(base->obj_field(_static_cache_offset));
}

Symbol* java_lang_Integer_IntegerCache::symbol() {
  return vmSymbols::java_lang_Integer_IntegerCache();
}

#if INCLUDE_CDS
void java_lang_Integer_IntegerCache::serialize_offsets(SerializeClosure* f) {
  INTEGER_CACHE_FIELDS_DO(FIELD_SERIALIZE_OFFSET);
}
#endif
#undef INTEGER_CACHE_FIELDS_DO

jint java_lang_Integer::value(oop obj) {
   jvalue v;
   java_lang_boxing_object::get_value(obj, &v);
   return v.i;
}

#define LONG_CACHE_FIELDS_DO(macro) \
  macro(_static_cache_offset, k, "cache", java_lang_Long_array_signature, true)

void java_lang_Long_LongCache::compute_offsets(InstanceKlass *k) {
  guarantee(k != NULL && k->is_initialized(), "must be loaded and initialized");
  LONG_CACHE_FIELDS_DO(FIELD_COMPUTE_OFFSET);
}

objArrayOop java_lang_Long_LongCache::cache(InstanceKlass *ik) {
  oop base = ik->static_field_base_raw();
  return objArrayOop(base->obj_field(_static_cache_offset));
}

Symbol* java_lang_Long_LongCache::symbol() {
  return vmSymbols::java_lang_Long_LongCache();
}

#if INCLUDE_CDS
void java_lang_Long_LongCache::serialize_offsets(SerializeClosure* f) {
  LONG_CACHE_FIELDS_DO(FIELD_SERIALIZE_OFFSET);
}
#endif
#undef LONG_CACHE_FIELDS_DO

jlong java_lang_Long::value(oop obj) {
   jvalue v;
   java_lang_boxing_object::get_value(obj, &v);
   return v.j;
}

#define CHARACTER_CACHE_FIELDS_DO(macro) \
  macro(_static_cache_offset, k, "cache", java_lang_Character_array_signature, true)

void java_lang_Character_CharacterCache::compute_offsets(InstanceKlass *k) {
  guarantee(k != NULL && k->is_initialized(), "must be loaded and initialized");
  CHARACTER_CACHE_FIELDS_DO(FIELD_COMPUTE_OFFSET);
}

objArrayOop java_lang_Character_CharacterCache::cache(InstanceKlass *ik) {
  oop base = ik->static_field_base_raw();
  return objArrayOop(base->obj_field(_static_cache_offset));
}

Symbol* java_lang_Character_CharacterCache::symbol() {
  return vmSymbols::java_lang_Character_CharacterCache();
}

#if INCLUDE_CDS
void java_lang_Character_CharacterCache::serialize_offsets(SerializeClosure* f) {
  CHARACTER_CACHE_FIELDS_DO(FIELD_SERIALIZE_OFFSET);
}
#endif
#undef CHARACTER_CACHE_FIELDS_DO

jchar java_lang_Character::value(oop obj) {
   jvalue v;
   java_lang_boxing_object::get_value(obj, &v);
   return v.c;
}

#define SHORT_CACHE_FIELDS_DO(macro) \
  macro(_static_cache_offset, k, "cache", java_lang_Short_array_signature, true)

void java_lang_Short_ShortCache::compute_offsets(InstanceKlass *k) {
  guarantee(k != NULL && k->is_initialized(), "must be loaded and initialized");
  SHORT_CACHE_FIELDS_DO(FIELD_COMPUTE_OFFSET);
}

objArrayOop java_lang_Short_ShortCache::cache(InstanceKlass *ik) {
  oop base = ik->static_field_base_raw();
  return objArrayOop(base->obj_field(_static_cache_offset));
}

Symbol* java_lang_Short_ShortCache::symbol() {
  return vmSymbols::java_lang_Short_ShortCache();
}

#if INCLUDE_CDS
void java_lang_Short_ShortCache::serialize_offsets(SerializeClosure* f) {
  SHORT_CACHE_FIELDS_DO(FIELD_SERIALIZE_OFFSET);
}
#endif
#undef SHORT_CACHE_FIELDS_DO

jshort java_lang_Short::value(oop obj) {
   jvalue v;
   java_lang_boxing_object::get_value(obj, &v);
   return v.s;
}

#define BYTE_CACHE_FIELDS_DO(macro) \
  macro(_static_cache_offset, k, "cache", java_lang_Byte_array_signature, true)

void java_lang_Byte_ByteCache::compute_offsets(InstanceKlass *k) {
  guarantee(k != NULL && k->is_initialized(), "must be loaded and initialized");
  BYTE_CACHE_FIELDS_DO(FIELD_COMPUTE_OFFSET);
}

objArrayOop java_lang_Byte_ByteCache::cache(InstanceKlass *ik) {
  oop base = ik->static_field_base_raw();
  return objArrayOop(base->obj_field(_static_cache_offset));
}

Symbol* java_lang_Byte_ByteCache::symbol() {
  return vmSymbols::java_lang_Byte_ByteCache();
}

#if INCLUDE_CDS
void java_lang_Byte_ByteCache::serialize_offsets(SerializeClosure* f) {
  BYTE_CACHE_FIELDS_DO(FIELD_SERIALIZE_OFFSET);
}
#endif
#undef BYTE_CACHE_FIELDS_DO

jbyte java_lang_Byte::value(oop obj) {
   jvalue v;
   java_lang_boxing_object::get_value(obj, &v);
   return v.b;
}
#define BOOLEAN_FIELDS_DO(macro) \
  macro(_static_TRUE_offset, k, "TRUE", java_lang_Boolean_signature, true); \
  macro(_static_FALSE_offset, k, "FALSE", java_lang_Boolean_signature, true)


void java_lang_Boolean::compute_offsets(InstanceKlass *k) {
  guarantee(k != NULL && k->is_initialized(), "must be loaded and initialized");
  BOOLEAN_FIELDS_DO(FIELD_COMPUTE_OFFSET);
}

oop java_lang_Boolean::get_TRUE(InstanceKlass *ik) {
  oop base = ik->static_field_base_raw();
  return base->obj_field(_static_TRUE_offset);
}

oop java_lang_Boolean::get_FALSE(InstanceKlass *ik) {
  oop base = ik->static_field_base_raw();
  return base->obj_field(_static_FALSE_offset);
}

Symbol* java_lang_Boolean::symbol() {
  return vmSymbols::java_lang_Boolean();
}

#if INCLUDE_CDS
void java_lang_Boolean::serialize_offsets(SerializeClosure* f) {
  BOOLEAN_FIELDS_DO(FIELD_SERIALIZE_OFFSET);
}
#endif
#undef BOOLEAN_CACHE_FIELDS_DO

jboolean java_lang_Boolean::value(oop obj) {
   jvalue v;
   java_lang_boxing_object::get_value(obj, &v);
   return v.z;
}

static int member_offset(int hardcoded_offset) {
  return (hardcoded_offset * heapOopSize) + instanceOopDesc::base_offset_in_bytes();
}

#define RECORDCOMPONENT_FIELDS_DO(macro) \
  macro(clazz_offset,       k, "clazz",       class_signature,  false); \
  macro(name_offset,        k, "name",        string_signature, false); \
  macro(type_offset,        k, "type",        class_signature,  false); \
  macro(accessor_offset,    k, "accessor",    reflect_method_signature, false); \
  macro(signature_offset,   k, "signature",   string_signature, false); \
  macro(annotations_offset, k, "annotations", byte_array_signature,     false); \
  macro(typeAnnotations_offset, k, "typeAnnotations", byte_array_signature, false);

// Support for java_lang_reflect_RecordComponent
void java_lang_reflect_RecordComponent::compute_offsets() {
  InstanceKlass* k = SystemDictionary::RecordComponent_klass();
  RECORDCOMPONENT_FIELDS_DO(FIELD_COMPUTE_OFFSET);
}

#if INCLUDE_CDS
void java_lang_reflect_RecordComponent::serialize_offsets(SerializeClosure* f) {
  RECORDCOMPONENT_FIELDS_DO(FIELD_SERIALIZE_OFFSET);
}
#endif

void java_lang_reflect_RecordComponent::set_clazz(oop element, oop value) {
  element->obj_field_put(clazz_offset, value);
}

void java_lang_reflect_RecordComponent::set_name(oop element, oop value) {
  element->obj_field_put(name_offset, value);
}

void java_lang_reflect_RecordComponent::set_type(oop element, oop value) {
  element->obj_field_put(type_offset, value);
}

void java_lang_reflect_RecordComponent::set_accessor(oop element, oop value) {
  element->obj_field_put(accessor_offset, value);
}

void java_lang_reflect_RecordComponent::set_signature(oop element, oop value) {
  element->obj_field_put(signature_offset, value);
}

void java_lang_reflect_RecordComponent::set_annotations(oop element, oop value) {
  element->obj_field_put(annotations_offset, value);
}

void java_lang_reflect_RecordComponent::set_typeAnnotations(oop element, oop value) {
  element->obj_field_put(typeAnnotations_offset, value);
}

// Compute hard-coded offsets
// Invoked before SystemDictionary::initialize, so pre-loaded classes
// are not available to determine the offset_of_static_fields.
void JavaClasses::compute_hard_coded_offsets() {

  // java_lang_boxing_object
  java_lang_boxing_object::value_offset      = member_offset(java_lang_boxing_object::hc_value_offset);
  java_lang_boxing_object::long_value_offset = align_up(member_offset(java_lang_boxing_object::hc_value_offset), BytesPerLong);

  // java_lang_ref_Reference
  java_lang_ref_Reference::referent_offset    = member_offset(java_lang_ref_Reference::hc_referent_offset);
  java_lang_ref_Reference::queue_offset       = member_offset(java_lang_ref_Reference::hc_queue_offset);
  java_lang_ref_Reference::next_offset        = member_offset(java_lang_ref_Reference::hc_next_offset);
  java_lang_ref_Reference::discovered_offset  = member_offset(java_lang_ref_Reference::hc_discovered_offset);
}

#define DO_COMPUTE_OFFSETS(k) k::compute_offsets();

// Compute non-hard-coded field offsets of all the classes in this file
void JavaClasses::compute_offsets() {
  if (UseSharedSpaces) {
    assert(JvmtiExport::is_early_phase() && !(JvmtiExport::should_post_class_file_load_hook() &&
                                              JvmtiExport::has_early_class_hook_env()),
           "JavaClasses::compute_offsets() must be called in early JVMTI phase.");
    // None of the classes used by the rest of this function can be replaced by
    // JMVTI ClassFileLoadHook.
    // We are safe to use the archived offsets, which have already been restored
    // by JavaClasses::serialize_offsets, without computing the offsets again.
    return;
  }

  // We have already called the compute_offsets() of the
  // BASIC_JAVA_CLASSES_DO_PART1 classes (java_lang_String and java_lang_Class)
  // earlier inside SystemDictionary::resolve_well_known_classes()
  BASIC_JAVA_CLASSES_DO_PART2(DO_COMPUTE_OFFSETS);
}

#if INCLUDE_CDS
#define DO_SERIALIZE_OFFSETS(k) k::serialize_offsets(soc);

void JavaClasses::serialize_offsets(SerializeClosure* soc) {
  BASIC_JAVA_CLASSES_DO(DO_SERIALIZE_OFFSETS);
}
#endif

#if INCLUDE_CDS_JAVA_HEAP
bool JavaClasses::is_supported_for_archiving(oop obj) {
  Klass* klass = obj->klass();

  if (klass == SystemDictionary::ClassLoader_klass() ||  // ClassLoader::loader_data is malloc'ed.
      klass == SystemDictionary::Module_klass() ||       // Module::module_entry is malloc'ed
      // The next 3 classes are used to implement java.lang.invoke, and are not used directly in
      // regular Java code. The implementation of java.lang.invoke uses generated anonymoys classes
      // (e.g., as referenced by ResolvedMethodName::vmholder) that are not yet supported by CDS.
      // So for now we cannot not support these classes for archiving.
      //
      // These objects typically are not referenced by static fields, but rather by resolved
      // constant pool entries, so excluding them shouldn't affect the archiving of static fields.
      klass == SystemDictionary::ResolvedMethodName_klass() ||
      klass == SystemDictionary::MemberName_klass() ||
      klass == SystemDictionary::Context_klass()) {
    return false;
  }

  return true;
}
#endif

#ifndef PRODUCT

// These functions exist to assert the validity of hard-coded field offsets to guard
// against changes in the class files

bool JavaClasses::check_offset(const char *klass_name, int hardcoded_offset, const char *field_name, const char* field_sig) {
  EXCEPTION_MARK;
  fieldDescriptor fd;
  TempNewSymbol klass_sym = SymbolTable::new_symbol(klass_name);
  Klass* k = SystemDictionary::resolve_or_fail(klass_sym, true, CATCH);
  InstanceKlass* ik = InstanceKlass::cast(k);
  TempNewSymbol f_name = SymbolTable::new_symbol(field_name);
  TempNewSymbol f_sig  = SymbolTable::new_symbol(field_sig);
  if (!ik->find_local_field(f_name, f_sig, &fd)) {
    tty->print_cr("Nonstatic field %s.%s not found", klass_name, field_name);
    return false;
  }
  if (fd.is_static()) {
    tty->print_cr("Nonstatic field %s.%s appears to be static", klass_name, field_name);
    return false;
  }
  if (fd.offset() == hardcoded_offset ) {
    return true;
  } else {
    tty->print_cr("Offset of nonstatic field %s.%s is hardcoded as %d but should really be %d.",
                  klass_name, field_name, hardcoded_offset, fd.offset());
    return false;
  }
}

// Check the hard-coded field offsets of all the classes in this file

void JavaClasses::check_offsets() {
  bool valid = true;

#define CHECK_OFFSET(klass_name, cpp_klass_name, field_name, field_sig) \
  valid &= check_offset(klass_name, cpp_klass_name :: field_name ## _offset, #field_name, field_sig)

#define CHECK_LONG_OFFSET(klass_name, cpp_klass_name, field_name, field_sig) \
  valid &= check_offset(klass_name, cpp_klass_name :: long_ ## field_name ## _offset, #field_name, field_sig)

  // Boxed primitive objects (java_lang_boxing_object)

  CHECK_OFFSET("java/lang/Boolean",   java_lang_boxing_object, value, "Z");
  CHECK_OFFSET("java/lang/Character", java_lang_boxing_object, value, "C");
  CHECK_OFFSET("java/lang/Float",     java_lang_boxing_object, value, "F");
  CHECK_LONG_OFFSET("java/lang/Double", java_lang_boxing_object, value, "D");
  CHECK_OFFSET("java/lang/Byte",      java_lang_boxing_object, value, "B");
  CHECK_OFFSET("java/lang/Short",     java_lang_boxing_object, value, "S");
  CHECK_OFFSET("java/lang/Integer",   java_lang_boxing_object, value, "I");
  CHECK_LONG_OFFSET("java/lang/Long", java_lang_boxing_object, value, "J");

  // java.lang.ref.Reference

  CHECK_OFFSET("java/lang/ref/Reference", java_lang_ref_Reference, referent, "Ljava/lang/Object;");
  CHECK_OFFSET("java/lang/ref/Reference", java_lang_ref_Reference, queue, "Ljava/lang/ref/ReferenceQueue;");
  CHECK_OFFSET("java/lang/ref/Reference", java_lang_ref_Reference, next, "Ljava/lang/ref/Reference;");
  // Fake field
  //CHECK_OFFSET("java/lang/ref/Reference", java_lang_ref_Reference, discovered, "Ljava/lang/ref/Reference;");

  if (!valid) vm_exit_during_initialization("Hard-coded field offset verification failed");
}

#endif // PRODUCT

int InjectedField::compute_offset() {
  InstanceKlass* ik = InstanceKlass::cast(klass());
  for (AllFieldStream fs(ik); !fs.done(); fs.next()) {
    if (!may_be_java && !fs.access_flags().is_internal()) {
      // Only look at injected fields
      continue;
    }
    if (fs.name() == name() && fs.signature() == signature()) {
      return fs.offset();
    }
  }
  ResourceMark rm;
  tty->print_cr("Invalid layout of %s at %s/%s%s", ik->external_name(), name()->as_C_string(), signature()->as_C_string(), may_be_java ? " (may_be_java)" : "");
#ifndef PRODUCT
  ik->print();
  tty->print_cr("all fields:");
  for (AllFieldStream fs(ik); !fs.done(); fs.next()) {
    tty->print_cr("  name: %s, sig: %s, flags: %08x", fs.name()->as_C_string(), fs.signature()->as_C_string(), fs.access_flags().as_int());
  }
#endif //PRODUCT
  vm_exit_during_initialization("Invalid layout of well-known class: use -Xlog:class+load=info to see the origin of the problem class");
  return -1;
}

void javaClasses_init() {
  JavaClasses::compute_offsets();
  JavaClasses::check_offsets();
  FilteredFieldsMap::initialize();  // must be done after computing offsets.
}<|MERGE_RESOLUTION|>--- conflicted
+++ resolved
@@ -3139,41 +3139,23 @@
 
 oop java_lang_reflect_RecordComponent::create(InstanceKlass* holder, RecordComponent* component, TRAPS) {
   // Allocate java.lang.reflect.RecordComponent instance
-<<<<<<< HEAD
-  InstanceKlass* ik = SystemDictionary::RecordComponent_klass();
-  assert(ik != NULL, "must be loaded");
-  if (ik->should_be_initialized()) {
-    ik->initialize(CHECK_0);
-  }
-
-  Handle element = ik->allocate_instance_handle(CHECK_0);
-=======
   HandleMark hm(THREAD);
   InstanceKlass* ik = SystemDictionary::RecordComponent_klass();
   assert(ik != NULL, "must be loaded");
   ik->initialize(CHECK_NULL);
 
   Handle element = ik->allocate_instance_handle(CHECK_NULL);
->>>>>>> ecc066e1
 
   Handle decl_class(THREAD, holder->java_mirror());
   java_lang_reflect_RecordComponent::set_clazz(element(), decl_class());
 
   Symbol* name = holder->constants()->symbol_at(component->name_index()); // name_index is a utf8
-<<<<<<< HEAD
-  oop component_name = StringTable::intern(name, CHECK_0);
-=======
   oop component_name = StringTable::intern(name, CHECK_NULL);
->>>>>>> ecc066e1
   java_lang_reflect_RecordComponent::set_name(element(), component_name);
 
   Symbol* type = holder->constants()->symbol_at(component->descriptor_index());
   Handle component_type_h =
-<<<<<<< HEAD
-    SystemDictionary::find_java_mirror_for_type(type, holder, SignatureStream::NCDFError, CHECK_0);
-=======
     SystemDictionary::find_java_mirror_for_type(type, holder, SignatureStream::NCDFError, CHECK_NULL);
->>>>>>> ecc066e1
   java_lang_reflect_RecordComponent::set_type(element(), component_type_h());
 
   Method* accessor_method = NULL;
@@ -3182,24 +3164,14 @@
     ResourceMark rm(THREAD);
     int sig_len = type->utf8_length() + 3; // "()" and null char
     char* sig = NEW_RESOURCE_ARRAY(char, sig_len);
-<<<<<<< HEAD
-    jio_snprintf(sig, sig_len, "()%s", type->as_C_string());
-=======
     jio_snprintf(sig, sig_len, "%c%c%s", JVM_SIGNATURE_FUNC, JVM_SIGNATURE_ENDFUNC, type->as_C_string());
->>>>>>> ecc066e1
     TempNewSymbol full_sig = SymbolTable::new_symbol(sig);
     accessor_method = holder->find_instance_method(name, full_sig);
   }
 
-<<<<<<< HEAD
-  if (accessor_method != NULL) { // TBD should a null accessor method be an error?
-    methodHandle method(THREAD, accessor_method);
-    oop m = Reflection::new_method(method, false, CHECK_0);
-=======
   if (accessor_method != NULL) {
     methodHandle method(THREAD, accessor_method);
     oop m = Reflection::new_method(method, false, CHECK_NULL);
->>>>>>> ecc066e1
     java_lang_reflect_RecordComponent::set_accessor(element(), m);
   } else {
     java_lang_reflect_RecordComponent::set_accessor(element(), NULL);
@@ -3207,29 +3179,17 @@
 
   int sig_index = component->generic_signature_index();
   if (sig_index > 0) {
-<<<<<<< HEAD
-    Symbol* sig = holder->constants()->symbol_at(sig_index); // name_index is a utf8
-    oop component_sig = StringTable::intern(sig, CHECK_0);
-=======
     Symbol* sig = holder->constants()->symbol_at(sig_index); // sig_index is a utf8
     oop component_sig = StringTable::intern(sig, CHECK_NULL);
->>>>>>> ecc066e1
     java_lang_reflect_RecordComponent::set_signature(element(), component_sig);
   } else {
     java_lang_reflect_RecordComponent::set_signature(element(), NULL);
   }
 
-<<<<<<< HEAD
-  typeArrayOop annotation_oop = Annotations::make_java_array(component->annotations(), CHECK_0);
-  java_lang_reflect_RecordComponent::set_annotations(element(), annotation_oop);
-
-  typeArrayOop type_annotation_oop = Annotations::make_java_array(component->type_annotations(), CHECK_0);
-=======
   typeArrayOop annotation_oop = Annotations::make_java_array(component->annotations(), CHECK_NULL);
   java_lang_reflect_RecordComponent::set_annotations(element(), annotation_oop);
 
   typeArrayOop type_annotation_oop = Annotations::make_java_array(component->type_annotations(), CHECK_NULL);
->>>>>>> ecc066e1
   java_lang_reflect_RecordComponent::set_typeAnnotations(element(), type_annotation_oop);
 
   return element();
