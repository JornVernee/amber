#
# Copyright (c) 1999, 2018, Oracle and/or its affiliates. All rights reserved.
# DO NOT ALTER OR REMOVE COPYRIGHT NOTICES OR THIS FILE HEADER.
#
# This code is free software; you can redistribute it and/or modify it
# under the terms of the GNU General Public License version 2 only, as
# published by the Free Software Foundation.  Oracle designates this
# particular file as subject to the "Classpath" exception as provided
# by Oracle in the LICENSE file that accompanied this code.
#
# This code is distributed in the hope that it will be useful, but WITHOUT
# ANY WARRANTY; without even the implied warranty of MERCHANTABILITY or
# FITNESS FOR A PARTICULAR PURPOSE.  See the GNU General Public License
# version 2 for more details (a copy is included in the LICENSE file that
# accompanied this code).
#
# You should have received a copy of the GNU General Public License version
# 2 along with this work; if not, write to the Free Software Foundation,
# Inc., 51 Franklin St, Fifth Floor, Boston, MA 02110-1301 USA.
#
# Please contact Oracle, 500 Oracle Parkway, Redwood Shores, CA 94065 USA
# or visit www.oracle.com if you need additional information or have any
# questions.
#

# Messages in this file which use "placeholders" for values (e.g. {0}, {1})
# are preceded by a stylized comment describing the type of the corresponding
# values.
# The simple types currently in use are:
#
# annotation        annotation compound
# boolean           true or false
# diagnostic        a sub-message; see compiler.misc.*
# fragment          similar to 'message segment', but with more specific type
# modifier          a Java modifier; e.g. public, private, protected
# file              a file URL
# file object       a file URL - similar to 'file' but typically used for source/class files, hence more specific
# flag              a Flags.Flag instance
# name              a name, typically a Java identifier
# number            an integer
# option name       the name of a command line option
# path              a path
# profile           a profile name
# source            a source version number, such as 1.5, 1.6, 1.7, taken from a com.sun.tools.javac.code.Source
# source version    a source version number, such as 1.5, 1.6, 1.7, taken from a javax.lang.model.SourceVersion
# string            a general string
# symbol            the name of a declared type
# symbol kind       the kind of a symbol (i.e. method, variable)
# kind name         an informative description of the kind of a declaration; see compiler.misc.kindname.*
# target            a target version number, such as 1.5, 1.6, 1.7, taken from a com.sun.tools.javac.jvm.Target
# token             the name of a non-terminal in source code; see compiler.misc.token.*
# tree tag          the name of a non-terminal in source code; see compiler.misc.token.*
# type              a Java type; e.g. int, X, X<T>
# url               a URL
# object            a Java object (unspecified)
# unused            the value is not used in this message
#
# The following compound types are also used:
#
# collection of X   a comma-separated collection of items; e.g. collection of type
# list of X         a comma-separated list of items; e.g. list of type
# set of X          a comma-separated set of items; e.g. set of modifier
#
# These may be composed:
#
# list of type or message segment
#
# The following type aliases are supported:
#
# message segment --> diagnostic or fragment
# file name --> file, path or file object
#
# Custom comments are supported in parenthesis i.e.
#
# number (classfile major version)
#
# These comments are used internally in order to generate an enum-like class declaration containing
# a method/field for each of the diagnostic keys listed here. Those methods/fields can then be used
# by javac code to build diagnostics in a type-safe fashion.
#
# In addition, these comments are verified by the jtreg test test/tools/javac/diags/MessageInfo,
# using info derived from the collected set of examples in test/tools/javac/diags/examples.
# MessageInfo can also be run as a standalone utility providing more facilities
# for manipulating this file. For more details, see MessageInfo.java.

##
## errors
##

# 0: symbol
compiler.err.abstract.cant.be.instantiated=\
    {0} is abstract; cannot be instantiated

compiler.err.abstract.meth.cant.have.body=\
    abstract methods cannot have a body

# 0: kind name, 1: symbol
compiler.err.already.annotated=\
    {0} {1} has already been annotated

# 0: kind name, 1: symbol, 2: kind name, 3: symbol
compiler.err.already.defined=\
    {0} {1} is already defined in {2} {3}

# 0: kind name, 1: symbol, 2: kind name, 3: kind name, 4: symbol
compiler.err.already.defined.in.clinit=\
    {0} {1} is already defined in {2} of {3} {4}

# 0: symbol
compiler.err.already.defined.single.import=\
    a type with the same simple name is already defined by the single-type-import of {0}

# 0: symbol
compiler.err.already.defined.static.single.import=\
    a type with the same simple name is already defined by the static single-type-import of {0}

# 0: symbol
compiler.err.already.defined.this.unit=\
    {0} is already defined in this compilation unit

# 0: type, 1: list of name
compiler.err.annotation.missing.default.value=\
    annotation @{0} is missing a default value for the element ''{1}''

# 0: type, 1: list of name
compiler.err.annotation.missing.default.value.1=\
    annotation @{0} is missing default values for elements {1}

# 0: type
compiler.err.annotation.not.valid.for.type=\
    annotation not valid for an element of type {0}

compiler.err.annotation.type.not.applicable=\
    annotation type not applicable to this kind of declaration

# 0: type
compiler.err.annotation.type.not.applicable.to.type=\
    annotation @{0} not applicable in this type context

compiler.err.annotation.value.must.be.annotation=\
    annotation value must be an annotation

compiler.err.annotation.value.must.be.class.literal=\
    annotation value must be a class literal

compiler.err.annotation.value.must.be.name.value=\
    annotation values must be of the form ''name=value''

compiler.err.annotation.value.not.allowable.type=\
    annotation value not of an allowable type

compiler.err.expression.not.allowable.as.annotation.value=\
    expression not allowed as annotation value

compiler.err.anon.class.impl.intf.no.args=\
    anonymous class implements interface; cannot have arguments

compiler.err.anon.class.impl.intf.no.typeargs=\
    anonymous class implements interface; cannot have type arguments

compiler.err.anon.class.impl.intf.no.qual.for.new=\
    anonymous class implements interface; cannot have qualifier for new

compiler.err.cant.inherit.from.anon=\
    cannot inherit from anonymous class

# 0: symbol, 1: symbol, 2: symbol
compiler.err.array.and.varargs=\
    cannot declare both {0} and {1} in {2}

compiler.err.array.dimension.missing=\
    array dimension missing

compiler.err.illegal.array.creation.both.dimension.and.initialization=\
    array creation with both dimension expression and initialization is illegal

# 0: type
compiler.err.array.req.but.found=\
    array required, but {0} found

compiler.err.attribute.value.must.be.constant=\
    element value must be a constant expression

# 0: string (statement type)
compiler.err.bad.initializer=\
    bad initializer for {0}

compiler.err.break.outside.switch.loop=\
    break outside switch or loop

compiler.err.break.missing.value=\
    missing break value

compiler.err.break.outside.switch.expression=\
    break outside of enclosing switch expression

compiler.err.continue.outside.switch.expression=\
    continue outside of enclosing switch expression

compiler.err.return.outside.switch.expression=\
    return outside of enclosing switch expression

# 0: name
compiler.err.break.ambiguous.target=\
    ambiguous reference to ''{0}''\n\
    (''{0}'' is both a label and an expression)

# 0: tree tag
compiler.err.break.expr.not.immediate=\
    value break not supported in ''{0}''

compiler.err.break.complex.value.no.switch.expression=\
    unexpected value break

compiler.err.switch.expression.empty=\
    switch expression does not have any case clauses

# 0: name
compiler.err.call.must.be.first.stmt.in.ctor=\
    call to {0} must be first statement in constructor

# 0: symbol kind, 1: name, 2: list of type or message segment, 3: list of type or message segment, 4: symbol kind, 5: type, 6: message segment
compiler.err.cant.apply.symbol=\
    {0} {1} in {4} {5} cannot be applied to given types;\n\
    required: {2}\n\
    found: {3}\n\
    reason: {6}

# 0: symbol kind, 1: name, 2: list of type
compiler.err.cant.apply.symbols=\
    no suitable {0} found for {1}({2})

# 0: symbol kind, 1: name, 2: list of type or message segment, 3: list of type or message segment, 4: symbol kind, 5: type, 6: message segment
compiler.misc.cant.apply.symbol=\
    {0} {1} in {4} {5} cannot be applied to given types\n\
    required: {2}\n\
    found: {3}\n\
    reason: {6}

# 0: symbol kind, 1: name, 2: list of type
compiler.misc.cant.apply.symbols=\
    no suitable {0} found for {1}({2})

# 0: kind name, 1: symbol
compiler.misc.no.abstracts=\
    no abstract method found in {0} {1}

# 0: kind name, 1: symbol
compiler.misc.incompatible.abstracts=\
    multiple non-overriding abstract methods found in {0} {1}

compiler.err.bad.functional.intf.anno=\
    Unexpected @FunctionalInterface annotation

# 0: message segment
compiler.err.bad.functional.intf.anno.1=\
    Unexpected @FunctionalInterface annotation\n\
    {0}

# 0: message segment
compiler.err.anonymous.diamond.method.does.not.override.superclass=\
    method does not override or implement a method from a supertype\n\
    {0}

# 0: symbol
compiler.misc.not.a.functional.intf=\
    {0} is not a functional interface

# 0: symbol, 1: message segment
compiler.misc.not.a.functional.intf.1=\
    {0} is not a functional interface\n\
    {1}

# 0: type, 1: kind name, 2: symbol
compiler.misc.invalid.generic.lambda.target=\
    invalid functional descriptor for lambda expression\n\
    method {0} in {1} {2} is generic

# 0: kind name, 1: symbol
compiler.misc.incompatible.descs.in.functional.intf=\
    incompatible function descriptors found in {0} {1}

# 0: name, 1: list of type, 2: type, 3: list of type
compiler.misc.descriptor=\
    descriptor: {2} {0}({1})

# 0: name, 1: list of type, 2: type, 3: list of type
compiler.misc.descriptor.throws=\
    descriptor: {2} {0}({1}) throws {3}

# 0: type
compiler.misc.no.suitable.functional.intf.inst=\
    cannot infer functional interface descriptor for {0}

# 0: message segment
compiler.misc.bad.intersection.target.for.functional.expr=\
    bad intersection type target for lambda or method reference\n\
    {0}

# 0: symbol or type
compiler.misc.not.an.intf.component=\
    component type {0} is not an interface

# 0: kind name, 1: message segment
compiler.err.invalid.mref=\
    invalid {0} reference\n\
    {1}

# 0: kind name, 1: message segment
compiler.misc.invalid.mref=\
    invalid {0} reference\n\
    {1}

compiler.misc.static.mref.with.targs=\
    parameterized qualifier on static method reference

# 0: symbol
compiler.err.cant.assign.val.to.final.var=\
    cannot assign a value to final variable {0}

compiler.err.cant.assign.val.to.this=\
    cannot assign to ''this''

# 0: symbol, 1: message segment
compiler.err.cant.ref.non.effectively.final.var=\
    local variables referenced from {1} must be final or effectively final

compiler.err.try.with.resources.expr.needs.var=\
    the try-with-resources resource must either be a variable declaration or an expression denoting \
a reference to a final or effectively final variable

# 0: symbol
compiler.err.try.with.resources.expr.effectively.final.var=\
    variable {0} used as a try-with-resources resource neither final nor effectively final


compiler.misc.lambda=\
    a lambda expression

compiler.misc.inner.cls=\
    an inner class

# 0: type
compiler.err.cant.deref=\
    {0} cannot be dereferenced

compiler.err.cant.extend.intf.annotation=\
    ''extends'' not allowed for @interfaces

compiler.err.annotation.decl.not.allowed.here=\
    annotation type declaration not allowed here

# 0: symbol
compiler.err.cant.inherit.from.final=\
    cannot inherit from final {0}

# 0: symbol or string
compiler.err.cant.ref.before.ctor.called=\
    cannot reference {0} before supertype constructor has been called

compiler.err.cant.select.static.class.from.param.type=\
    cannot select a static class from a parameterized type

# 0: symbol, 1: string, 2: string
compiler.err.cant.inherit.diff.arg=\
    {0} cannot be inherited with different arguments: <{1}> and <{2}>

compiler.err.catch.without.try=\
    ''catch'' without ''try''

# 0: kind name, 1: symbol
compiler.err.clash.with.pkg.of.same.name=\
    {0} {1} clashes with package of same name

compiler.err.class.not.allowed=\
    class, interface or enum declaration not allowed here

compiler.err.const.expr.req=\
    constant expression required

compiler.err.cont.outside.loop=\
    continue outside of loop

# 0: symbol or type
compiler.err.cyclic.inheritance=\
    cyclic inheritance involving {0}

# 0: symbol
compiler.err.cyclic.annotation.element=\
    type of element {0} is cyclic

# 0: symbol
compiler.err.call.to.super.not.allowed.in.enum.ctor=\
    call to super not allowed in enum constructor

# 0: type
compiler.err.no.superclass=\
    {0} has no superclass.

# 0: symbol, 1: type, 2: symbol, 3: type, 4: type
compiler.err.concrete.inheritance.conflict=\
    methods {0} from {1} and {2} from {3} are inherited with the same signature

compiler.err.default.allowed.in.intf.annotation.member=\
    default value only allowed in an annotation type declaration

# 0: symbol
compiler.err.doesnt.exist=\
    package {0} does not exist

# 0: type
compiler.err.duplicate.annotation.invalid.repeated=\
    annotation {0} is not a valid repeatable annotation

# 0: name, 1: type
compiler.err.duplicate.annotation.member.value=\
    duplicate element ''{0}'' in annotation @{1}.

# 0: type
compiler.err.duplicate.annotation.missing.container=\
    {0} is not a repeatable annotation type

# 0: symbol
compiler.err.invalid.repeatable.annotation=\
    duplicate annotation: {0} is annotated with an invalid @Repeatable annotation

# 0: symbol or type
compiler.err.invalid.repeatable.annotation.no.value=\
    {0} is not a valid @Repeatable, no value element method declared

# 0: type, 1: number
compiler.err.invalid.repeatable.annotation.multiple.values=\
    {0} is not a valid @Repeatable, {1} element methods named ''value'' declared

# 0: type
compiler.err.invalid.repeatable.annotation.invalid.value=\
    {0} is not a valid @Repeatable: invalid value element

# 0: symbol or type, 1: type, 2: type
compiler.err.invalid.repeatable.annotation.value.return=\
    containing annotation type ({0}) must declare an element named ''value'' of type {2}

# 0: symbol or type, 1: symbol
compiler.err.invalid.repeatable.annotation.elem.nondefault=\
    containing annotation type ({0}) does not have a default value for element {1}

# 0: symbol, 1: string, 2: symbol, 3: string
compiler.err.invalid.repeatable.annotation.retention=\
    retention of containing annotation type ({0}) is shorter than the retention of repeatable annotation type ({2})

# 0: symbol, 1: symbol
compiler.err.invalid.repeatable.annotation.not.documented=\
    repeatable annotation type ({1}) is @Documented while containing annotation type ({0}) is not

# 0: symbol, 1: symbol
compiler.err.invalid.repeatable.annotation.not.inherited=\
    repeatable annotation type ({1}) is @Inherited while containing annotation type ({0}) is not

# 0: symbol, 1: symbol
compiler.err.invalid.repeatable.annotation.incompatible.target=\
    containing annotation type ({0}) is applicable to more targets than repeatable annotation type ({1})

# 0: symbol
compiler.err.invalid.repeatable.annotation.repeated.and.container.present=\
    container {0} must not be present at the same time as the element it contains

# 0: type, 1: symbol
compiler.err.invalid.repeatable.annotation.not.applicable=\
    container {0} is not applicable to element {1}

# 0: type
compiler.err.invalid.repeatable.annotation.not.applicable.in.context=\
    container {0} is not applicable in this type context

# 0: name
compiler.err.duplicate.class=\
    duplicate class: {0}

# 0: name, 1: name
compiler.err.same.binary.name=\
    classes: {0} and {1} have the same binary name

compiler.err.duplicate.case.label=\
    duplicate case label

compiler.err.duplicate.default.label=\
    duplicate default label

compiler.err.else.without.if=\
    ''else'' without ''if''

compiler.err.empty.char.lit=\
    empty character literal

# 0: symbol
compiler.err.encl.class.required=\
    an enclosing instance that contains {0} is required

compiler.err.enum.annotation.must.be.enum.constant=\
    an enum annotation value must be an enum constant

compiler.err.enum.cant.be.instantiated=\
    enum types may not be instantiated

compiler.err.enum.label.must.be.unqualified.enum=\
    an enum switch case label must be the unqualified name of an enumeration constant

compiler.err.enum.no.subclassing=\
    classes cannot directly extend java.lang.Enum

compiler.err.enum.types.not.extensible=\
    enum types are not extensible

compiler.err.enum.no.finalize=\
    enums cannot have finalize methods

# 0: file name, 1: string
compiler.err.error.reading.file=\
    error reading {0}; {1}

# 0: type
compiler.err.except.already.caught=\
    exception {0} has already been caught

# 0: type
compiler.err.except.never.thrown.in.try=\
    exception {0} is never thrown in body of corresponding try statement

# 0: symbol
compiler.err.final.parameter.may.not.be.assigned=\
    final parameter {0} may not be assigned

# 0: symbol
compiler.err.try.resource.may.not.be.assigned=\
    auto-closeable resource {0} may not be assigned

# 0: symbol
compiler.err.multicatch.parameter.may.not.be.assigned=\
    multi-catch parameter {0} may not be assigned

# 0: type, 1: type
compiler.err.multicatch.types.must.be.disjoint=\
    Alternatives in a multi-catch statement cannot be related by subclassing\n\
    Alternative {0} is a subclass of alternative {1}

compiler.err.finally.without.try=\
    ''finally'' without ''try''

# 0: type, 1: message segment
compiler.err.foreach.not.applicable.to.type=\
    for-each not applicable to expression type\n\
    required: {1}\n\
    found:    {0}

compiler.err.fp.number.too.large=\
    floating point number too large

compiler.err.fp.number.too.small=\
    floating point number too small

compiler.err.generic.array.creation=\
    generic array creation

compiler.err.generic.throwable=\
    a generic class may not extend java.lang.Throwable

# 0: symbol
compiler.err.icls.cant.have.static.decl=\
    Illegal static declaration in inner class {0}\n\
    modifier \''static\'' is only allowed in constant variable declarations

# 0: string
compiler.err.illegal.char=\
    illegal character: ''{0}''

# 0: string, 1: string
compiler.err.illegal.char.for.encoding=\
    unmappable character (0x{0}) for encoding {1}

# 0: set of flag, 1: set of flag
compiler.err.illegal.combination.of.modifiers=\
    illegal combination of modifiers: {0} and {1}

compiler.err.illegal.enum.static.ref=\
    illegal reference to static field from initializer

compiler.err.illegal.esc.char=\
    illegal escape character

compiler.err.illegal.forward.ref=\
    illegal forward reference

# 0: symbol, 1: object
compiler.err.not.in.profile=\
    {0} is not available in profile ''{1}''

# 0: symbol
compiler.warn.forward.ref=\
    reference to variable ''{0}'' before it has been initialized

compiler.err.illegal.self.ref=\
    self-reference in initializer

# 0: symbol
compiler.warn.self.ref=\
    self-reference in initializer of variable ''{0}''

compiler.err.illegal.generic.type.for.instof=\
    illegal generic type for instanceof

# 0: type
compiler.err.illegal.initializer.for.type=\
    illegal initializer for {0}

compiler.err.illegal.line.end.in.char.lit=\
    illegal line end in character literal

compiler.err.illegal.nonascii.digit=\
    illegal non-ASCII digit

compiler.err.illegal.underscore=\
    illegal underscore

compiler.err.illegal.dot=\
    illegal ''.''

# 0: symbol
compiler.err.illegal.qual.not.icls=\
    illegal qualifier; {0} is not an inner class

compiler.err.illegal.start.of.expr=\
    illegal start of expression

compiler.err.illegal.start.of.stmt=\
    illegal start of statement

compiler.err.illegal.start.of.type=\
    illegal start of type

compiler.err.illegal.parenthesized.expression=\
    illegal parenthesized expression

compiler.err.illegal.unicode.esc=\
    illegal unicode escape

# 0: symbol
compiler.err.import.requires.canonical=\
    import requires canonical name for {0}

compiler.err.improperly.formed.type.param.missing=\
    improperly formed type, some parameters are missing

compiler.err.improperly.formed.type.inner.raw.param=\
    improperly formed type, type arguments given on a raw type

# 0: type, 1: type
compiler.err.incomparable.types=\
    incomparable types: {0} and {1}

# 0: string
compiler.err.int.number.too.large=\
    integer number too large

compiler.err.intf.annotation.members.cant.have.params=\
    elements in annotation type declarations cannot declare formal parameters

# 0: symbol
compiler.err.intf.annotation.cant.have.type.params=\
    annotation type {0} cannot be generic

compiler.err.intf.annotation.members.cant.have.type.params=\
    elements in annotation type declarations cannot be generic methods

# 0: symbol, 1: type
compiler.err.intf.annotation.member.clash=\
    annotation type {1} declares an element with the same name as method {0}

compiler.err.intf.expected.here=\
    interface expected here

compiler.err.intf.meth.cant.have.body=\
    interface abstract methods cannot have body

compiler.err.invalid.annotation.member.type=\
    invalid type for annotation type element

compiler.err.invalid.binary.number=\
    binary numbers must contain at least one binary digit

compiler.err.invalid.hex.number=\
    hexadecimal numbers must contain at least one hexadecimal digit

compiler.err.invalid.meth.decl.ret.type.req=\
    invalid method declaration; return type required

compiler.err.varargs.and.old.array.syntax=\
    legacy array notation not allowed on variable-arity parameter

compiler.err.varargs.and.receiver =\
    varargs notation not allowed on receiver parameter

compiler.err.varargs.must.be.last =\
    varargs parameter must be the last parameter

compiler.err.array.and.receiver =\
    legacy array notation not allowed on receiver parameter

compiler.err.wrong.receiver =\
    wrong receiver parameter name

compiler.err.variable.not.allowed=\
    variable declaration not allowed here

# 0: name
compiler.err.label.already.in.use=\
    label {0} already in use

# 0: symbol
compiler.err.local.var.accessed.from.icls.needs.final=\
    local variable {0} is accessed from within inner class; needs to be declared final

compiler.err.local.enum=\
    enum types must not be local

compiler.err.cannot.create.array.with.type.arguments=\
    cannot create array with type arguments

compiler.err.cannot.create.array.with.diamond=\
    cannot create array with ''<>''

compiler.err.invalid.module.directive=\
  module directive keyword or ''}'' expected

#
# limits.  We don't give the limits in the diagnostic because we expect
# them to change, yet we want to use the same diagnostic.  These are all
# detected during code generation.
#
compiler.err.limit.code=\
    code too large

compiler.err.limit.code.too.large.for.try.stmt=\
    code too large for try statement

compiler.err.limit.dimensions=\
    array type has too many dimensions

compiler.err.limit.locals=\
    too many local variables

compiler.err.limit.parameters=\
    too many parameters

compiler.err.limit.pool=\
    too many constants

compiler.err.limit.pool.in.class=\
    too many constants in class {0}

compiler.err.limit.stack=\
    code requires too much stack

compiler.err.limit.string=\
    constant string too long

# 0: string
compiler.err.limit.string.overflow=\
    UTF8 representation for string \"{0}...\" is too long for the constant pool

compiler.err.malformed.fp.lit=\
    malformed floating point literal

compiler.err.method.does.not.override.superclass=\
    method does not override or implement a method from a supertype

compiler.err.static.methods.cannot.be.annotated.with.override=\
    static methods cannot be annotated with @Override

compiler.err.missing.meth.body.or.decl.abstract=\
    missing method body, or declare abstract

compiler.err.missing.ret.stmt=\
    missing return statement

# 0: type
compiler.misc.missing.ret.val=\
    missing return value

compiler.misc.unexpected.ret.val=\
    unexpected return value

# 0: set of flag
compiler.err.mod.not.allowed.here=\
    modifier {0} not allowed here

# 0: name
compiler.err.modifier.not.allowed.here=\
    modifier {0} not allowed here

compiler.err.intf.not.allowed.here=\
    interface not allowed here

compiler.err.enums.must.be.static=\
    enum declarations allowed only in static contexts

# 0: symbol, 1: symbol
compiler.err.name.clash.same.erasure=\
    name clash: {0} and {1} have the same erasure

# 0: name, 1: list of type, 2: symbol, 3: name, 4: list of type, 5: symbol
compiler.err.name.clash.same.erasure.no.override=\
    name clash: {0}({1}) in {2} and {3}({4}) in {5} have the same erasure, yet neither overrides the other

# 0: string, 1: name, 2: name, 3: list of type, 4: symbol, 5: name, 6: list of type, 7: symbol
compiler.err.name.clash.same.erasure.no.override.1=\
    name clash: {0} {1} has two methods with the same erasure, yet neither overrides the other\n\
    first method:  {2}({3}) in {4}\n\
    second method: {5}({6}) in {7}

# 0: symbol, 1: symbol, 2: symbol, 3: symbol
compiler.err.name.clash.same.erasure.no.hide=\
    name clash: {0} in {1} and {2} in {3} have the same erasure, yet neither hides the other

compiler.err.name.reserved.for.internal.use=\
    {0} is reserved for internal use

compiler.err.native.meth.cant.have.body=\
    native methods cannot have a body


# 0: message segment
compiler.misc.incompatible.type.in.conditional=\
    bad type in conditional expression\n\
    {0}

compiler.misc.conditional.target.cant.be.void=\
    target-type for conditional expression cannot be void

compiler.misc.switch.expression.target.cant.be.void=\
    target-type for switch expression cannot be void

# 0: message segment
compiler.misc.incompatible.type.in.switch.expression=\
    bad type in switch expression\n\
    {0}

# 0: message segment
compiler.misc.incompatible.ret.type.in.lambda=\
    bad return type in lambda expression\n\
    {0}

compiler.misc.stat.expr.expected=\
    lambda body is not compatible with a void functional interface\n\
    (consider using a block lambda body, or use a statement expression instead)

# 0: message segment
compiler.misc.incompatible.ret.type.in.mref=\
    bad return type in method reference\n\
    {0}

compiler.err.lambda.body.neither.value.nor.void.compatible=\
    lambda body is neither value nor void compatible

# 0: list of type
compiler.err.incompatible.thrown.types.in.mref=\
    incompatible thrown types {0} in functional expression

compiler.misc.incompatible.arg.types.in.lambda=\
    incompatible parameter types in lambda expression

compiler.misc.incompatible.arg.types.in.mref=\
    incompatible parameter types in method reference

compiler.err.new.not.allowed.in.annotation=\
    ''new'' not allowed in an annotation

# 0: name, 1: type
compiler.err.no.annotation.member=\
    no annotation member {0} in {1}

# 0: symbol
compiler.err.no.encl.instance.of.type.in.scope=\
    no enclosing instance of type {0} is in scope

compiler.err.no.intf.expected.here=\
    no interface expected here

compiler.err.no.match.entry=\
    {0} has no match in entry in {1}; required {2}

# 0: type
compiler.err.not.annotation.type=\
    {0} is not an annotation type

# 0: symbol, 1: symbol, 2: message segment
compiler.err.not.def.access.package.cant.access=\
    {0} is not visible\n\
    ({2})

# 0: symbol, 1: symbol, 2: message segment
compiler.misc.not.def.access.package.cant.access=\
    {0} is not visible\n\
    ({2})

# 0: symbol, 1: message segment
compiler.err.package.not.visible=\
    package {0} is not visible\n\
    ({1})

# 0: symbol, 1: message segment
compiler.misc.package.not.visible=\
    package {0} is not visible\n\
    ({1})

# {0} - current module
# {1} - package in which the invisible class is declared
# {2} - module in which {1} is declared
# 0: symbol, 1: symbol, 2: symbol
compiler.misc.not.def.access.does.not.read=\
    package {1} is declared in module {2}, but module {0} does not read it

# {0} - package in which the invisible class is declared
# {1} - module in which {0} is declared
# 0: symbol, 1: symbol
compiler.misc.not.def.access.does.not.read.from.unnamed=\
    package {0} is declared in module {1}, which is not in the module graph

# {0} - package in which the invisible class is declared
# {1} - current module
# 0: symbol, 1: symbol
compiler.misc.not.def.access.does.not.read.unnamed=\
    package {0} is declared in the unnamed module, but module {0} does not read it

# {0} - package in which the invisible class is declared
# {1} - module in which {0} is declared
# 0: symbol, 1: symbol
compiler.misc.not.def.access.not.exported=\
    package {0} is declared in module {1}, which does not export it

# {0} - package in which the invisible class is declared
# {1} - module in which {0} is declared
# 0: symbol, 1: symbol
compiler.misc.not.def.access.not.exported.from.unnamed=\
    package {0} is declared in module {1}, which does not export it

# {0} - package in which the invisible class is declared
# {1} - module in which {0} is declared
# {2} - current module
# 0: symbol, 1: symbol, 2: symbol
compiler.misc.not.def.access.not.exported.to.module=\
    package {0} is declared in module {1}, which does not export it to module {2}

# {0} - package in which the invisible class is declared
# {1} - module in which {0} is declared
# 0: symbol, 1: symbol
compiler.misc.not.def.access.not.exported.to.module.from.unnamed=\
    package {0} is declared in module {1}, which does not export it to the unnamed module

# 0: symbol, 1: symbol
compiler.err.not.def.access.class.intf.cant.access=\
    {1}.{0} is defined in an inaccessible class or interface

# 0: symbol, 1: symbol
compiler.misc.not.def.access.class.intf.cant.access=\
    {1}.{0} is defined in an inaccessible class or interface

# 0: symbol, 1: symbol, 2: symbol, 3: message segment
compiler.err.not.def.access.class.intf.cant.access.reason=\
    {1}.{0} in package {2} is not accessible\n\
    ({3})

# 0: symbol, 1: symbol, 2: symbol, 3: message segment
compiler.misc.not.def.access.class.intf.cant.access.reason=\
    {1}.{0} in package {2} is not accessible\n\
    ({3})

# 0: symbol, 1: list of type, 2: type
compiler.misc.cant.access.inner.cls.constr=\
    cannot access constructor {0}({1})\n\
    an enclosing instance of type {2} is not in scope

# 0: symbol, 1: symbol
compiler.err.not.def.public.cant.access=\
    {0} is not public in {1}; cannot be accessed from outside package

# 0: symbol, 1: symbol
compiler.err.not.def.public=\
    {0} is not public in {1}

# 0: symbol, 1: symbol
compiler.misc.not.def.public.cant.access=\
    {0} is not public in {1}; cannot be accessed from outside package

# 0: name
compiler.err.not.loop.label=\
    not a loop label: {0}

compiler.err.not.stmt=\
    not a statement

# 0: symbol
compiler.err.not.encl.class=\
    not an enclosing class: {0}

# 0: name, 1: type
compiler.err.operator.cant.be.applied=\
    bad operand type {1} for unary operator ''{0}''

# 0: name, 1: type, 2: type
compiler.err.operator.cant.be.applied.1=\
    bad operand types for binary operator ''{0}''\n\
    first type:  {1}\n\
    second type: {2}

compiler.err.pkg.annotations.sb.in.package-info.java=\
    package annotations should be in file package-info.java

compiler.err.no.pkg.in.module-info.java=\
    package declarations not allowed in file module-info.java

# 0: symbol
compiler.err.pkg.clashes.with.class.of.same.name=\
    package {0} clashes with class of same name

compiler.err.warnings.and.werror=\
    warnings found and -Werror specified

# Errors related to annotation processing

# 0: symbol, 1: message segment, 2: string (stack-trace)
compiler.err.proc.cant.access=\
    cannot access {0}\n\
    {1}\n\
    Consult the following stack trace for details.\n\
    {2}

# 0: symbol, 1: message segment
compiler.err.proc.cant.access.1=\
    cannot access {0}\n\
    {1}

# 0: string
compiler.err.proc.cant.find.class=\
    Could not find class file for ''{0}''.

# Print a client-generated error message; assumed to be localized, no translation required
# 0: string
compiler.err.proc.messager=\
    {0}

# 0: string
compiler.misc.exception.message=\
    {0}

compiler.misc.user.selected.completion.failure=\
    user-selected completion failure by class name

# 0: collection of string
compiler.err.proc.no.explicit.annotation.processing.requested=\
    Class names, ''{0}'', are only accepted if annotation processing is explicitly requested

compiler.err.proc.no.service=\
    A ServiceLoader was not usable and is required for annotation processing.

# 0: string, 1: string
compiler.err.proc.processor.bad.option.name=\
    Bad option name ''{0}'' provided by processor ''{1}''

# 0: string
compiler.err.proc.processor.cant.instantiate=\
    Could not instantiate an instance of processor ''{0}''

# 0: string
compiler.err.proc.processor.not.found=\
    Annotation processor ''{0}'' not found

# 0: string
compiler.err.proc.processor.wrong.type=\
    Annotation processor ''{0}'' does not implement javax.annotation.processing.Processor

compiler.err.proc.service.problem=\
    Error creating a service loader to load Processors.

# 0: string
compiler.err.proc.bad.config.file=\
    Bad service configuration file, or exception thrown while constructing Processor object: {0}

compiler.err.proc.cant.create.loader=\
    Could not create class loader for annotation processors: {0}

# 0: symbol
compiler.err.qualified.new.of.static.class=\
    qualified new of static class

compiler.err.recursive.ctor.invocation=\
    recursive constructor invocation

# 0: name, 1: symbol kind, 2: symbol, 3: symbol, 4: symbol kind, 5: symbol, 6: symbol
compiler.err.ref.ambiguous=\
    reference to {0} is ambiguous\n\
    both {1} {2} in {3} and {4} {5} in {6} match

# 0: name, 1: symbol kind, 2: symbol, 3: symbol, 4: symbol kind, 5: symbol, 6: symbol
compiler.misc.ref.ambiguous=\
    reference to {0} is ambiguous\n\
    both {1} {2} in {3} and {4} {5} in {6} match

compiler.err.repeated.annotation.target=\
    repeated annotation target

compiler.err.repeated.interface=\
    repeated interface

compiler.err.repeated.modifier=\
    repeated modifier

# 0: symbol, 1: set of modifier, 2: symbol
compiler.err.report.access=\
    {0} has {1} access in {2}

# 0: symbol, 1: set of modifier, 2: symbol
compiler.misc.report.access=\
    {0} has {1} access in {2}

compiler.err.ret.outside.meth=\
    return outside method

compiler.err.signature.doesnt.match.supertype=\
    signature does not match {0}; incompatible supertype

compiler.err.signature.doesnt.match.intf=\
    signature does not match {0}; incompatible interfaces

# 0: symbol, 1: symbol, 2: symbol
compiler.err.does.not.override.abstract=\
    {0} is not abstract and does not override abstract method {1} in {2}

# 0: file object
compiler.err.source.cant.overwrite.input.file=\
    error writing source; cannot overwrite input file {0}

# 0: symbol
compiler.err.stack.sim.error=\
    Internal error: stack sim error on {0}

compiler.err.static.imp.only.classes.and.interfaces=\
    static import only from classes and interfaces

compiler.err.string.const.req=\
    constant string expression required

# 0: symbol, 1: fragment
compiler.err.cannot.generate.class=\
    error while generating class {0}\n\
    ({1})

# 0: symbol, 1: symbol
compiler.misc.synthetic.name.conflict=\
    the symbol {0} conflicts with a compiler-synthesized symbol in {1}

# 0: symbol, 1: type
compiler.misc.illegal.signature=\
    illegal signature attribute for type {1}

compiler.err.throws.not.allowed.in.intf.annotation=\
    throws clause not allowed in @interface members

compiler.err.try.without.catch.finally.or.resource.decls=\
    ''try'' without ''catch'', ''finally'' or resource declarations

# 0: symbol
compiler.err.type.doesnt.take.params=\
    type {0} does not take parameters

compiler.err.type.var.cant.be.deref=\
    cannot select from a type variable

compiler.err.type.var.may.not.be.followed.by.other.bounds=\
    a type variable may not be followed by other bounds

compiler.err.type.var.more.than.once=\
    type variable {0} occurs more than once in result type of {1}; cannot be left uninstantiated

compiler.err.type.var.more.than.once.in.result=\
    type variable {0} occurs more than once in type of {1}; cannot be left uninstantiated

# 0: type, 1: type, 2: fragment
compiler.err.types.incompatible=\
    types {0} and {1} are incompatible;\n\
    {2}

# 0: name, 1: list of type
compiler.misc.incompatible.diff.ret=\
    both define {0}({1}), but with unrelated return types

# 0: kind name, 1: type, 2: name, 3: list of type, 4: symbol, 5: symbol
compiler.misc.incompatible.unrelated.defaults=\
    {0} {1} inherits unrelated defaults for {2}({3}) from types {4} and {5}

# 0: kind name, 1: type, 2: name, 3: list of type, 4: symbol, 5: symbol
compiler.misc.incompatible.abstract.default=\
    {0} {1} inherits abstract and default for {2}({3}) from types {4} and {5}

# 0: name, 1: kind name, 2: symbol
compiler.err.default.overrides.object.member=\
    default method {0} in {1} {2} overrides a member of java.lang.Object

# 0: type
compiler.err.illegal.static.intf.meth.call=\
    illegal static interface method call\n\
    the receiver expression should be replaced with the type qualifier ''{0}''

# 0: symbol or type, 1: message segment
compiler.err.illegal.default.super.call=\
    bad type qualifier {0} in default super call\n\
    {1}

# 0: symbol, 1: type
compiler.misc.overridden.default=\
    method {0} is overridden in {1}

# 0: symbol, 1: type or symbol
compiler.misc.redundant.supertype=\
    redundant interface {0} is extended by {1}

compiler.err.unclosed.char.lit=\
    unclosed character literal

compiler.err.unclosed.comment=\
    unclosed comment

compiler.err.unclosed.str.lit=\
    unclosed string literal

# 0: string
compiler.err.unsupported.encoding=\
    unsupported encoding: {0}

compiler.err.io.exception=\
    error reading source file: {0}

# 0: name
compiler.err.undef.label=\
    undefined label: {0}

compiler.err.illegal.ref.to.var.type=\
    illegal reference to restricted type ''var''

compiler.err.var.not.allowed=\
    ''var'' not allowed here\n\
    as of release 10, ''var'' is a restricted local variable type and cannot be used for type declarations

compiler.warn.var.not.allowed=\
    as of release 10, ''var'' is a restricted local variable type and cannot be used for type declarations or as the element type of an array

# 0: name (variable), 1: message segment
compiler.err.cant.infer.local.var.type=\
    cannot infer type for local variable {0}\n\
    ({1})

compiler.err.var.not.allowed.here=\
    ''var'' is not allowed here

compiler.err.var.not.allowed.array=\
    ''var'' is not allowed as an element type of an array

compiler.err.var.not.allowed.compound=\
    ''var'' is not allowed in a compound declaration

# 0: fragment
compiler.err.invalid.lambda.parameter.declaration=\
    invalid lambda parameter declaration\n\
    ({0})

compiler.misc.implicit.and.explicit.not.allowed=\
    cannot mix implicitly-typed and explicitly-typed parameters

compiler.misc.var.and.explicit.not.allowed=\
    cannot mix ''var'' and explicitly-typed parameters

compiler.misc.var.and.implicit.not.allowed=\
    cannot mix ''var'' and implicitly-typed parameters

compiler.misc.local.cant.infer.null=\
    variable initializer is ''null''

compiler.misc.local.cant.infer.void=\
    variable initializer is ''void''

compiler.misc.local.missing.init=\
    cannot use ''var'' on variable without initializer

compiler.misc.local.lambda.missing.target=\
    lambda expression needs an explicit target-type

compiler.misc.local.mref.missing.target=\
    method reference needs an explicit target-type

compiler.misc.local.array.missing.target=\
    array initializer needs an explicit target-type

compiler.misc.local.self.ref=\
    cannot use ''var'' on self-referencing variable

# 0: message segment, 1: unused
compiler.err.cant.apply.diamond=\
    cannot infer type arguments for {0}

# 0: message segment or type, 1: message segment
compiler.err.cant.apply.diamond.1=\
    cannot infer type arguments for {0}\n\
    reason: {1}

# 0: message segment or type, 1: message segment
compiler.misc.cant.apply.diamond.1=\
    cannot infer type arguments for {0}\n\
    reason: {1}

compiler.err.unreachable.stmt=\
    unreachable statement

compiler.err.not.exhaustive=\
    the switch expression does not cover all possible input values

compiler.err.initializer.must.be.able.to.complete.normally=\
    initializer must be able to complete normally

compiler.err.initializer.not.allowed=\
    initializers not allowed in interfaces

# 0: type
compiler.err.unreported.exception.need.to.catch.or.throw=\
    unreported exception {0}; must be caught or declared to be thrown

# 0: type
compiler.err.unreported.exception.default.constructor=\
    unreported exception {0} in default constructor

# 0: type, 1: name
compiler.err.unreported.exception.implicit.close=\
    unreported exception {0}; must be caught or declared to be thrown\n\
    exception thrown from implicit call to close() on resource variable ''{1}''

compiler.err.unsupported.cross.fp.lit=\
    hexadecimal floating-point literals are not supported on this VM

compiler.err.void.not.allowed.here=\
    ''void'' type not allowed here

# 0: string
compiler.err.wrong.number.type.args=\
    wrong number of type arguments; required {0}

# 0: symbol
compiler.err.var.might.already.be.assigned=\
    variable {0} might already have been assigned

# 0: symbol
compiler.err.var.might.not.have.been.initialized=\
    variable {0} might not have been initialized

# 0: symbol
compiler.err.var.not.initialized.in.default.constructor=\
    variable {0} not initialized in the default constructor

# 0: symbol
compiler.err.var.might.be.assigned.in.loop=\
    variable {0} might be assigned in loop

# 0: symbol, 1: message segment
compiler.err.varargs.invalid.trustme.anno=\
    Invalid {0} annotation. {1}

# 0: type
compiler.misc.varargs.trustme.on.reifiable.varargs=\
    Varargs element type {0} is reifiable.

# 0: symbol
compiler.misc.varargs.trustme.on.non.varargs.meth=\
    Method {0} is not a varargs method.

# 0: symbol
compiler.misc.varargs.trustme.on.virtual.varargs=\
    Instance method {0} is neither final nor private.

# 0: symbol
compiler.misc.varargs.trustme.on.virtual.varargs.final.only=\
    Instance method {0} is not final.

# 0: type, 1: symbol kind, 2: symbol
compiler.misc.inaccessible.varargs.type=\
    formal varargs element type {0} is not accessible from {1} {2}

# In the following string, {1} will always be the detail message from
# java.io.IOException.
# 0: symbol, 1: string
compiler.err.class.cant.write=\
    error while writing {0}: {1}

# In the following string, {0} is the name of the class in the Java source.
# It really should be used two times..
# 0: kind name, 1: name
compiler.err.class.public.should.be.in.file=\
    {0} {1} is public, should be declared in a file named {1}.java

## All errors which do not refer to a particular line in the source code are
## preceded by this string.
compiler.err.error=\
    error:\u0020

# The following error messages do not refer to a line in the source code.
compiler.err.cant.read.file=\
    cannot read: {0}

# 0: string
compiler.err.plugin.not.found=\
    plug-in not found: {0}

# 0: path
compiler.warn.locn.unknown.file.on.module.path=\
    unknown file on module path: {0}


# 0: path
compiler.err.locn.bad.module-info=\
    problem reading module-info.class in {0}

# 0: path
compiler.err.locn.cant.read.directory=\
    cannot read directory {0}

# 0: path
compiler.err.locn.cant.read.file=\
    cannot read file {0}

# 0: path
compiler.err.locn.cant.get.module.name.for.jar=\
    cannot determine module name for {0}

# 0: path
compiler.err.multi-module.outdir.cannot.be.exploded.module=\
    in multi-module mode, the output directory cannot be an exploded module: {0}

# 0: path
compiler.warn.outdir.is.in.exploded.module=\
    the output directory is within an exploded module: {0}

# 0: file object
compiler.err.locn.module-info.not.allowed.on.patch.path=\
    module-info.class not allowed on patch path: {0}

# 0: string
compiler.err.locn.invalid.arg.for.xpatch=\
    invalid argument for --patch-module option: {0}

compiler.err.file.sb.on.source.or.patch.path.for.module=\
    file should be on source path, or on patch path for module

#####

# Fatal Errors

compiler.misc.fatal.err.no.java.lang=\
    Fatal Error: Unable to find package java.lang in classpath or bootclasspath

# 0: name
compiler.misc.fatal.err.cant.locate.meth=\
    Fatal Error: Unable to find method {0}

# 0: name
compiler.misc.fatal.err.cant.locate.field=\
    Fatal Error: Unable to find field {0}

# 0: type
compiler.misc.fatal.err.cant.locate.ctor=\
    Fatal Error: Unable to find constructor for {0}

compiler.misc.fatal.err.cant.close=\
    Fatal Error: Cannot close compiler resources

#####

##
## miscellaneous strings
##

compiler.misc.diamond.anonymous.methods.implicitly.override=\
    (due to <>, every non-private method declared in this anonymous class must override or implement a method from a supertype)

compiler.misc.source.unavailable=\
    (source unavailable)

compiler.misc.base.membership=\
    all your base class are belong to us

# 0: string, 1: string, 2: boolean
compiler.misc.x.print.processor.info=\
    Processor {0} matches {1} and returns {2}.

# 0: number, 1: string, 2: set of symbol, 3: boolean
compiler.misc.x.print.rounds=\
    Round {0}:\n\tinput files: {1}\n\tannotations: {2}\n\tlast round: {3}

# 0: file name
compiler.warn.file.from.future=\
    Modification date is in the future for file {0}

#####

## The following string will appear before all messages keyed as:
## "compiler.note".

compiler.note.compressed.diags=\
    Some messages have been simplified; recompile with -Xdiags:verbose to get full output

# 0: boolean, 1: symbol
compiler.note.lambda.stat=\
    Translating lambda expression\n\
    alternate metafactory = {0}\n\
    synthetic method = {1}

# 0: boolean, 1: unused
compiler.note.mref.stat=\
    Translating method reference\n\
    alternate metafactory = {0}\n\

# 0: boolean, 1: symbol
compiler.note.mref.stat.1=\
    Translating method reference\n\
    alternate metafactory = {0}\n\
    bridge method = {1}

compiler.note.note=\
    Note:\u0020

# 0: file name
compiler.note.deprecated.filename=\
    {0} uses or overrides a deprecated API.

compiler.note.deprecated.plural=\
    Some input files use or override a deprecated API.

# The following string may appear after one of the above deprecation
# messages.
compiler.note.deprecated.recompile=\
    Recompile with -Xlint:deprecation for details.

# 0: file name
compiler.note.deprecated.filename.additional=\
    {0} has additional uses or overrides of a deprecated API.

compiler.note.deprecated.plural.additional=\
    Some input files additionally use or override a deprecated API.

# 0: file name
compiler.note.removal.filename=\
    {0} uses or overrides a deprecated API that is marked for removal.

compiler.note.removal.plural=\
    Some input files use or override a deprecated API that is marked for removal.

# The following string may appear after one of the above removal messages.
compiler.note.removal.recompile=\
    Recompile with -Xlint:removal for details.

# 0: file name
compiler.note.removal.filename.additional=\
    {0} has additional uses or overrides of a deprecated API that is marked for removal.

compiler.note.removal.plural.additional=\
    Some input files additionally use or override a deprecated API that is marked for removal.

# 0: file name
compiler.note.unchecked.filename=\
    {0} uses unchecked or unsafe operations.

compiler.note.unchecked.plural=\
    Some input files use unchecked or unsafe operations.

# The following string may appear after one of the above unchecked messages.
compiler.note.unchecked.recompile=\
    Recompile with -Xlint:unchecked for details.

# 0: file name
compiler.note.unchecked.filename.additional=\
    {0} has additional unchecked or unsafe operations.

compiler.note.unchecked.plural.additional=\
    Some input files additionally use unchecked or unsafe operations.

# 0: file name
compiler.note.preview.filename=\
    {0} uses preview language features.

compiler.note.preview.plural=\
    Some input files use preview language features.

# The following string may appear after one of the above deprecation
# messages.
compiler.note.preview.recompile=\
    Recompile with -Xlint:preview for details.

# 0: file name
compiler.note.preview.filename.additional=\
    {0} has additional uses of preview language features.

compiler.note.preview.plural.additional=\
    Some input files additionally use preview language features.

# Notes related to annotation processing

# Print a client-generated note; assumed to be localized, no translation required
# 0: string
compiler.note.proc.messager=\
    {0}

# 0: string, 1: string, 2: string
compiler.note.multiple.elements=\
    Multiple elements named ''{1}'' in modules ''{2}'' were found by javax.lang.model.util.Elements.{0}.

#####

# 0: number
compiler.misc.count.error=\
    {0} error

# 0: number
compiler.misc.count.error.plural=\
    {0} errors

# 0: number
compiler.misc.count.warn=\
    {0} warning

# 0: number
compiler.misc.count.warn.plural=\
    {0} warnings

compiler.misc.version.not.available=\
    (version info not available)

## extra output when using -verbose (JavaCompiler)

# 0: symbol
compiler.misc.verbose.checking.attribution=\
    [checking {0}]

# 0: string
compiler.misc.verbose.parsing.done=\
    [parsing completed {0}ms]

# 0: file name
compiler.misc.verbose.parsing.started=\
    [parsing started {0}]

# 0: string
compiler.misc.verbose.total=\
    [total {0}ms]

# 0: file name
compiler.misc.verbose.wrote.file=\
    [wrote {0}]

## extra output when using -verbose (code/ClassReader)
# 0: string
compiler.misc.verbose.loading=\
    [loading {0}]

# 0: string
compiler.misc.verbose.sourcepath=\
    [search path for source files: {0}]

# 0: string
compiler.misc.verbose.classpath=\
    [search path for class files: {0}]

## extra output when using -prompt (util/Log)
compiler.misc.resume.abort=\
    R)esume, A)bort>

#####

##
## warnings
##

## All warning messages are preceded by the following string.
compiler.warn.warning=\
    warning:\u0020

## Warning messages may also include the following prefix to identify a
## lint option
# 0: option name
compiler.warn.lintOption=\
    [{0}]\u0020

# 0: symbol
compiler.warn.constant.SVUID=\
    serialVersionUID must be constant in class {0}

# 0: path
compiler.warn.dir.path.element.not.found=\
    bad path element "{0}": no such directory

# 0: file name
compiler.warn.dir.path.element.not.directory=\
    bad path element "{0}": not a directory

compiler.warn.finally.cannot.complete=\
    finally clause cannot complete normally

# 0: name
compiler.warn.poor.choice.for.module.name=\
    module name component {0} should avoid terminal digits

# 0: string
compiler.warn.incubating.modules=\
    using incubating module(s): {0}

# 0: symbol, 1: symbol
compiler.warn.has.been.deprecated=\
    {0} in {1} has been deprecated

# 0: symbol, 1: symbol
compiler.warn.has.been.deprecated.for.removal=\
    {0} in {1} has been deprecated and marked for removal

# 0: symbol
compiler.warn.has.been.deprecated.module=\
    module {0} has been deprecated

# 0: symbol
compiler.warn.has.been.deprecated.for.removal.module=\
    module {0} has been deprecated and marked for removal

# 0: symbol
compiler.warn.sun.proprietary=\
    {0} is internal proprietary API and may be removed in a future release

compiler.warn.illegal.char.for.encoding=\
    unmappable character for encoding {0}

# 0: symbol
compiler.warn.improper.SVUID=\
    serialVersionUID must be declared static final in class {0}

# 0: type, 1: type
compiler.warn.inexact.non-varargs.call=\
    non-varargs call of varargs method with inexact argument type for last parameter;\n\
    cast to {0} for a varargs call\n\
    cast to {1} for a non-varargs call and to suppress this warning

# 0: list of type
compiler.warn.unreachable.catch=\
    unreachable catch clause\n\
    thrown type {0} has already been caught

# 0: list of type
compiler.warn.unreachable.catch.1=\
    unreachable catch clause\n\
    thrown types {0} have already been caught

# 0: symbol
compiler.warn.long.SVUID=\
    serialVersionUID must be of type long in class {0}

# 0: symbol
compiler.warn.missing.SVUID=\
    serializable class {0} has no definition of serialVersionUID

# 0: symbol, 1: symbol, 2: symbol, 3: symbol
compiler.warn.potentially.ambiguous.overload=\
    {0} in {1} is potentially ambiguous with {2} in {3}

# 0: message segment
compiler.warn.override.varargs.missing=\
    {0}; overridden method has no ''...''

# 0: message segment
compiler.warn.override.varargs.extra=\
    {0}; overriding method is missing ''...''

# 0: message segment
compiler.warn.override.bridge=\
    {0}; overridden method is a bridge method

# 0: symbol
compiler.warn.pkg-info.already.seen=\
    a package-info.java file has already been seen for package {0}

# 0: path
compiler.warn.path.element.not.found=\
    bad path element "{0}": no such file or directory

compiler.warn.possible.fall-through.into.case=\
    possible fall-through into case

# 0: type
compiler.warn.redundant.cast=\
    redundant cast to {0}

# 0: number
compiler.warn.position.overflow=\
    Position encoding overflows at line {0}

# 0: file name, 1: number, 2: number
compiler.warn.big.major.version=\
    {0}: major version {1} is newer than {2}, the highest major version supported by this compiler.\n\
    It is recommended that the compiler be upgraded.

# 0: kind name, 1: symbol
compiler.warn.static.not.qualified.by.type=\
    static {0} should be qualified by type name, {1}, instead of by an expression

# 0: string
compiler.warn.source.no.bootclasspath=\
    bootstrap class path not set in conjunction with -source {0}

# 0: string
compiler.warn.option.obsolete.source=\
    source value {0} is obsolete and will be removed in a future release

# 0: target
compiler.warn.option.obsolete.target=\
    target value {0} is obsolete and will be removed in a future release

# 0: string, 1: string
compiler.err.option.removed.source=\
    Source option {0} is no longer supported. Use {1} or later.

# 0: target, 1: target
compiler.err.option.removed.target=\
    Target option {0} is no longer supported. Use {1} or later.


# 0: target, 1: target
compiler.warn.option.parameters.unsupported=\
    -parameters is not supported for target value {0}. Use {1} or later.

compiler.warn.option.obsolete.suppression=\
    To suppress warnings about obsolete options, use -Xlint:-options.

# 0: name, 1: number, 2: number, 3: number, 4: number
compiler.warn.future.attr=\
    {0} attribute introduced in version {1}.{2} class files is ignored in version {3}.{4} class files

compiler.warn.requires.automatic=\
    requires directive for an automatic module

compiler.warn.requires.transitive.automatic=\
    requires transitive directive for an automatic module

# Warnings related to annotation processing
# 0: string
compiler.warn.proc.package.does.not.exist=\
    package {0} does not exist

# 0: string
compiler.warn.proc.file.reopening=\
    Attempt to create a file for ''{0}'' multiple times

# 0: string
compiler.warn.proc.type.already.exists=\
    A file for type ''{0}'' already exists on the sourcepath or classpath

# 0: string
compiler.warn.proc.type.recreate=\
    Attempt to create a file for type ''{0}'' multiple times

# 0: string
compiler.warn.proc.illegal.file.name=\
    Cannot create file for illegal name ''{0}''.

# 0: string, 1: string
compiler.warn.proc.suspicious.class.name=\
    Creating file for a type whose name ends in {1}: ''{0}''

# 0: string
compiler.warn.proc.file.create.last.round=\
    File for type ''{0}'' created in the last round will not be subject to annotation processing.

# 0: string, 1: string
compiler.warn.proc.malformed.supported.string=\
    Malformed string ''{0}'' for a supported annotation type returned by processor ''{1}''

# 0: set of string
compiler.warn.proc.annotations.without.processors=\
    No processor claimed any of these annotations: {0}

# 0: source version, 1: string, 2: string
compiler.warn.proc.processor.incompatible.source.version=\
    Supported source version ''{0}'' from annotation processor ''{1}'' less than -source ''{2}''

compiler.warn.proc.proc-only.requested.no.procs=\
    Annotation processing without compilation requested but no processors were found.

compiler.warn.proc.use.implicit=\
    Implicitly compiled files were not subject to annotation processing.\n\
    Use -implicit to specify a policy for implicit compilation.

compiler.warn.proc.use.proc.or.implicit=\
    Implicitly compiled files were not subject to annotation processing.\n\
    Use -proc:none to disable annotation processing or -implicit to specify a policy for implicit compilation.

# Print a client-generated warning; assumed to be localized, no translation required
# 0: string
compiler.warn.proc.messager=\
    {0}

# 0: set of string
compiler.warn.proc.unclosed.type.files=\
    Unclosed files for the types ''{0}''; these types will not undergo annotation processing

# 0: string
compiler.warn.proc.unmatched.processor.options=\
    The following options were not recognized by any processor: ''{0}''

compiler.warn.try.explicit.close.call=\
    explicit call to close() on an auto-closeable resource

# 0: symbol
compiler.warn.try.resource.not.referenced=\
    auto-closeable resource {0} is never referenced in body of corresponding try statement

# 0: type
compiler.warn.try.resource.throws.interrupted.exc=\
    auto-closeable resource {0} has a member method close() that could throw InterruptedException

compiler.warn.unchecked.assign=\
    unchecked assignment: {0} to {1}

# 0: symbol, 1: type
compiler.warn.unchecked.assign.to.var=\
    unchecked assignment to variable {0} as member of raw type {1}

# 0: symbol, 1: type
compiler.warn.unchecked.call.mbr.of.raw.type=\
    unchecked call to {0} as a member of the raw type {1}

compiler.warn.unchecked.cast.to.type=\
    unchecked cast to type {0}

# 0: kind name, 1: name, 2: object, 3: object, 4: kind name, 5: symbol
compiler.warn.unchecked.meth.invocation.applied=\
    unchecked method invocation: {0} {1} in {4} {5} is applied to given types\n\
    required: {2}\n\
    found: {3}

# 0: type
compiler.warn.unchecked.generic.array.creation=\
    unchecked generic array creation for varargs parameter of type {0}

# 0: type
compiler.warn.unchecked.varargs.non.reifiable.type=\
    Possible heap pollution from parameterized vararg type {0}

# 0: symbol
compiler.warn.varargs.unsafe.use.varargs.param=\
    Varargs method could cause heap pollution from non-reifiable varargs parameter {0}

compiler.warn.missing.deprecated.annotation=\
    deprecated item is not annotated with @Deprecated

# 0: kind name
compiler.warn.deprecated.annotation.has.no.effect=\
    @Deprecated annotation has no effect on this {0} declaration

# 0: string
compiler.warn.invalid.path=\
    Invalid filename: {0}

# 0: path
compiler.warn.invalid.archive.file=\
    Unexpected file on path: {0}

# 0: path
compiler.warn.unexpected.archive.file=\
    Unexpected extension for archive file: {0}

# 0: path
compiler.err.no.zipfs.for.archive=\
    No file system provider is available to handle this file: {0}

compiler.warn.div.zero=\
    division by zero

compiler.warn.empty.if=\
    empty statement after if

# 0: type, 1: name
compiler.warn.annotation.method.not.found=\
    Cannot find annotation method ''{1}()'' in type ''{0}''

# 0: type, 1: name, 2: message segment
compiler.warn.annotation.method.not.found.reason=\
    Cannot find annotation method ''{1}()'' in type ''{0}'': {2}

# 0: file object, 1: symbol, 2: name
compiler.warn.unknown.enum.constant=\
    unknown enum constant {1}.{2}

# 0: file object, 1: symbol, 2: name, 3: message segment
compiler.warn.unknown.enum.constant.reason=\
    unknown enum constant {1}.{2}\n\
    reason: {3}

# 0: type, 1: type
compiler.warn.raw.class.use=\
    found raw type: {0}\n\
    missing type arguments for generic class {1}

compiler.warn.diamond.redundant.args=\
    Redundant type arguments in new expression (use diamond operator instead).

compiler.warn.local.redundant.type=\
    Redundant type for local variable (replace explicit type with ''var'').

compiler.warn.potential.lambda.found=\
    This anonymous inner class creation can be turned into a lambda expression.

compiler.warn.method.redundant.typeargs=\
    Redundant type arguments in method call.

# 0: symbol, 1: message segment
compiler.warn.varargs.redundant.trustme.anno=\
    Redundant {0} annotation. {1}

# 0: symbol
compiler.warn.access.to.member.from.serializable.element=\
    access to member {0} from serializable element can be publicly accessible to untrusted code

# 0: symbol
compiler.warn.access.to.member.from.serializable.lambda=\
    access to member {0} from serializable lambda can be publicly accessible to untrusted code

#####

## The following are tokens which are non-terminals in the language. They should
## be named as JLS3 calls them when translated to the appropriate language.
compiler.misc.token.identifier=\
    <identifier>

compiler.misc.token.character=\
    <character>

compiler.misc.token.string=\
    <string>

compiler.misc.token.integer=\
    <integer>

compiler.misc.token.long-integer=\
    <long integer>

compiler.misc.token.float=\
    <float>

compiler.misc.token.double=\
    <double>

compiler.misc.token.bad-symbol=\
    <bad symbol>

compiler.misc.token.end-of-input=\
    <end of input>

## The argument to the following string will always be one of the following:
## 1. one of the above non-terminals
## 2. a keyword (JLS1.8)
## 3. a boolean literal (JLS3.10.3)
## 4. the null literal (JLS3.10.7)
## 5. a Java separator (JLS3.11)
## 6. an operator (JLS3.12)
##
## This is the only place these tokens will be used.
# 0: token
compiler.err.expected=\
    {0} expected

# 0: string
compiler.err.expected.str=\
    {0} expected

# 0: token, 1: token
compiler.err.expected2=\
    {0} or {1} expected

# 0: token, 1: token, 2: token
compiler.err.expected3=\
    {0}, {1}, or {2} expected

compiler.err.premature.eof=\
    reached end of file while parsing

## The following are related in form, but do not easily fit the above paradigm.
compiler.err.expected.module=\
    ''module'' expected

compiler.err.expected.module.or.open=\
    ''module'' or ''open'' expected

compiler.err.dot.class.expected=\
    ''.class'' expected

## The argument to this string will always be either 'case' or 'default'.
# 0: token
compiler.err.orphaned=\
    orphaned {0}

# 0: name
compiler.misc.anonymous.class=\
    <anonymous {0}>

# 0: name, 1: type
compiler.misc.type.captureof=\
    capture#{0} of {1}

compiler.misc.type.captureof.1=\
    capture#{0}

compiler.misc.type.none=\
    <none>

compiler.misc.unnamed.package=\
    unnamed package

compiler.misc.unnamed.module=\
    unnamed module

#####

# 0: symbol, 1: message segment
compiler.err.cant.access=\
    cannot access {0}\n\
    {1}

# 0: name
compiler.misc.bad.class.file=\
    class file is invalid for class {0}

# 0: file name, 1: string (expected constant pool entry type), 2: number (constant pool index)
compiler.misc.bad.const.pool.entry=\
    bad constant pool entry in {0}\n\
    expected {1} at index {2}

# 0: file name, 1: message segment
compiler.misc.bad.class.file.header=\
    bad class file: {0}\n\
    {1}\n\
    Please remove or make sure it appears in the correct subdirectory of the classpath.

# 0: file name, 1: message segment
compiler.misc.bad.source.file.header=\
    bad source file: {0}\n\
    {1}\n\
    Please remove or make sure it appears in the correct subdirectory of the sourcepath.

## The following are all possible strings for the second argument ({1}) of the
## above strings.
compiler.misc.bad.class.signature=\
    bad class signature: {0}

#0: symbol, 1: symbol
compiler.misc.bad.enclosing.class=\
    bad enclosing class for {0}: {1}

# 0: symbol
compiler.misc.bad.enclosing.method=\
    bad enclosing method attribute for class {0}

compiler.misc.bad.runtime.invisible.param.annotations=\
    bad RuntimeInvisibleParameterAnnotations attribute: {0}

compiler.misc.bad.const.pool.tag=\
    bad constant pool tag: {0}

compiler.misc.bad.const.pool.tag.at=\
    bad constant pool tag: {0} at {1}

compiler.misc.bad.signature=\
    bad signature: {0}

compiler.misc.bad.type.annotation.value=\
    bad type annotation target type value: {0}

compiler.misc.bad.module-info.name=\
    bad class name

compiler.misc.class.file.wrong.class=\
    class file contains wrong class: {0}

compiler.misc.module.info.invalid.super.class=\
    module-info with invalid super class

# 0: name
compiler.misc.class.file.not.found=\
    class file for {0} not found

# 0: string (constant value), 1: symbol (constant field), 2: type (field type)
compiler.misc.bad.constant.range=\
    constant value ''{0}'' for {1} is outside the expected range for {2}

# 0: string (constant value), 1: symbol (constant field), 2: string (expected class)
compiler.misc.bad.constant.value=\
    bad constant value ''{0}'' for {1}, expected {2}

# 0: string (classfile major version), 1: string (classfile minor version)
compiler.misc.invalid.default.interface=\
    default method found in version {0}.{1} classfile

# 0: string (classfile major version), 1: string (classfile minor version)
compiler.misc.invalid.static.interface=\
    static method found in version {0}.{1} classfile

# 0: string (classfile major version), 1: string (classfile minor version)
compiler.misc.anachronistic.module.info=\
    module declaration found in version {0}.{1} classfile

# 0: name
compiler.misc.file.doesnt.contain.class=\
    file does not contain class {0}

# 0: symbol
compiler.misc.file.does.not.contain.package=\
    file does not contain package {0}

compiler.misc.file.does.not.contain.module=\
    file does not contain module declaration

compiler.misc.illegal.start.of.class.file=\
    illegal start of class file

compiler.misc.unable.to.access.file=\
    unable to access file: {0}

compiler.misc.unicode.str.not.supported=\
    unicode string in class file not supported

compiler.misc.undecl.type.var=\
    undeclared type variable: {0}

compiler.misc.malformed.vararg.method=\
    class file contains malformed variable arity method: {0}

compiler.misc.wrong.version=\
    class file has wrong version {0}.{1}, should be {2}.{3}

#####

# 0: type, 1: type or symbol
compiler.err.not.within.bounds=\
    type argument {0} is not within bounds of type-variable {1}

## The following are all possible strings for the second argument ({1}) of the
## above string.

## none yet...

#####

# 0: message segment
compiler.err.prob.found.req=\
    incompatible types: {0}

# 0: message segment
compiler.misc.prob.found.req=\
    incompatible types: {0}

# 0: message segment, 1: type, 2: type
compiler.warn.prob.found.req=\
    {0}\n\
    required: {2}\n\
    found:    {1}

# 0: type, 1: type
compiler.misc.inconvertible.types=\
    {0} cannot be converted to {1}

# 0: type, 1: type
compiler.misc.possible.loss.of.precision=\
    possible lossy conversion from {0} to {1}

compiler.misc.unchecked.assign=\
    unchecked conversion

# compiler.misc.storecheck=\
#     assignment might cause later store checks to fail
# compiler.misc.unchecked=\
#     assigned array cannot dynamically check its stores
compiler.misc.unchecked.cast.to.type=\
    unchecked cast

# compiler.err.star.expected=\
#     ''*'' expected
# compiler.err.no.elem.type=\
#     \[\*\] cannot have a type

# 0: message segment
compiler.misc.try.not.applicable.to.type=\
    try-with-resources not applicable to variable type\n\
    ({0})

#####

# 0: object, 1: message segment
compiler.err.type.found.req=\
    unexpected type\n\
    required: {1}\n\
    found:    {0}

## The following are all possible strings for the first argument ({0}) of the
## above string.
compiler.misc.type.req.class=\
    class

compiler.misc.type.req.class.array=\
    class or array

compiler.misc.type.req.array.or.iterable=\
    array or java.lang.Iterable

compiler.misc.type.req.ref=\
    reference

compiler.misc.type.req.exact=\
    class or interface without bounds

# 0: type
compiler.misc.type.parameter=\
    type parameter {0}

#####

## The following are all possible strings for the last argument of all those
## diagnostics whose key ends in ".1"

# 0: type, 1: list of type
compiler.misc.no.unique.maximal.instance.exists=\
    no unique maximal instance exists for type variable {0} with upper bounds {1}

# 0: type, 1: list of type
compiler.misc.no.unique.minimal.instance.exists=\
    no unique minimal instance exists for type variable {0} with lower bounds {1}

# 0: type, 1: list of type
compiler.misc.incompatible.upper.bounds=\
    inference variable {0} has incompatible upper bounds {1}

# 0: type, 1: list of type
compiler.misc.incompatible.eq.bounds=\
    inference variable {0} has incompatible equality constraints {1}

# 0: type, 1: fragment, 2: fragment
compiler.misc.incompatible.bounds=\
    inference variable {0} has incompatible bounds\n\
    {1}\n\
    {2}

# 0: list of type
compiler.misc.lower.bounds=\
        lower bounds: {0}

# 0: list of type
compiler.misc.eq.bounds=\
        equality constraints: {0}

# 0: list of type
compiler.misc.upper.bounds=\
        lower bounds: {0}

# 0: list of type, 1: type, 2: type
compiler.misc.infer.no.conforming.instance.exists=\
    no instance(s) of type variable(s) {0} exist so that {1} conforms to {2}

# 0: list of type, 1: message segment
compiler.misc.infer.no.conforming.assignment.exists=\
    cannot infer type-variable(s) {0}\n\
    (argument mismatch; {1})

# 0: list of type
compiler.misc.infer.arg.length.mismatch=\
    cannot infer type-variable(s) {0}\n\
    (actual and formal argument lists differ in length)

# 0: list of type, 1: message segment
compiler.misc.infer.varargs.argument.mismatch=\
    cannot infer type-variable(s) {0}\n\
    (varargs mismatch; {1})

# 0: type, 1: list of type
compiler.misc.inferred.do.not.conform.to.upper.bounds=\
    inferred type does not conform to upper bound(s)\n\
    inferred: {0}\n\
    upper bound(s): {1}

# 0: type, 1: list of type
compiler.misc.inferred.do.not.conform.to.lower.bounds=\
    inferred type does not conform to lower bound(s)\n\
    inferred: {0}\n\
    lower bound(s): {1}

# 0: type, 1: list of type
compiler.misc.inferred.do.not.conform.to.eq.bounds=\
    inferred type does not conform to equality constraint(s)\n\
    inferred: {0}\n\
    equality constraints(s): {1}

# 0: symbol
compiler.misc.diamond=\
    {0}<>

# 0: type
compiler.misc.diamond.non.generic=\
    cannot use ''<>'' with non-generic class {0}

# 0: list of type, 1: message segment
compiler.misc.diamond.invalid.arg=\
    type argument {0} inferred for {1} is not allowed in this context\n\
    inferred argument is not expressible in the Signature attribute

# 0: list of type, 1: message segment
compiler.misc.diamond.invalid.args=\
    type arguments {0} inferred for {1} are not allowed in this context\n\
    inferred arguments are not expressible in the Signature attribute

# 0: type
compiler.misc.diamond.and.explicit.params=\
    cannot use ''<>'' with explicit type parameters for constructor

compiler.misc.mref.infer.and.explicit.params=\
    cannot use raw constructor reference with explicit type parameters for constructor

# 0: type, 1: list of type
compiler.misc.explicit.param.do.not.conform.to.bounds=\
    explicit type argument {0} does not conform to declared bound(s) {1}

compiler.misc.arg.length.mismatch=\
    actual and formal argument lists differ in length

# 0: string
compiler.misc.wrong.number.type.args=\
    wrong number of type arguments; required {0}

# 0: message segment
compiler.misc.no.conforming.assignment.exists=\
    argument mismatch; {0}

# 0: message segment
compiler.misc.varargs.argument.mismatch=\
    varargs mismatch; {0}

#####

# 0: symbol or type, 1: file name
compiler.warn.auxiliary.class.accessed.from.outside.of.its.source.file=\
    auxiliary class {0} in {1} should not be accessed from outside its own source file

## The first argument ({0}) is a "kindname".
# 0: kind name, 1: symbol, 2: symbol
compiler.err.abstract.cant.be.accessed.directly=\
    abstract {0} {1} in {2} cannot be accessed directly

## The first argument ({0}) is a "kindname".
# 0: symbol kind, 1: symbol
compiler.err.non-static.cant.be.ref=\
    non-static {0} {1} cannot be referenced from a static context

# 0: symbol kind, 1: symbol
compiler.misc.bad.static.method.in.unbound.lookup=\
    unexpected static {0} {1} found in unbound lookup

# 0: symbol kind, 1: symbol
compiler.misc.bad.instance.method.in.unbound.lookup=\
    unexpected instance {0} {1} found in unbound lookup

# 0: symbol kind, 1: symbol
compiler.misc.bad.static.method.in.bound.lookup=\
    unexpected static {0} {1} found in bound lookup

## Both arguments ({0}, {1}) are "kindname"s.  {0} is a comma-separated list
## of kindnames (the list should be identical to that provided in source.
# 0: set of kind name, 1: set of kind name
compiler.err.unexpected.type=\
    unexpected type\n\
    required: {0}\n\
    found:    {1}

compiler.err.unexpected.lambda=\
   lambda expression not expected here

compiler.err.unexpected.mref=\
   method reference not expected here

## The first argument {0} is a "kindname" (e.g. 'constructor', 'field', etc.)
## The second argument {1} is the non-resolved symbol
## The third argument {2} is a list of type parameters (non-empty if {1} is a method)
## The fourth argument {3} is a list of argument types (non-empty if {1} is a method)
# 0: kind name, 1: name, 2: unused, 3: unused
compiler.err.cant.resolve=\
    cannot find symbol\n\
    symbol: {0} {1}

# 0: kind name, 1: name, 2: unused, 3: list of type
compiler.err.cant.resolve.args=\
    cannot find symbol\n\
    symbol: {0} {1}({3})

# 0: kind name, 1: name, 2: unused, 3: list of type
compiler.misc.cant.resolve.args=\
    cannot find symbol\n\
    symbol: {0} {1}({3})

# 0: kind name, 1: name, 2: list of type, 3: list of type
compiler.err.cant.resolve.args.params=\
    cannot find symbol\n\
    symbol: {0} <{2}>{1}({3})

## arguments from {0} to {3} have the same meaning as above
## The fifth argument {4} is a location subdiagnostic (see below)
# 0: kind name, 1: name, 2: unused, 3: unused, 4: message segment
compiler.err.cant.resolve.location=\
    cannot find symbol\n\
    symbol:   {0} {1}\n\
    location: {4}

# 0: kind name, 1: name, 2: unused, 3: list of type, 4: message segment
compiler.err.cant.resolve.location.args=\
    cannot find symbol\n\
    symbol:   {0} {1}({3})\n\
    location: {4}

# 0: kind name, 1: name, 2: list of type, 3: list, 4: message segment
compiler.err.cant.resolve.location.args.params=\
    cannot find symbol\n\
    symbol:   {0} <{2}>{1}({3})\n\
    location: {4}

### Following are replicated/used for method reference diagnostics

# 0: kind name, 1: name, 2: unused, 3: list of type, 4: message segment
compiler.misc.cant.resolve.location.args=\
    cannot find symbol\n\
    symbol:   {0} {1}({3})\n\
    location: {4}

# 0: kind name, 1: name, 2: list of type, 3: list, 4: message segment
compiler.misc.cant.resolve.location.args.params=\
    cannot find symbol\n\
    symbol:   {0} <{2}>{1}({3})\n\
    location: {4}

##a location subdiagnostic is composed as follows:
## The first argument {0} is the location "kindname" (e.g. 'constructor', 'field', etc.)
## The second argument {1} is the location name
## The third argument {2} is the location type (only when {1} is a variable name)

# 0: kind name, 1: type or symbol, 2: unused
compiler.misc.location=\
    {0} {1}

# 0: kind name, 1: symbol, 2: type
compiler.misc.location.1=\
    {0} {1} of type {2}

## The following are all possible string for "kindname".
## They should be called whatever the JLS calls them after it been translated
## to the appropriate language.
# compiler.misc.kindname.constructor=\
#     static member
compiler.misc.kindname.annotation=\
    @interface

compiler.misc.kindname.constructor=\
    constructor

compiler.misc.kindname.enum=\
    enum

compiler.misc.kindname.interface=\
    interface

compiler.misc.kindname.static=\
    static

compiler.misc.kindname.type.variable=\
    type variable

compiler.misc.kindname.type.variable.bound=\
    bound of type variable

compiler.misc.kindname.variable=\
    variable

compiler.misc.kindname.value=\
    value

compiler.misc.kindname.method=\
    method

compiler.misc.kindname.class=\
    class

compiler.misc.kindname.package=\
    package

compiler.misc.kindname.module=\
    module

compiler.misc.kindname.static.init=\
    static initializer

compiler.misc.kindname.instance.init=\
    instance initializer

# the following are names of tree kinds:
compiler.misc.tree.tag.forloop=\
    for

compiler.misc.tree.tag.foreachloop=\
    for

compiler.misc.tree.tag.whileloop=\
    while

compiler.misc.tree.tag.doloop=\
    do

compiler.misc.tree.tag.switch=\
    switch

#####

compiler.misc.no.args=\
    no arguments

# 0: message segment
compiler.err.override.static=\
    {0}\n\
    overriding method is static

# 0: message segment, 1: set of flag
compiler.err.override.meth=\
    {0}\n\
    overridden method is {1}

# 0: message segment, 1: type
compiler.err.override.meth.doesnt.throw=\
    {0}\n\
    overridden method does not throw {1}

# In the following string {1} is a space separated list of Java Keywords, as
# they would have been declared in the source code
# 0: message segment, 1: set of flag or string
compiler.err.override.weaker.access=\
    {0}\n\
    attempting to assign weaker access privileges; was {1}

# 0: message segment, 1: type, 2: type
compiler.err.override.incompatible.ret=\
    {0}\n\
    return type {1} is not compatible with {2}

# 0: message segment, 1: type, 2: type
compiler.warn.override.unchecked.ret=\
    {0}\n\
    return type requires unchecked conversion from {1} to {2}

# 0: message segment, 1: type
compiler.warn.override.unchecked.thrown=\
    {0}\n\
    overridden method does not throw {1}

# 0: symbol
compiler.warn.override.equals.but.not.hashcode=\
    Class {0} overrides equals, but neither it nor any superclass overrides hashCode method

## The following are all possible strings for the first argument ({0}) of the
## above strings.
# 0: symbol, 1: symbol, 2: symbol, 3: symbol
compiler.misc.cant.override=\
    {0} in {1} cannot override {2} in {3}

# 0: symbol, 1: symbol, 2: symbol, 3: symbol
compiler.misc.cant.hide=\
    {0} in {1} cannot hide {2} in {3}

# 0: symbol, 1: symbol, 2: symbol, 3: symbol
compiler.misc.cant.implement=\
    {0} in {1} cannot implement {2} in {3}

# 0: symbol, 1: symbol, 2: symbol, 3: symbol
compiler.misc.clashes.with=\
    {0} in {1} clashes with {2} in {3}

# 0: symbol, 1: symbol, 2: symbol, 3: symbol
compiler.misc.unchecked.override=\
    {0} in {1} overrides {2} in {3}

# 0: symbol, 1: symbol, 2: symbol, 3: symbol
compiler.misc.unchecked.implement=\
    {0} in {1} implements {2} in {3}

# 0: symbol, 1: symbol, 2: symbol, 3: symbol
compiler.misc.unchecked.clash.with=\
    {0} in {1} overrides {2} in {3}

# 0: symbol, 1: symbol, 2: symbol, 3: symbol
compiler.misc.varargs.override=\
    {0} in {1} overrides {2} in {3}

# 0: symbol, 1: symbol, 2: symbol, 3: symbol
compiler.misc.varargs.implement=\
    {0} in {1} implements {2} in {3}

# 0: symbol, 1: symbol, 2: symbol, 3: symbol
compiler.misc.varargs.clash.with=\
    {0} in {1} overrides {2} in {3}

# 0: kind name, 1: symbol, 2: symbol, 3: message segment
compiler.misc.inapplicable.method=\
    {0} {1}.{2} is not applicable\n\
    ({3})

########################################
# Diagnostics for language feature changes.
# Such diagnostics have a common template which can be customized by using a feature
# diagnostic fragment (one of those given below).
########################################

# 0: message segment (feature), 1: string (found version), 2: string (expected version)
compiler.err.feature.not.supported.in.source=\
   {0} is not supported in -source {1}\n\
    (use -source {2} or higher to enable {0})

# 0: message segment (feature), 1: string (found version), 2: string (expected version)
compiler.err.feature.not.supported.in.source.plural=\
   {0} are not supported in -source {1}\n\
    (use -source {2} or higher to enable {0})

# 0: message segment (feature), 1: string (found version), 2: string (expected version)
compiler.misc.feature.not.supported.in.source=\
   {0} is not supported in -source {1}\n\
    (use -source {2} or higher to enable {0})

# 0: message segment (feature), 1: string (found version), 2: string (expected version)
compiler.misc.feature.not.supported.in.source.plural=\
   {0} are not supported in -source {1}\n\
    (use -source {2} or higher to enable {0})

# 0: message segment (feature)
compiler.err.preview.feature.disabled=\
   {0} is a preview feature and is disabled by default.\n\
   (use --enable-preview to enable {0})

# 0: message segment (feature)
compiler.err.preview.feature.disabled.plural=\
   {0} are a preview feature and are disabled by default.\n\
   (use --enable-preview to enable {0})

# 0: file object (classfile), 1: string (expected version)
compiler.err.preview.feature.disabled.classfile=\
   classfile for {0} uses preview features of Java SE {1}.\n\
   (use --enable-preview to allow loading of classfiles which contain preview features)

# 0: message segment (feature)
compiler.warn.preview.feature.use=\
   {0} is a preview feature and may be removed in a future release.

# 0: message segment (feature)
compiler.warn.preview.feature.use.plural=\
   {0} are a preview feature and may be removed in a future release.

# 0: file object (classfile), 1: string (expected version)
compiler.warn.preview.feature.use.classfile=\
   classfile for {0} uses preview features of Java SE {1}.


compiler.misc.feature.modules=\
    modules

compiler.misc.feature.diamond.and.anon.class=\
    ''<>'' with anonymous inner classes

compiler.misc.feature.var.in.try.with.resources=\
    variables in try-with-resources

compiler.misc.feature.type.annotations=\
    type annotations

compiler.misc.feature.annotations.after.type.params=\
    annotations after method type parameters

compiler.misc.feature.repeatable.annotations=\
    repeated annotations

compiler.misc.feature.diamond=\
    diamond operator

compiler.misc.feature.lambda=\
    lambda expressions

compiler.misc.feature.method.references=\
    method references

compiler.misc.feature.default.methods=\
    default methods

compiler.misc.feature.intersection.types.in.cast=\
    intersection types

compiler.misc.feature.static.intf.methods=\
    static interface methods

compiler.misc.feature.static.intf.method.invoke=\
    static interface method invocations

compiler.misc.feature.private.intf.methods=\
    private interface methods

compiler.misc.feature.multiple.case.labels=\
    multiple case labels

compiler.misc.feature.switch.rules=\
    switch rules

compiler.misc.feature.switch.expressions=\
    switch expressions

compiler.warn.underscore.as.identifier=\
    as of release 9, ''_'' is a keyword, and may not be used as an identifier

compiler.err.underscore.as.identifier=\
    as of release 9, ''_'' is a keyword, and may not be used as an identifier

compiler.err.underscore.as.identifier.in.lambda=\
    ''_'' used as an identifier\n\
    (use of ''_'' as an identifier is forbidden for lambda parameters)

compiler.err.enum.as.identifier=\
    as of release 5, ''enum'' is a keyword, and may not be used as an identifier

compiler.err.assert.as.identifier=\
    as of release 1.4, ''assert'' is a keyword, and may not be used as an identifier

# TODO 308: make a better error message
compiler.err.this.as.identifier=\
    as of release 8, ''this'' is allowed as the parameter name for the receiver type only\n\
    which has to be the first parameter, and cannot be a lambda parameter

compiler.err.receiver.parameter.not.applicable.constructor.toplevel.class=\
    receiver parameter not applicable for constructor of top-level class

# TODO 308: make a better error message
# 0: annotation
compiler.err.cant.type.annotate.scoping.1=\
    scoping construct cannot be annotated with type-use annotation: {0}

# TODO 308: make a better error message
# 0: list of annotation
compiler.err.cant.type.annotate.scoping=\
    scoping construct cannot be annotated with type-use annotations: {0}

# 0: type, 1: type
compiler.err.incorrect.receiver.name=\
    the receiver name does not match the enclosing class type\n\
    required: {0}\n\
    found: {1}

# 0: type, 1: type
compiler.err.incorrect.receiver.type=\
    the receiver type does not match the enclosing class type\n\
    required: {0}\n\
    found: {1}

# 0: type, 1: type
compiler.err.incorrect.constructor.receiver.type=\
    the receiver type does not match the enclosing outer class type\n\
    required: {0}\n\
    found: {1}

# 0: type, 1: type
compiler.err.incorrect.constructor.receiver.name=\
    the receiver name does not match the enclosing outer class type\n\
    required: {0}\n\
    found: {1}

compiler.err.no.annotations.on.dot.class=\
    no annotations are allowed in the type of a class literal

########################################
# Diagnostics for verbose resolution
# used by Resolve (debug only)
########################################

# 0: number, 1: symbol, 2: unused
compiler.misc.applicable.method.found=\
    #{0} applicable method found: {1}

# 0: number, 1: symbol, 2: message segment
compiler.misc.applicable.method.found.1=\
    #{0} applicable method found: {1}\n\
    ({2})

# 0: number, 1: symbol, 2: message segment
compiler.misc.not.applicable.method.found=\
    #{0} not applicable method found: {1}\n\
    ({2})

# 0: type
compiler.misc.partial.inst.sig=\
    partially instantiated to: {0}

# 0: name, 1: symbol, 2: number, 3: string (method resolution phase), 4: list of type or message segment, 5: list of type or message segment
compiler.note.verbose.resolve.multi=\
    resolving method {0} in type {1} to candidate {2}\n\
    phase: {3}\n\
    with actuals: {4}\n\
    with type-args: {5}\n\
    candidates:

# 0: name, 1: symbol, 2: unused, 3: string (method resolution phase), 4: list of type or message segment, 5: list of type or message segment
compiler.note.verbose.resolve.multi.1=\
    erroneous resolution for method {0} in type {1}\n\
    phase: {3}\n\
    with actuals: {4}\n\
    with type-args: {5}\n\
    candidates:

# 0: symbol, 1: type, 2: type
compiler.note.deferred.method.inst=\
    Deferred instantiation of method {0}\n\
    instantiated signature: {1}\n\
    target-type: {2}

########################################
# Diagnostics for lambda deduplication
# used by LambdaToMethod (debug only)
########################################

# 0: symbol
compiler.note.verbose.l2m.deduplicate=\
    deduplicating lambda implementation method {0}

########################################
# Diagnostics for where clause implementation
# used by the RichDiagnosticFormatter.
########################################

compiler.misc.type.null=\
    <null>

# X#n (where n is an int id) is disambiguated tvar name
# 0: name, 1: number
compiler.misc.type.var=\
    {0}#{1}

# CAP#n (where n is an int id) is an abbreviation for 'captured type'
# 0: number
compiler.misc.captured.type=\
    CAP#{0}

# <INT#n> (where n is an int id) is an abbreviation for 'intersection type'
# 0: number
compiler.misc.intersection.type=\
    INT#{0}

# where clause for captured type: contains upper ('extends {1}') and lower
# ('super {2}') bound along with the wildcard that generated this captured type ({3})
# 0: type, 1: type, 2: type, 3: type
compiler.misc.where.captured=\
    {0} extends {1} super: {2} from capture of {3}

# compact where clause for captured type: contains upper ('extends {1}') along
# with the wildcard that generated this captured type ({3})
# 0: type, 1: type, 2: unused, 3: type
compiler.misc.where.captured.1=\
    {0} extends {1} from capture of {3}

# where clause for type variable: contains upper bound(s) ('extends {1}') along with
# the kindname ({2}) and location ({3}) in which the typevar has been declared
# 0: type, 1: list of type, 2: symbol kind, 3: symbol
compiler.misc.where.typevar=\
    {0} extends {1} declared in {2} {3}

# compact where clause for type variable: contains the kindname ({2}) and location ({3})
# in which the typevar has been declared
# 0: type, 1: list of type, 2: symbol kind, 3: symbol
compiler.misc.where.typevar.1=\
    {0} declared in {2} {3}

# where clause for fresh type variable: contains upper bound(s) ('extends {1}').
# Since a fresh type-variable is synthetic - there's no location/kindname here.
# 0: type, 1: list of type
compiler.misc.where.fresh.typevar=\
    {0} extends {1}

# where clause for type variable: contains all the upper bound(s) ('extends {1}')
# of this intersection type
# 0: type, 1: list of type
compiler.misc.where.intersection=\
    {0} extends {1}

### Where clause headers ###
compiler.misc.where.description.captured=\
    where {0} is a fresh type-variable:

# 0: set of type
compiler.misc.where.description.typevar=\
    where {0} is a type-variable:

# 0: set of type
compiler.misc.where.description.intersection=\
    where {0} is an intersection type:

# 0: set of type
compiler.misc.where.description.captured.1=\
    where {0} are fresh type-variables:

# 0: set of type
compiler.misc.where.description.typevar.1=\
    where {0} are type-variables:

# 0: set of type
compiler.misc.where.description.intersection.1=\
    where {0} are intersection types:

###
# errors related to doc comments

compiler.err.dc.bad.entity=\
    bad HTML entity

compiler.err.dc.bad.gt=\
    bad use of ''>''

compiler.err.dc.bad.inline.tag=\
    incorrect use of inline tag

compiler.err.dc.identifier.expected=\
    identifier expected

compiler.err.dc.malformed.html=\
    malformed HTML

compiler.err.dc.missing.semicolon=\
    semicolon missing

compiler.err.dc.no.content=\
    no content

compiler.err.dc.no.tag.name=\
    no tag name after '@'

compiler.err.dc.gt.expected=\
    ''>'' expected

compiler.err.dc.ref.bad.parens=\
    '')'' missing in reference

compiler.err.dc.ref.syntax.error=\
    syntax error in reference

compiler.err.dc.ref.unexpected.input=\
    unexpected text

compiler.err.dc.unexpected.content=\
    unexpected content

compiler.err.dc.unterminated.inline.tag=\
    unterminated inline tag

compiler.err.dc.unterminated.signature=\
    unterminated signature

compiler.err.dc.unterminated.string=\
    unterminated string

###
# errors related to modules

compiler.err.expected.module=\
    expected ''module''

# 0: symbol
compiler.err.module.not.found=\
    module not found: {0}

# 0: symbol
compiler.warn.module.not.found=\
    module not found: {0}

compiler.err.too.many.modules=\
    too many module declarations found

compiler.err.module.not.found.on.module.source.path=\
    module not found on module source path

compiler.err.not.in.module.on.module.source.path=\
    not in a module on the module source path

# 0: symbol
compiler.err.duplicate.module=\
    duplicate module: {0}

# 0: symbol
compiler.err.duplicate.requires=\
    duplicate requires: {0}

# 0: symbol
compiler.err.conflicting.exports=\
    duplicate or conflicting exports: {0}

# 0: symbol
compiler.err.conflicting.opens=\
    duplicate or conflicting opens: {0}

# 0: symbol
compiler.err.conflicting.exports.to.module=\
    duplicate or conflicting exports to module: {0}

# 0: symbol
compiler.err.conflicting.opens.to.module=\
    duplicate or conflicting opens to module: {0}

compiler.err.no.opens.unless.strong=\
    ''opens'' only allowed in strong modules

# 0: symbol
compiler.err.repeated.provides.for.service=\
    multiple ''provides'' for service {0}

# 0: symbol, 1: symbol
compiler.err.duplicate.provides=\
    duplicate provides: service {0}, implementation {1}

# 0: symbol
compiler.err.duplicate.uses=\
    duplicate uses: {0}

# 0: symbol
compiler.err.service.implementation.is.abstract=\
    the service implementation is an abstract class: {0}

compiler.err.service.implementation.must.be.subtype.of.service.interface=\
    the service implementation type must be a subtype of the service interface type, or \
    have a public static no-args method named "provider" returning the service implementation

compiler.err.service.implementation.provider.return.must.be.subtype.of.service.interface=\
    the "provider" method return type must be a subtype of the service interface type

# 0: symbol
compiler.err.service.implementation.is.inner=\
    the service implementation is an inner class: {0}

# 0: symbol
compiler.err.service.definition.is.enum=\
    the service definition is an enum: {0}

# 0: symbol
compiler.err.service.implementation.doesnt.have.a.no.args.constructor=\
    the service implementation does not have a default constructor: {0}

# 0: symbol
compiler.err.service.implementation.no.args.constructor.not.public=\
    the no arguments constructor of the service implementation is not public: {0}

# 0: symbol
compiler.err.package.empty.or.not.found=\
    package is empty or does not exist: {0}

# 0: symbol
compiler.warn.package.empty.or.not.found=\
    package is empty or does not exist: {0}

compiler.err.no.output.dir=\
    no class output directory specified

compiler.err.unnamed.pkg.not.allowed.named.modules=\
    unnamed package is not allowed in named modules

# 0: name, 1: name
compiler.err.module.name.mismatch=\
    module name {0} does not match expected name {1}

# 0: name, 1: name
compiler.misc.module.name.mismatch=\
    module name {0} does not match expected name {1}

# 0: name
compiler.err.module.non.zero.opens=\
    open module {0} has non-zero opens_count

# 0: name
compiler.misc.module.non.zero.opens=\
    open module {0} has non-zero opens_count

compiler.err.module.decl.sb.in.module-info.java=\
    module declarations should be in a file named module-info.java

# 0: set of string
compiler.err.too.many.patched.modules=\
    too many patched modules ({0}), use --module-source-path

# 0: name, 1: name
compiler.err.file.patched.and.msp=\
    file accessible from both --patch-module and --module-source-path, \
    but belongs to a different module on each path: {0}, {1}

compiler.err.processorpath.no.processormodulepath=\
    illegal combination of -processorpath and --processor-module-path

# 0: symbol
compiler.err.package.in.other.module=\
    package exists in another module: {0}

# 0: symbol, 1: name, 2: symbol, 3: symbol
compiler.err.package.clash.from.requires=\
    module {0} reads package {1} from both {2} and {3}

# 0: name, 1: symbol, 2: symbol
compiler.err.package.clash.from.requires.in.unnamed=\
    the unnamed module reads package {0} from both {1} and {2}

# 0: string
compiler.err.module.not.found.in.module.source.path=\
    module {0} not found in module source path

compiler.err.output.dir.must.be.specified.with.dash.m.option=\
    class output directory must be specified if -m option is used

compiler.err.modulesourcepath.must.be.specified.with.dash.m.option=\
    module source path must be specified if -m option is used

# 0: symbol
compiler.err.service.implementation.not.in.right.module=\
    service implementation must be defined in the same module as the provides directive

# 0: symbol
compiler.err.cyclic.requires=\
    cyclic dependence involving {0}

# 0: fragment, 1: name
compiler.err.duplicate.module.on.path=\
    duplicate module on {0}\nmodule in {1}

# 0: option name, 1: string
compiler.warn.bad.name.for.option=\
    bad name in value for {0} option: ''{1}''

# 0: option name, 1: string
compiler.err.bad.name.for.option=\
    bad name in value for {0} option: ''{1}''

# 0: option name, 1: symbol
compiler.warn.module.for.option.not.found=\
    module name in {0} option not found: {1}

compiler.err.addmods.all.module.path.invalid=\
    --add-modules ALL-MODULE-PATH can only be used when compiling the unnamed module

# 0: symbol
compiler.err.add.exports.with.release=\
    exporting a package from system module {0} is not allowed with --release

# 0: symbol
compiler.err.add.reads.with.release=\
    adding read edges for system module {0} is not allowed with --release

compiler.warn.addopens.ignored=\
    --add-opens has no effect at compile time

compiler.misc.locn.module_source_path=\
    module source path

compiler.misc.locn.upgrade_module_path=\
    upgrade module path

compiler.misc.locn.system_modules=\
    system modules

compiler.misc.locn.module_path=\
    application module path

compiler.misc.cant.resolve.modules=\
    cannot resolve modules

compiler.misc.bad.requires.flag=\
    bad requires flag: {0}

# 0: string
compiler.err.invalid.module.specifier=\
    module specifier not allowed: {0}

# 0: symbol
compiler.warn.service.provided.but.not.exported.or.used=\
    service interface provided but not exported or used

# 0: kind name, 1: symbol, 2: symbol
compiler.warn.leaks.not.accessible=\
    {0} {1} in module {2} is not accessible to clients that require this module
# 0: kind name, 1: symbol, 2: symbol
compiler.warn.leaks.not.accessible.unexported=\
    {0} {1} in module {2} is not exported
# 0: kind name, 1: symbol, 2: symbol
compiler.warn.leaks.not.accessible.not.required.transitive=\
    {0} {1} in module {2} is not indirectly exported using 'requires transitive'
# 0: kind name, 1: symbol, 2: symbol
compiler.warn.leaks.not.accessible.unexported.qualified=\
    {0} {1} in module {2} may not be visible to all clients that require this module

###
# errors related to options

# 0: string, 1: string
compiler.err.illegal.argument.for.option=\
    illegal argument for {0}: {1}

<<<<<<< HEAD
###
# constant folding errors and warnings

# 0: type
compiler.err.method.handle.not.suitable.indy=\
    the method handle provided, with type: {0}\n\
    cannot specify a bootstrap method

compiler.err.initializer.must.be.constant=\
    initializer must be constant

compiler.err.intrinsics.ldc.must.have.constant.arg=\
    argument to ldc() must be a constant

compiler.err.intrinsics.indy.must.have.constant.arg=\
    argument to invokedynamic() must be a constant

compiler.err.invocation.name.cannot.be.empty=\
    invocation name cannot be an empty string

compiler.err.wrong.number.of.dynamic.args.indy=\
    wrong number of dynamic arguments for invokedynamic()

compiler.err.type.mismatch.dynamic.arg=\
    type mismatch between dynamic argument and provided method type at invokedynamic()

# 0: string, 1: string, 2: string
compiler.err.reflective.error=\
    error in reflective call\n\
    while trying to invoke method \"{0}\" of class \"{1}\"\n\
    with error message: \"{2}\"

# 0: type, 1: string
compiler.err.bad.method.type.shape=\
    shape of method type: {0} does not match to reference kind: {1}

# 0: type
compiler.err.bad.method.type.shape.arg.with.type.void=\
    shape of method type: {0} is incorrect, no argument can have type void

# 0: symbol
compiler.warn.class.not.found=\
    could not find class file for class: {0}

# 0: name, 1: string, 2: symbol
compiler.warn.member.not.found.at.class=\
    could not find member \"{0}\" at {1} {2}

# 0: symbol
compiler.warn.incorrect.staticness.for.symbol=\
    incorrect static-ness for symbol: {0}

# 0: symbol, 1: symbol kind, 2: symbol kind
compiler.warn.unexpected.kind.for.symbol=\
    unexpected kind for symbol: {0}\n\
    expected: {1}\n\
    found: {2}

# 0: symbol, 1: number
compiler.warn.incorrect.name.for.method=\
    incorrect name or reference kind for method: {0}, with reference kind: {1}

# 0: symbol
compiler.warn.interface.owner.expected.for.symbol=\
    interface owner expected for symbol: {0}

# 0: symbol
compiler.warn.non.interface.owner.expected.for.symbol=\
    non interface owner expected for symbol : {0}
=======
compiler.err.switch.null.not.allowed=\
    null label in case is not allowed

compiler.err.switch.case.unexpected.statement=\
    unexpected statement in case, expected is an expression, a block or a throw statement

compiler.err.switch.mixing.case.types=\
    different case kinds used in the switch
>>>>>>> f6b7ccfa

############################################
# messages previouly at javac.properties

compiler.err.empty.A.argument=\
    -A requires an argument; use ''-Akey'' or ''-Akey=value''

# 0: string
compiler.err.invalid.A.key=\
    key in annotation processor option ''{0}'' is not a dot-separated sequence of identifiers

# 0: string
compiler.err.invalid.flag=\
    invalid flag: {0}

compiler.err.profile.bootclasspath.conflict=\
    profile and bootclasspath options cannot be used together

# 0: string
compiler.err.invalid.profile=\
    invalid profile: {0}

# 0: string
compiler.err.invalid.target=\
    invalid target release: {0}

# 0: option name, 1: target
compiler.err.option.not.allowed.with.target=\
    option {0} not allowed with target {1}

# 0: string
compiler.err.option.too.many=\
    option {0} can only be specified once

compiler.err.no.source.files=\
    no source files

compiler.err.no.source.files.classes=\
    no source files or class names

# 0: string
compiler.err.req.arg=\
    {0} requires an argument

# 0: string
compiler.err.invalid.source=\
    invalid source release: {0}

# 0: string, 1: string
compiler.err.error.writing.file=\
    error writing {0}; {1}

compiler.err.sourcepath.modulesourcepath.conflict=\
    cannot specify both --source-path and --module-source-path

# 0: string, 1: target
compiler.warn.source.target.conflict=\
    source release {0} requires target release {1}

# 0: string, 1: target
compiler.warn.target.default.source.conflict=\
    target release {0} conflicts with default source release {1}

# 0: profile, 1: target
compiler.warn.profile.target.conflict=\
    profile {0} is not valid for target release {1}

# 0: string
compiler.err.file.not.directory=\
    not a directory: {0}

# 0: object
compiler.err.file.not.file=\
    not a file: {0}

compiler.err.two.class.loaders.1=\
    javac is split between multiple class loaders: check your configuration

# 0: url, 1: url
compiler.err.two.class.loaders.2=\
    javac is split between multiple class loaders:\n\
    one class comes from file: {0}\n\
    while javac comes from {1}

# 0: string, 1: string
compiler.err.bad.value.for.option=\
    bad value for {0} option: ''{1}''

# 0: string
compiler.err.no.value.for.option=\
    no value for {0} option

# 0: string
compiler.err.repeated.value.for.patch.module=\
    --patch-module specified more than once for {0}

# 0: string
compiler.err.unmatched.quote=\
    unmatched quote in environment variable {0}

# 0: option name
compiler.err.release.bootclasspath.conflict=\
    option {0} cannot be used together with --release

# 0: string
compiler.err.unsupported.release.version=\
    release version {0} not supported

# 0: string
compiler.err.file.not.found=\
    file not found: {0}

# 0: string, 1: source
compiler.err.preview.not.latest=\
    invalid source release {0} with --enable-preview\n\
    (preview language features are only supported for release {1})

compiler.err.preview.without.source.or.release=\
    --enable-preview must be used with either -source or --release<|MERGE_RESOLUTION|>--- conflicted
+++ resolved
@@ -3315,7 +3315,16 @@
 compiler.err.illegal.argument.for.option=\
     illegal argument for {0}: {1}
 
-<<<<<<< HEAD
+compiler.err.switch.null.not.allowed=\
+    null label in case is not allowed
+
+compiler.err.switch.case.unexpected.statement=\
+    unexpected statement in case, expected is an expression, a block or a throw statement
+
+compiler.err.switch.mixing.case.types=\
+    different case kinds used in the switch
+
+
 ###
 # constant folding errors and warnings
 
@@ -3385,16 +3394,6 @@
 # 0: symbol
 compiler.warn.non.interface.owner.expected.for.symbol=\
     non interface owner expected for symbol : {0}
-=======
-compiler.err.switch.null.not.allowed=\
-    null label in case is not allowed
-
-compiler.err.switch.case.unexpected.statement=\
-    unexpected statement in case, expected is an expression, a block or a throw statement
-
-compiler.err.switch.mixing.case.types=\
-    different case kinds used in the switch
->>>>>>> f6b7ccfa
 
 ############################################
 # messages previouly at javac.properties
