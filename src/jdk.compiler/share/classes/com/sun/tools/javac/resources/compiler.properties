#
# Copyright (c) 1999, 2018, Oracle and/or its affiliates. All rights reserved.
# DO NOT ALTER OR REMOVE COPYRIGHT NOTICES OR THIS FILE HEADER.
#
# This code is free software; you can redistribute it and/or modify it
# under the terms of the GNU General Public License version 2 only, as
# published by the Free Software Foundation.  Oracle designates this
# particular file as subject to the "Classpath" exception as provided
# by Oracle in the LICENSE file that accompanied this code.
#
# This code is distributed in the hope that it will be useful, but WITHOUT
# ANY WARRANTY; without even the implied warranty of MERCHANTABILITY or
# FITNESS FOR A PARTICULAR PURPOSE.  See the GNU General Public License
# version 2 for more details (a copy is included in the LICENSE file that
# accompanied this code).
#
# You should have received a copy of the GNU General Public License version
# 2 along with this work; if not, write to the Free Software Foundation,
# Inc., 51 Franklin St, Fifth Floor, Boston, MA 02110-1301 USA.
#
# Please contact Oracle, 500 Oracle Parkway, Redwood Shores, CA 94065 USA
# or visit www.oracle.com if you need additional information or have any
# questions.
#

# Messages in this file which use "placeholders" for values (e.g. {0}, {1})
# are preceded by a stylized comment describing the type of the corresponding
# values.
# The simple types currently in use are:
#
# annotation        annotation compound
# boolean           true or false
# diagnostic        a sub-message; see compiler.misc.*
# fragment          similar to 'message segment', but with more specific type
# modifier          a Java modifier; e.g. public, private, protected
# file              a file URL
# file object       a file URL - similar to 'file' but typically used for source/class files, hence more specific
# flag              a Flags.Flag instance
# name              a name, typically a Java identifier
# number            an integer
# option name       the name of a command line option
# path              a path
# profile           a profile name
# source            a source version number, such as 1.5, 1.6, 1.7, taken from a com.sun.tools.javac.code.Source
# source version    a source version number, such as 1.5, 1.6, 1.7, taken from a javax.lang.model.SourceVersion
# string            a general string
# symbol            the name of a declared type
# symbol kind       the kind of a symbol (i.e. method, variable)
# kind name         an informative description of the kind of a declaration; see compiler.misc.kindname.*
# target            a target version number, such as 1.5, 1.6, 1.7, taken from a com.sun.tools.javac.jvm.Target
# token             the name of a non-terminal in source code; see compiler.misc.token.*
# tree tag          the name of a non-terminal in source code; see compiler.misc.token.*
# type              a Java type; e.g. int, X, X<T>
# url               a URL
# object            a Java object (unspecified)
# unused            the value is not used in this message
#
# The following compound types are also used:
#
# collection of X   a comma-separated collection of items; e.g. collection of type
# list of X         a comma-separated list of items; e.g. list of type
# set of X          a comma-separated set of items; e.g. set of modifier
#
# These may be composed:
#
# list of type or message segment
#
# The following type aliases are supported:
#
# message segment --> diagnostic or fragment
# file name --> file, path or file object
#
# Custom comments are supported in parenthesis i.e.
#
# number (classfile major version)
#
# These comments are used internally in order to generate an enum-like class declaration containing
# a method/field for each of the diagnostic keys listed here. Those methods/fields can then be used
# by javac code to build diagnostics in a type-safe fashion.
#
# In addition, these comments are verified by the jtreg test test/tools/javac/diags/MessageInfo,
# using info derived from the collected set of examples in test/tools/javac/diags/examples.
# MessageInfo can also be run as a standalone utility providing more facilities
# for manipulating this file. For more details, see MessageInfo.java.

##
## errors
##

# 0: symbol
compiler.err.abstract.cant.be.instantiated=\
    {0} is abstract; cannot be instantiated

compiler.err.abstract.meth.cant.have.body=\
    abstract methods cannot have a body

# 0: kind name, 1: symbol
compiler.err.already.annotated=\
    {0} {1} has already been annotated

# 0: kind name, 1: symbol, 2: kind name, 3: symbol
compiler.err.already.defined=\
    {0} {1} is already defined in {2} {3}

# 0: kind name, 1: symbol, 2: kind name, 3: kind name, 4: symbol
compiler.err.already.defined.in.clinit=\
    {0} {1} is already defined in {2} of {3} {4}

# 0: symbol
compiler.err.already.defined.single.import=\
    a type with the same simple name is already defined by the single-type-import of {0}

# 0: symbol
compiler.err.already.defined.static.single.import=\
    a type with the same simple name is already defined by the static single-type-import of {0}

# 0: symbol
compiler.err.already.defined.this.unit=\
    {0} is already defined in this compilation unit

# 0: type, 1: list of name
compiler.err.annotation.missing.default.value=\
    annotation @{0} is missing a default value for the element ''{1}''

# 0: type, 1: list of name
compiler.err.annotation.missing.default.value.1=\
    annotation @{0} is missing default values for elements {1}

# 0: type
compiler.err.annotation.not.valid.for.type=\
    annotation not valid for an element of type {0}

compiler.err.annotation.type.not.applicable=\
    annotation type not applicable to this kind of declaration

# 0: type
compiler.err.annotation.type.not.applicable.to.type=\
    annotation @{0} not applicable in this type context

compiler.err.annotation.value.must.be.annotation=\
    annotation value must be an annotation

compiler.err.annotation.value.must.be.class.literal=\
    annotation value must be a class literal

compiler.err.annotation.value.must.be.name.value=\
    annotation values must be of the form ''name=value''

compiler.err.annotation.value.not.allowable.type=\
    annotation value not of an allowable type

compiler.err.expression.not.allowable.as.annotation.value=\
    expression not allowed as annotation value

compiler.err.anon.class.impl.intf.no.args=\
    anonymous class implements interface; cannot have arguments

compiler.err.anon.class.impl.intf.no.typeargs=\
    anonymous class implements interface; cannot have type arguments

compiler.err.anon.class.impl.intf.no.qual.for.new=\
    anonymous class implements interface; cannot have qualifier for new

compiler.err.cant.inherit.from.anon=\
    cannot inherit from anonymous class

# 0: symbol, 1: symbol, 2: symbol
compiler.err.array.and.varargs=\
    cannot declare both {0} and {1} in {2}

compiler.err.array.dimension.missing=\
    array dimension missing

compiler.err.illegal.array.creation.both.dimension.and.initialization=\
    array creation with both dimension expression and initialization is illegal

# 0: type
compiler.err.array.req.but.found=\
    array required, but {0} found

compiler.err.attribute.value.must.be.constant=\
    element value must be a constant expression

# 0: string (statement type)
compiler.err.bad.initializer=\
    bad initializer for {0}

compiler.err.break.outside.switch.loop=\
    break outside switch or loop

<<<<<<< HEAD
compiler.err.only.one.call.to.super.or.this.in.constructor=\
    there can only be one call to either super or this in a constructor
=======
compiler.err.break.missing.value=\
    missing break value

compiler.err.break.outside.switch.expression=\
    break outside of enclosing switch expression

compiler.err.continue.outside.switch.expression=\
    continue outside of enclosing switch expression

compiler.err.return.outside.switch.expression=\
    return outside of enclosing switch expression

# 0: name
compiler.err.break.ambiguous.target=\
    ambiguous reference to ''{0}''\n\
    (''{0}'' is both a label and an expression)

# 0: tree tag
compiler.err.break.expr.not.immediate=\
    value break not supported in ''{0}''

compiler.err.break.complex.value.no.switch.expression=\
    unexpected value break

compiler.err.switch.expression.empty=\
    switch expression does not have any case clauses

# 0: name
compiler.err.call.must.be.first.stmt.in.ctor=\
    call to {0} must be first statement in constructor
>>>>>>> 67b2c6fc

# 0: symbol kind, 1: name, 2: list of type or message segment, 3: list of type or message segment, 4: symbol kind, 5: type, 6: message segment
compiler.err.cant.apply.symbol=\
    {0} {1} in {4} {5} cannot be applied to given types;\n\
    required: {2}\n\
    found: {3}\n\
    reason: {6}

# 0: symbol kind, 1: name, 2: list of type
compiler.err.cant.apply.symbols=\
    no suitable {0} found for {1}({2})

# 0: symbol kind, 1: name, 2: list of type or message segment, 3: list of type or message segment, 4: symbol kind, 5: type, 6: message segment
compiler.misc.cant.apply.symbol=\
    {0} {1} in {4} {5} cannot be applied to given types\n\
    required: {2}\n\
    found: {3}\n\
    reason: {6}

# 0: symbol kind, 1: name, 2: list of type
compiler.misc.cant.apply.symbols=\
    no suitable {0} found for {1}({2})

# 0: kind name, 1: symbol
compiler.misc.no.abstracts=\
    no abstract method found in {0} {1}

# 0: kind name, 1: symbol
compiler.misc.incompatible.abstracts=\
    multiple non-overriding abstract methods found in {0} {1}

compiler.err.bad.functional.intf.anno=\
    Unexpected @FunctionalInterface annotation

# 0: message segment
compiler.err.bad.functional.intf.anno.1=\
    Unexpected @FunctionalInterface annotation\n\
    {0}

# 0: message segment
compiler.err.anonymous.diamond.method.does.not.override.superclass=\
    method does not override or implement a method from a supertype\n\
    {0}

# 0: symbol
compiler.misc.not.a.functional.intf=\
    {0} is not a functional interface

# 0: symbol, 1: message segment
compiler.misc.not.a.functional.intf.1=\
    {0} is not a functional interface\n\
    {1}

# 0: type, 1: kind name, 2: symbol
compiler.misc.invalid.generic.lambda.target=\
    invalid functional descriptor for lambda expression\n\
    method {0} in {1} {2} is generic

# 0: kind name, 1: symbol
compiler.misc.incompatible.descs.in.functional.intf=\
    incompatible function descriptors found in {0} {1}

# 0: name, 1: list of type, 2: type, 3: list of type
compiler.misc.descriptor=\
    descriptor: {2} {0}({1})

# 0: name, 1: list of type, 2: type, 3: list of type
compiler.misc.descriptor.throws=\
    descriptor: {2} {0}({1}) throws {3}

# 0: type
compiler.misc.no.suitable.functional.intf.inst=\
    cannot infer functional interface descriptor for {0}

# 0: message segment
compiler.misc.bad.intersection.target.for.functional.expr=\
    bad intersection type target for lambda or method reference\n\
    {0}

# 0: symbol or type
compiler.misc.not.an.intf.component=\
    component type {0} is not an interface

# 0: kind name, 1: message segment
compiler.err.invalid.mref=\
    invalid {0} reference\n\
    {1}

# 0: kind name, 1: message segment
compiler.misc.invalid.mref=\
    invalid {0} reference\n\
    {1}

compiler.misc.static.mref.with.targs=\
    parameterized qualifier on static method reference

# 0: symbol
compiler.err.cant.assign.val.to.final.var=\
    cannot assign a value to final variable {0}

compiler.err.cant.assign.val.to.this=\
    cannot assign to ''this''

# 0: symbol, 1: message segment
compiler.err.cant.ref.non.effectively.final.var=\
    local variables referenced from {1} must be final or effectively final

compiler.err.try.with.resources.expr.needs.var=\
    the try-with-resources resource must either be a variable declaration or an expression denoting \
a reference to a final or effectively final variable

# 0: symbol
compiler.err.try.with.resources.expr.effectively.final.var=\
    variable {0} used as a try-with-resources resource neither final nor effectively final


compiler.misc.lambda=\
    a lambda expression

compiler.misc.inner.cls=\
    an inner class

# 0: type
compiler.err.cant.deref=\
    {0} cannot be dereferenced

compiler.err.cant.extend.intf.annotation=\
    ''extends'' not allowed for @interfaces

compiler.err.annotation.decl.not.allowed.here=\
    annotation type declaration not allowed here

# 0: symbol
compiler.err.cant.inherit.from.final=\
    cannot inherit from final {0}

# 0: symbol or string
compiler.err.cant.ref.before.ctor.called=\
    cannot reference {0} before supertype constructor has been called

compiler.err.cant.select.static.class.from.param.type=\
    cannot select a static class from a parameterized type

# 0: symbol, 1: string, 2: string
compiler.err.cant.inherit.diff.arg=\
    {0} cannot be inherited with different arguments: <{1}> and <{2}>

compiler.err.catch.without.try=\
    ''catch'' without ''try''

# 0: kind name, 1: symbol
compiler.err.clash.with.pkg.of.same.name=\
    {0} {1} clashes with package of same name

compiler.err.class.not.allowed=\
    class, interface or enum declaration not allowed here

compiler.err.const.expr.req=\
    constant expression required

compiler.err.cont.outside.loop=\
    continue outside of loop

# 0: symbol or type
compiler.err.cyclic.inheritance=\
    cyclic inheritance involving {0}

# 0: symbol
compiler.err.cyclic.annotation.element=\
    type of element {0} is cyclic

# 0: symbol
compiler.err.call.to.super.not.allowed.in.enum.ctor=\
    call to super not allowed in enum constructor

# 0: type
compiler.err.no.superclass=\
    {0} has no superclass.

# 0: symbol, 1: type, 2: symbol, 3: type, 4: type
compiler.err.concrete.inheritance.conflict=\
    methods {0} from {1} and {2} from {3} are inherited with the same signature

compiler.err.default.allowed.in.intf.annotation.member=\
    default value only allowed in an annotation type declaration

# 0: symbol
compiler.err.doesnt.exist=\
    package {0} does not exist

# 0: type
compiler.err.duplicate.annotation.invalid.repeated=\
    annotation {0} is not a valid repeatable annotation

# 0: name, 1: type
compiler.err.duplicate.annotation.member.value=\
    duplicate element ''{0}'' in annotation @{1}.

# 0: type
compiler.err.duplicate.annotation.missing.container=\
    {0} is not a repeatable annotation type

# 0: symbol
compiler.err.invalid.repeatable.annotation=\
    duplicate annotation: {0} is annotated with an invalid @Repeatable annotation

# 0: symbol or type
compiler.err.invalid.repeatable.annotation.no.value=\
    {0} is not a valid @Repeatable, no value element method declared

# 0: type, 1: number
compiler.err.invalid.repeatable.annotation.multiple.values=\
    {0} is not a valid @Repeatable, {1} element methods named ''value'' declared

# 0: type
compiler.err.invalid.repeatable.annotation.invalid.value=\
    {0} is not a valid @Repeatable: invalid value element

# 0: symbol or type, 1: type, 2: type
compiler.err.invalid.repeatable.annotation.value.return=\
    containing annotation type ({0}) must declare an element named ''value'' of type {2}

# 0: symbol or type, 1: symbol
compiler.err.invalid.repeatable.annotation.elem.nondefault=\
    containing annotation type ({0}) does not have a default value for element {1}

# 0: symbol, 1: string, 2: symbol, 3: string
compiler.err.invalid.repeatable.annotation.retention=\
    retention of containing annotation type ({0}) is shorter than the retention of repeatable annotation type ({2})

# 0: symbol, 1: symbol
compiler.err.invalid.repeatable.annotation.not.documented=\
    repeatable annotation type ({1}) is @Documented while containing annotation type ({0}) is not

# 0: symbol, 1: symbol
compiler.err.invalid.repeatable.annotation.not.inherited=\
    repeatable annotation type ({1}) is @Inherited while containing annotation type ({0}) is not

# 0: symbol, 1: symbol
compiler.err.invalid.repeatable.annotation.incompatible.target=\
    containing annotation type ({0}) is applicable to more targets than repeatable annotation type ({1})

# 0: symbol
compiler.err.invalid.repeatable.annotation.repeated.and.container.present=\
    container {0} must not be present at the same time as the element it contains

# 0: type, 1: symbol
compiler.err.invalid.repeatable.annotation.not.applicable=\
    container {0} is not applicable to element {1}

# 0: type
compiler.err.invalid.repeatable.annotation.not.applicable.in.context=\
    container {0} is not applicable in this type context

# 0: name
compiler.err.duplicate.class=\
    duplicate class: {0}

# 0: name, 1: name
compiler.err.same.binary.name=\
    classes: {0} and {1} have the same binary name

compiler.err.duplicate.case.label=\
    duplicate case label

compiler.err.duplicate.default.label=\
    duplicate default label

compiler.err.else.without.if=\
    ''else'' without ''if''

compiler.err.empty.char.lit=\
    empty character literal

# 0: symbol
compiler.err.encl.class.required=\
    an enclosing instance that contains {0} is required

compiler.err.enum.annotation.must.be.enum.constant=\
    an enum annotation value must be an enum constant

compiler.err.enum.cant.be.instantiated=\
    enum types may not be instantiated

compiler.err.enum.label.must.be.unqualified.enum=\
    an enum switch case label must be the unqualified name of an enumeration constant

compiler.err.enum.no.subclassing=\
    classes cannot directly extend java.lang.Enum

compiler.err.enum.types.not.extensible=\
    enum types are not extensible

compiler.err.enum.no.finalize=\
    enums cannot have finalize methods

# 0: file name, 1: string
compiler.err.error.reading.file=\
    error reading {0}; {1}

# 0: type
compiler.err.except.already.caught=\
    exception {0} has already been caught

# 0: type
compiler.err.except.never.thrown.in.try=\
    exception {0} is never thrown in body of corresponding try statement

# 0: symbol
compiler.err.final.parameter.may.not.be.assigned=\
    final parameter {0} may not be assigned

# 0: symbol
compiler.err.try.resource.may.not.be.assigned=\
    auto-closeable resource {0} may not be assigned

# 0: symbol
compiler.err.multicatch.parameter.may.not.be.assigned=\
    multi-catch parameter {0} may not be assigned

# 0: type, 1: type
compiler.err.multicatch.types.must.be.disjoint=\
    Alternatives in a multi-catch statement cannot be related by subclassing\n\
    Alternative {0} is a subclass of alternative {1}

compiler.err.finally.without.try=\
    ''finally'' without ''try''

# 0: type, 1: message segment
compiler.err.foreach.not.applicable.to.type=\
    for-each not applicable to expression type\n\
    required: {1}\n\
    found:    {0}

compiler.err.fp.number.too.large=\
    floating point number too large

compiler.err.fp.number.too.small=\
    floating point number too small

compiler.err.generic.array.creation=\
    generic array creation

compiler.err.generic.throwable=\
    a generic class may not extend java.lang.Throwable

# 0: symbol
compiler.err.icls.cant.have.static.decl=\
    Illegal static declaration in inner class {0}\n\
    modifier \''static\'' is only allowed in constant variable declarations

# 0: string
compiler.err.illegal.char=\
    illegal character: ''{0}''

# 0: string, 1: string
compiler.err.illegal.char.for.encoding=\
    unmappable character (0x{0}) for encoding {1}

# 0: set of flag, 1: set of flag
compiler.err.illegal.combination.of.modifiers=\
    illegal combination of modifiers: {0} and {1}

compiler.err.illegal.enum.static.ref=\
    illegal reference to static field from initializer

compiler.err.illegal.esc.char=\
    illegal escape character

compiler.err.illegal.forward.ref=\
    illegal forward reference

# 0: symbol, 1: object
compiler.err.not.in.profile=\
    {0} is not available in profile ''{1}''

# 0: symbol
compiler.warn.forward.ref=\
    reference to variable ''{0}'' before it has been initialized

compiler.err.illegal.self.ref=\
    self-reference in initializer

# 0: symbol
compiler.warn.self.ref=\
    self-reference in initializer of variable ''{0}''

compiler.err.illegal.generic.type.for.instof=\
    illegal generic type for instanceof

# 0: type
compiler.err.illegal.initializer.for.type=\
    illegal initializer for {0}

compiler.err.illegal.line.end.in.char.lit=\
    illegal line end in character literal

compiler.err.illegal.nonascii.digit=\
    illegal non-ASCII digit

compiler.err.illegal.underscore=\
    illegal underscore

compiler.err.illegal.dot=\
    illegal ''.''

# 0: symbol
compiler.err.illegal.qual.not.icls=\
    illegal qualifier; {0} is not an inner class

compiler.err.illegal.start.of.expr=\
    illegal start of expression

compiler.err.illegal.start.of.stmt=\
    illegal start of statement

compiler.err.illegal.start.of.type=\
    illegal start of type

compiler.err.illegal.parenthesized.expression=\
    illegal parenthesized expression

compiler.err.illegal.unicode.esc=\
    illegal unicode escape

# 0: symbol
compiler.err.import.requires.canonical=\
    import requires canonical name for {0}

compiler.err.improperly.formed.type.param.missing=\
    improperly formed type, some parameters are missing

compiler.err.improperly.formed.type.inner.raw.param=\
    improperly formed type, type arguments given on a raw type

# 0: type, 1: type
compiler.err.incomparable.types=\
    incomparable types: {0} and {1}

# 0: string
compiler.err.int.number.too.large=\
    integer number too large

compiler.err.intf.annotation.members.cant.have.params=\
    elements in annotation type declarations cannot declare formal parameters

# 0: symbol
compiler.err.intf.annotation.cant.have.type.params=\
    annotation type {0} cannot be generic

compiler.err.intf.annotation.members.cant.have.type.params=\
    elements in annotation type declarations cannot be generic methods

# 0: symbol, 1: type
compiler.err.intf.annotation.member.clash=\
    annotation type {1} declares an element with the same name as method {0}

compiler.err.intf.expected.here=\
    interface expected here

compiler.err.intf.meth.cant.have.body=\
    interface abstract methods cannot have body

compiler.err.invalid.annotation.member.type=\
    invalid type for annotation type element

compiler.err.invalid.binary.number=\
    binary numbers must contain at least one binary digit

compiler.err.invalid.hex.number=\
    hexadecimal numbers must contain at least one hexadecimal digit

compiler.err.invalid.meth.decl.ret.type.req=\
    invalid method declaration; return type required

compiler.err.varargs.and.old.array.syntax=\
    legacy array notation not allowed on variable-arity parameter

compiler.err.varargs.and.receiver =\
    varargs notation not allowed on receiver parameter

compiler.err.varargs.must.be.last =\
    varargs parameter must be the last parameter

compiler.err.array.and.receiver =\
    legacy array notation not allowed on receiver parameter

compiler.err.wrong.receiver =\
    wrong receiver parameter name

compiler.err.variable.not.allowed=\
    variable declaration not allowed here

# 0: name
compiler.err.label.already.in.use=\
    label {0} already in use

# 0: symbol
compiler.err.local.var.accessed.from.icls.needs.final=\
    local variable {0} is accessed from within inner class; needs to be declared final

compiler.err.local.enum=\
    enum types must not be local

compiler.err.cannot.create.array.with.type.arguments=\
    cannot create array with type arguments

compiler.err.cannot.create.array.with.diamond=\
    cannot create array with ''<>''

compiler.err.invalid.module.directive=\
  module directive keyword or ''}'' expected

#
# limits.  We don't give the limits in the diagnostic because we expect
# them to change, yet we want to use the same diagnostic.  These are all
# detected during code generation.
#
compiler.err.limit.code=\
    code too large

compiler.err.limit.code.too.large.for.try.stmt=\
    code too large for try statement

compiler.err.limit.dimensions=\
    array type has too many dimensions

compiler.err.limit.locals=\
    too many local variables

compiler.err.limit.parameters=\
    too many parameters

compiler.err.limit.pool=\
    too many constants

compiler.err.limit.pool.in.class=\
    too many constants in class {0}

compiler.err.limit.stack=\
    code requires too much stack

compiler.err.limit.string=\
    constant string too long

# 0: string
compiler.err.limit.string.overflow=\
    UTF8 representation for string \"{0}...\" is too long for the constant pool

compiler.err.malformed.fp.lit=\
    malformed floating point literal

compiler.err.method.does.not.override.superclass=\
    method does not override or implement a method from a supertype

compiler.err.static.methods.cannot.be.annotated.with.override=\
    static methods cannot be annotated with @Override

compiler.err.missing.meth.body.or.decl.abstract=\
    missing method body, or declare abstract

compiler.err.missing.ret.stmt=\
    missing return statement

# 0: type
compiler.misc.missing.ret.val=\
    missing return value

compiler.misc.unexpected.ret.val=\
    unexpected return value

# 0: set of flag
compiler.err.mod.not.allowed.here=\
    modifier {0} not allowed here

# 0: name
compiler.err.modifier.not.allowed.here=\
    modifier {0} not allowed here

compiler.err.intf.not.allowed.here=\
    interface not allowed here

compiler.err.enums.must.be.static=\
    enum declarations allowed only in static contexts

# 0: symbol, 1: symbol
compiler.err.name.clash.same.erasure=\
    name clash: {0} and {1} have the same erasure

# 0: name, 1: list of type, 2: symbol, 3: name, 4: list of type, 5: symbol
compiler.err.name.clash.same.erasure.no.override=\
    name clash: {0}({1}) in {2} and {3}({4}) in {5} have the same erasure, yet neither overrides the other

# 0: string, 1: name, 2: name, 3: list of type, 4: symbol, 5: name, 6: list of type, 7: symbol
compiler.err.name.clash.same.erasure.no.override.1=\
    name clash: {0} {1} has two methods with the same erasure, yet neither overrides the other\n\
    first method:  {2}({3}) in {4}\n\
    second method: {5}({6}) in {7}

# 0: symbol, 1: symbol, 2: symbol, 3: symbol
compiler.err.name.clash.same.erasure.no.hide=\
    name clash: {0} in {1} and {2} in {3} have the same erasure, yet neither hides the other

compiler.err.name.reserved.for.internal.use=\
    {0} is reserved for internal use

compiler.err.native.meth.cant.have.body=\
    native methods cannot have a body


# 0: message segment
compiler.misc.incompatible.type.in.conditional=\
    bad type in conditional expression\n\
    {0}

compiler.misc.conditional.target.cant.be.void=\
    target-type for conditional expression cannot be void

compiler.misc.switch.expression.target.cant.be.void=\
    target-type for switch expression cannot be void

# 0: message segment
compiler.misc.incompatible.type.in.switch.expression=\
    bad type in switch expression\n\
    {0}

# 0: message segment
compiler.misc.incompatible.ret.type.in.lambda=\
    bad return type in lambda expression\n\
    {0}

compiler.misc.stat.expr.expected=\
    lambda body is not compatible with a void functional interface\n\
    (consider using a block lambda body, or use a statement expression instead)

# 0: message segment
compiler.misc.incompatible.ret.type.in.mref=\
    bad return type in method reference\n\
    {0}

compiler.err.lambda.body.neither.value.nor.void.compatible=\
    lambda body is neither value nor void compatible

# 0: list of type
compiler.err.incompatible.thrown.types.in.mref=\
    incompatible thrown types {0} in functional expression

compiler.misc.incompatible.arg.types.in.lambda=\
    incompatible parameter types in lambda expression

compiler.misc.incompatible.arg.types.in.mref=\
    incompatible parameter types in method reference

compiler.err.new.not.allowed.in.annotation=\
    ''new'' not allowed in an annotation

# 0: name, 1: type
compiler.err.no.annotation.member=\
    no annotation member {0} in {1}

# 0: symbol
compiler.err.no.encl.instance.of.type.in.scope=\
    no enclosing instance of type {0} is in scope

compiler.err.no.intf.expected.here=\
    no interface expected here

compiler.err.no.match.entry=\
    {0} has no match in entry in {1}; required {2}

# 0: type
compiler.err.not.annotation.type=\
    {0} is not an annotation type

# 0: symbol, 1: symbol, 2: message segment
compiler.err.not.def.access.package.cant.access=\
    {0} is not visible\n\
    ({2})

# 0: symbol, 1: symbol, 2: message segment
compiler.misc.not.def.access.package.cant.access=\
    {0} is not visible\n\
    ({2})

# 0: symbol, 1: message segment
compiler.err.package.not.visible=\
    package {0} is not visible\n\
    ({1})

# 0: symbol, 1: message segment
compiler.misc.package.not.visible=\
    package {0} is not visible\n\
    ({1})

# {0} - current module
# {1} - package in which the invisible class is declared
# {2} - module in which {1} is declared
# 0: symbol, 1: symbol, 2: symbol
compiler.misc.not.def.access.does.not.read=\
    package {1} is declared in module {2}, but module {0} does not read it

# {0} - package in which the invisible class is declared
# {1} - module in which {0} is declared
# 0: symbol, 1: symbol
compiler.misc.not.def.access.does.not.read.from.unnamed=\
    package {0} is declared in module {1}, which is not in the module graph

# {0} - package in which the invisible class is declared
# {1} - current module
# 0: symbol, 1: symbol
compiler.misc.not.def.access.does.not.read.unnamed=\
    package {0} is declared in the unnamed module, but module {0} does not read it

# {0} - package in which the invisible class is declared
# {1} - module in which {0} is declared
# 0: symbol, 1: symbol
compiler.misc.not.def.access.not.exported=\
    package {0} is declared in module {1}, which does not export it

# {0} - package in which the invisible class is declared
# {1} - module in which {0} is declared
# 0: symbol, 1: symbol
compiler.misc.not.def.access.not.exported.from.unnamed=\
    package {0} is declared in module {1}, which does not export it

# {0} - package in which the invisible class is declared
# {1} - module in which {0} is declared
# {2} - current module
# 0: symbol, 1: symbol, 2: symbol
compiler.misc.not.def.access.not.exported.to.module=\
    package {0} is declared in module {1}, which does not export it to module {2}

# {0} - package in which the invisible class is declared
# {1} - module in which {0} is declared
# 0: symbol, 1: symbol
compiler.misc.not.def.access.not.exported.to.module.from.unnamed=\
    package {0} is declared in module {1}, which does not export it to the unnamed module

# 0: symbol, 1: symbol
compiler.err.not.def.access.class.intf.cant.access=\
    {1}.{0} is defined in an inaccessible class or interface

# 0: symbol, 1: symbol
compiler.misc.not.def.access.class.intf.cant.access=\
    {1}.{0} is defined in an inaccessible class or interface

# 0: symbol, 1: symbol, 2: symbol, 3: message segment
compiler.err.not.def.access.class.intf.cant.access.reason=\
    {1}.{0} in package {2} is not accessible\n\
    ({3})

# 0: symbol, 1: symbol, 2: symbol, 3: message segment
compiler.misc.not.def.access.class.intf.cant.access.reason=\
    {1}.{0} in package {2} is not accessible\n\
    ({3})

# 0: symbol, 1: list of type, 2: type
compiler.misc.cant.access.inner.cls.constr=\
    cannot access constructor {0}({1})\n\
    an enclosing instance of type {2} is not in scope

# 0: symbol, 1: symbol
compiler.err.not.def.public.cant.access=\
    {0} is not public in {1}; cannot be accessed from outside package

# 0: symbol, 1: symbol
compiler.err.not.def.public=\
    {0} is not public in {1}

# 0: symbol, 1: symbol
compiler.misc.not.def.public.cant.access=\
    {0} is not public in {1}; cannot be accessed from outside package

# 0: name
compiler.err.not.loop.label=\
    not a loop label: {0}

compiler.err.not.stmt=\
    not a statement

# 0: symbol
compiler.err.not.encl.class=\
    not an enclosing class: {0}

# 0: name, 1: type
compiler.err.operator.cant.be.applied=\
    bad operand type {1} for unary operator ''{0}''

# 0: name, 1: type, 2: type
compiler.err.operator.cant.be.applied.1=\
    bad operand types for binary operator ''{0}''\n\
    first type:  {1}\n\
    second type: {2}

compiler.err.pkg.annotations.sb.in.package-info.java=\
    package annotations should be in file package-info.java

compiler.err.no.pkg.in.module-info.java=\
    package declarations not allowed in file module-info.java

# 0: symbol
compiler.err.pkg.clashes.with.class.of.same.name=\
    package {0} clashes with class of same name

compiler.err.warnings.and.werror=\
    warnings found and -Werror specified

# Errors related to annotation processing

# 0: symbol, 1: message segment, 2: string (stack-trace)
compiler.err.proc.cant.access=\
    cannot access {0}\n\
    {1}\n\
    Consult the following stack trace for details.\n\
    {2}

# 0: symbol, 1: message segment
compiler.err.proc.cant.access.1=\
    cannot access {0}\n\
    {1}

# 0: string
compiler.err.proc.cant.find.class=\
    Could not find class file for ''{0}''.

# Print a client-generated error message; assumed to be localized, no translation required
# 0: string
compiler.err.proc.messager=\
    {0}

# 0: string
compiler.misc.exception.message=\
    {0}

compiler.misc.user.selected.completion.failure=\
    user-selected completion failure by class name

# 0: collection of string
compiler.err.proc.no.explicit.annotation.processing.requested=\
    Class names, ''{0}'', are only accepted if annotation processing is explicitly requested

compiler.err.proc.no.service=\
    A ServiceLoader was not usable and is required for annotation processing.

# 0: string, 1: string
compiler.err.proc.processor.bad.option.name=\
    Bad option name ''{0}'' provided by processor ''{1}''

# 0: string
compiler.err.proc.processor.cant.instantiate=\
    Could not instantiate an instance of processor ''{0}''

# 0: string
compiler.err.proc.processor.not.found=\
    Annotation processor ''{0}'' not found

# 0: string
compiler.err.proc.processor.wrong.type=\
    Annotation processor ''{0}'' does not implement javax.annotation.processing.Processor

compiler.err.proc.service.problem=\
    Error creating a service loader to load Processors.

# 0: string
compiler.err.proc.bad.config.file=\
    Bad service configuration file, or exception thrown while constructing Processor object: {0}

compiler.err.proc.cant.create.loader=\
    Could not create class loader for annotation processors: {0}

# 0: symbol
compiler.err.qualified.new.of.static.class=\
    qualified new of static class

compiler.err.recursive.ctor.invocation=\
    recursive constructor invocation

# 0: name, 1: symbol kind, 2: symbol, 3: symbol, 4: symbol kind, 5: symbol, 6: symbol
compiler.err.ref.ambiguous=\
    reference to {0} is ambiguous\n\
    both {1} {2} in {3} and {4} {5} in {6} match

# 0: name, 1: symbol kind, 2: symbol, 3: symbol, 4: symbol kind, 5: symbol, 6: symbol
compiler.misc.ref.ambiguous=\
    reference to {0} is ambiguous\n\
    both {1} {2} in {3} and {4} {5} in {6} match

compiler.err.repeated.annotation.target=\
    repeated annotation target

compiler.err.repeated.interface=\
    repeated interface

compiler.err.repeated.modifier=\
    repeated modifier

# 0: symbol, 1: set of modifier, 2: symbol
compiler.err.report.access=\
    {0} has {1} access in {2}

# 0: symbol, 1: set of modifier, 2: symbol
compiler.misc.report.access=\
    {0} has {1} access in {2}

compiler.err.ret.outside.meth=\
    return outside method

compiler.err.signature.doesnt.match.supertype=\
    signature does not match {0}; incompatible supertype

compiler.err.signature.doesnt.match.intf=\
    signature does not match {0}; incompatible interfaces

# 0: symbol, 1: symbol, 2: symbol
compiler.err.does.not.override.abstract=\
    {0} is not abstract and does not override abstract method {1} in {2}

# 0: file object
compiler.err.source.cant.overwrite.input.file=\
    error writing source; cannot overwrite input file {0}

# 0: symbol
compiler.err.stack.sim.error=\
    Internal error: stack sim error on {0}

compiler.err.static.imp.only.classes.and.interfaces=\
    static import only from classes and interfaces

compiler.err.string.const.req=\
    constant string expression required

# 0: symbol, 1: fragment
compiler.err.cannot.generate.class=\
    error while generating class {0}\n\
    ({1})

# 0: symbol, 1: symbol
compiler.misc.synthetic.name.conflict=\
    the symbol {0} conflicts with a compiler-synthesized symbol in {1}

# 0: symbol, 1: type
compiler.misc.illegal.signature=\
    illegal signature attribute for type {1}

compiler.err.throws.not.allowed.in.intf.annotation=\
    throws clause not allowed in @interface members

compiler.err.try.without.catch.finally.or.resource.decls=\
    ''try'' without ''catch'', ''finally'' or resource declarations

# 0: symbol
compiler.err.type.doesnt.take.params=\
    type {0} does not take parameters

compiler.err.type.var.cant.be.deref=\
    cannot select from a type variable

compiler.err.type.var.may.not.be.followed.by.other.bounds=\
    a type variable may not be followed by other bounds

compiler.err.type.var.more.than.once=\
    type variable {0} occurs more than once in result type of {1}; cannot be left uninstantiated

compiler.err.type.var.more.than.once.in.result=\
    type variable {0} occurs more than once in type of {1}; cannot be left uninstantiated

# 0: type, 1: type, 2: fragment
compiler.err.types.incompatible=\
    types {0} and {1} are incompatible;\n\
    {2}

# 0: name, 1: list of type
compiler.misc.incompatible.diff.ret=\
    both define {0}({1}), but with unrelated return types

# 0: kind name, 1: type, 2: name, 3: list of type, 4: symbol, 5: symbol
compiler.misc.incompatible.unrelated.defaults=\
    {0} {1} inherits unrelated defaults for {2}({3}) from types {4} and {5}

# 0: kind name, 1: type, 2: name, 3: list of type, 4: symbol, 5: symbol
compiler.misc.incompatible.abstract.default=\
    {0} {1} inherits abstract and default for {2}({3}) from types {4} and {5}

# 0: name, 1: kind name, 2: symbol
compiler.err.default.overrides.object.member=\
    default method {0} in {1} {2} overrides a member of java.lang.Object

# 0: type
compiler.err.illegal.static.intf.meth.call=\
    illegal static interface method call\n\
    the receiver expression should be replaced with the type qualifier ''{0}''

# 0: symbol or type, 1: message segment
compiler.err.illegal.default.super.call=\
    bad type qualifier {0} in default super call\n\
    {1}

# 0: symbol, 1: type
compiler.misc.overridden.default=\
    method {0} is overridden in {1}

# 0: symbol, 1: type or symbol
compiler.misc.redundant.supertype=\
    redundant interface {0} is extended by {1}

compiler.err.unclosed.char.lit=\
    unclosed character literal

compiler.err.unclosed.comment=\
    unclosed comment

compiler.err.unclosed.str.lit=\
    unclosed string literal

# 0: string
compiler.err.unsupported.encoding=\
    unsupported encoding: {0}

compiler.err.io.exception=\
    error reading source file: {0}

# 0: name
compiler.err.undef.label=\
    undefined label: {0}

compiler.err.illegal.ref.to.var.type=\
    illegal reference to restricted type ''var''

compiler.err.var.not.allowed=\
    ''var'' not allowed here\n\
    as of release 10, ''var'' is a restricted local variable type and cannot be used for type declarations

compiler.warn.var.not.allowed=\
    as of release 10, ''var'' is a restricted local variable type and cannot be used for type declarations or as the element type of an array

# 0: name (variable), 1: message segment
compiler.err.cant.infer.local.var.type=\
    cannot infer type for local variable {0}\n\
    ({1})

compiler.err.var.not.allowed.here=\
    ''var'' is not allowed here

compiler.err.var.not.allowed.array=\
    ''var'' is not allowed as an element type of an array

compiler.err.var.not.allowed.compound=\
    ''var'' is not allowed in a compound declaration

# 0: fragment
compiler.err.invalid.lambda.parameter.declaration=\
    invalid lambda parameter declaration\n\
    ({0})

compiler.misc.implicit.and.explicit.not.allowed=\
    cannot mix implicitly-typed and explicitly-typed parameters

compiler.misc.var.and.explicit.not.allowed=\
    cannot mix ''var'' and explicitly-typed parameters

compiler.misc.var.and.implicit.not.allowed=\
    cannot mix ''var'' and implicitly-typed parameters

compiler.misc.local.cant.infer.null=\
    variable initializer is ''null''

compiler.misc.local.cant.infer.void=\
    variable initializer is ''void''

compiler.misc.local.missing.init=\
    cannot use ''var'' on variable without initializer

compiler.misc.local.lambda.missing.target=\
    lambda expression needs an explicit target-type

compiler.misc.local.mref.missing.target=\
    method reference needs an explicit target-type

compiler.misc.local.array.missing.target=\
    array initializer needs an explicit target-type

compiler.misc.local.self.ref=\
    cannot use ''var'' on self-referencing variable

# 0: message segment, 1: unused
compiler.err.cant.apply.diamond=\
    cannot infer type arguments for {0}

# 0: message segment or type, 1: message segment
compiler.err.cant.apply.diamond.1=\
    cannot infer type arguments for {0}\n\
    reason: {1}

# 0: message segment or type, 1: message segment
compiler.misc.cant.apply.diamond.1=\
    cannot infer type arguments for {0}\n\
    reason: {1}

compiler.err.unreachable.stmt=\
    unreachable statement

compiler.err.not.exhaustive=\
    the switch expression does not cover all possible input values

compiler.err.initializer.must.be.able.to.complete.normally=\
    initializer must be able to complete normally

compiler.err.initializer.not.allowed=\
    initializers not allowed in interfaces

# 0: type
compiler.err.unreported.exception.need.to.catch.or.throw=\
    unreported exception {0}; must be caught or declared to be thrown

# 0: type
compiler.err.unreported.exception.default.constructor=\
    unreported exception {0} in default constructor

# 0: type, 1: name
compiler.err.unreported.exception.implicit.close=\
    unreported exception {0}; must be caught or declared to be thrown\n\
    exception thrown from implicit call to close() on resource variable ''{1}''

compiler.err.unsupported.cross.fp.lit=\
    hexadecimal floating-point literals are not supported on this VM

compiler.err.void.not.allowed.here=\
    ''void'' type not allowed here

# 0: string
compiler.err.wrong.number.type.args=\
    wrong number of type arguments; required {0}

# 0: symbol
compiler.err.var.might.already.be.assigned=\
    variable {0} might already have been assigned

# 0: symbol
compiler.err.var.might.not.have.been.initialized=\
    variable {0} might not have been initialized

# 0: symbol
compiler.err.var.not.initialized.in.default.constructor=\
    variable {0} not initialized in the default constructor

# 0: symbol
compiler.err.var.might.be.assigned.in.loop=\
    variable {0} might be assigned in loop

# 0: symbol, 1: message segment
compiler.err.varargs.invalid.trustme.anno=\
    Invalid {0} annotation. {1}

# 0: type
compiler.misc.varargs.trustme.on.reifiable.varargs=\
    Varargs element type {0} is reifiable.

# 0: symbol
compiler.misc.varargs.trustme.on.non.varargs.meth=\
    Method {0} is not a varargs method.

# 0: symbol
compiler.misc.varargs.trustme.on.virtual.varargs=\
    Instance method {0} is neither final nor private.

# 0: symbol
compiler.misc.varargs.trustme.on.virtual.varargs.final.only=\
    Instance method {0} is not final.

# 0: type, 1: symbol kind, 2: symbol
compiler.misc.inaccessible.varargs.type=\
    formal varargs element type {0} is not accessible from {1} {2}

# In the following string, {1} will always be the detail message from
# java.io.IOException.
# 0: symbol, 1: string
compiler.err.class.cant.write=\
    error while writing {0}: {1}

# In the following string, {0} is the name of the class in the Java source.
# It really should be used two times..
# 0: kind name, 1: name
compiler.err.class.public.should.be.in.file=\
    {0} {1} is public, should be declared in a file named {1}.java

## All errors which do not refer to a particular line in the source code are
## preceded by this string.
compiler.err.error=\
    error:\u0020

# The following error messages do not refer to a line in the source code.
compiler.err.cant.read.file=\
    cannot read: {0}

# 0: string
compiler.err.plugin.not.found=\
    plug-in not found: {0}

# 0: path
compiler.warn.locn.unknown.file.on.module.path=\
    unknown file on module path: {0}


# 0: path
compiler.err.locn.bad.module-info=\
    problem reading module-info.class in {0}

# 0: path
compiler.err.locn.cant.read.directory=\
    cannot read directory {0}

# 0: path
compiler.err.locn.cant.read.file=\
    cannot read file {0}

# 0: path
compiler.err.locn.cant.get.module.name.for.jar=\
    cannot determine module name for {0}

# 0: path
compiler.err.multi-module.outdir.cannot.be.exploded.module=\
    in multi-module mode, the output directory cannot be an exploded module: {0}

# 0: path
compiler.warn.outdir.is.in.exploded.module=\
    the output directory is within an exploded module: {0}

# 0: file object
compiler.err.locn.module-info.not.allowed.on.patch.path=\
    module-info.class not allowed on patch path: {0}

# 0: string
compiler.err.locn.invalid.arg.for.xpatch=\
    invalid argument for --patch-module option: {0}

compiler.err.file.sb.on.source.or.patch.path.for.module=\
    file should be on source path, or on patch path for module

#####

# Fatal Errors

compiler.misc.fatal.err.no.java.lang=\
    Fatal Error: Unable to find package java.lang in classpath or bootclasspath

# 0: name
compiler.misc.fatal.err.cant.locate.meth=\
    Fatal Error: Unable to find method {0}

# 0: name
compiler.misc.fatal.err.cant.locate.field=\
    Fatal Error: Unable to find field {0}

# 0: type
compiler.misc.fatal.err.cant.locate.ctor=\
    Fatal Error: Unable to find constructor for {0}

compiler.misc.fatal.err.cant.close=\
    Fatal Error: Cannot close compiler resources

#####

##
## miscellaneous strings
##

compiler.misc.diamond.anonymous.methods.implicitly.override=\
    (due to <>, every non-private method declared in this anonymous class must override or implement a method from a supertype)

compiler.misc.source.unavailable=\
    (source unavailable)

compiler.misc.base.membership=\
    all your base class are belong to us

# 0: string, 1: string, 2: boolean
compiler.misc.x.print.processor.info=\
    Processor {0} matches {1} and returns {2}.

# 0: number, 1: string, 2: set of symbol, 3: boolean
compiler.misc.x.print.rounds=\
    Round {0}:\n\tinput files: {1}\n\tannotations: {2}\n\tlast round: {3}

# 0: file name
compiler.warn.file.from.future=\
    Modification date is in the future for file {0}

#####

## The following string will appear before all messages keyed as:
## "compiler.note".

compiler.note.compressed.diags=\
    Some messages have been simplified; recompile with -Xdiags:verbose to get full output

# 0: boolean, 1: symbol
compiler.note.lambda.stat=\
    Translating lambda expression\n\
    alternate metafactory = {0}\n\
    synthetic method = {1}

# 0: boolean, 1: unused
compiler.note.mref.stat=\
    Translating method reference\n\
    alternate metafactory = {0}\n\

# 0: boolean, 1: symbol
compiler.note.mref.stat.1=\
    Translating method reference\n\
    alternate metafactory = {0}\n\
    bridge method = {1}

compiler.note.note=\
    Note:\u0020

# 0: file name
compiler.note.deprecated.filename=\
    {0} uses or overrides a deprecated API.

compiler.note.deprecated.plural=\
    Some input files use or override a deprecated API.

# The following string may appear after one of the above deprecation
# messages.
compiler.note.deprecated.recompile=\
    Recompile with -Xlint:deprecation for details.

# 0: file name
compiler.note.deprecated.filename.additional=\
    {0} has additional uses or overrides of a deprecated API.

compiler.note.deprecated.plural.additional=\
    Some input files additionally use or override a deprecated API.

# 0: file name
compiler.note.removal.filename=\
    {0} uses or overrides a deprecated API that is marked for removal.

compiler.note.removal.plural=\
    Some input files use or override a deprecated API that is marked for removal.

# The following string may appear after one of the above removal messages.
compiler.note.removal.recompile=\
    Recompile with -Xlint:removal for details.

# 0: file name
compiler.note.removal.filename.additional=\
    {0} has additional uses or overrides of a deprecated API that is marked for removal.

compiler.note.removal.plural.additional=\
    Some input files additionally use or override a deprecated API that is marked for removal.

# 0: file name
compiler.note.unchecked.filename=\
    {0} uses unchecked or unsafe operations.

compiler.note.unchecked.plural=\
    Some input files use unchecked or unsafe operations.

# The following string may appear after one of the above unchecked messages.
compiler.note.unchecked.recompile=\
    Recompile with -Xlint:unchecked for details.

# 0: file name
compiler.note.unchecked.filename.additional=\
    {0} has additional unchecked or unsafe operations.

compiler.note.unchecked.plural.additional=\
    Some input files additionally use unchecked or unsafe operations.

# 0: file name
compiler.note.preview.filename=\
    {0} uses preview language features.

compiler.note.preview.plural=\
    Some input files use preview language features.

# The following string may appear after one of the above deprecation
# messages.
compiler.note.preview.recompile=\
    Recompile with -Xlint:preview for details.

# 0: file name
compiler.note.preview.filename.additional=\
    {0} has additional uses of preview language features.

compiler.note.preview.plural.additional=\
    Some input files additionally use preview language features.

# Notes related to annotation processing

# Print a client-generated note; assumed to be localized, no translation required
# 0: string
compiler.note.proc.messager=\
    {0}

# 0: string, 1: string, 2: string
compiler.note.multiple.elements=\
    Multiple elements named ''{1}'' in modules ''{2}'' were found by javax.lang.model.util.Elements.{0}.

#####

# 0: number
compiler.misc.count.error=\
    {0} error

# 0: number
compiler.misc.count.error.plural=\
    {0} errors

# 0: number
compiler.misc.count.warn=\
    {0} warning

# 0: number
compiler.misc.count.warn.plural=\
    {0} warnings

compiler.misc.version.not.available=\
    (version info not available)

## extra output when using -verbose (JavaCompiler)

# 0: symbol
compiler.misc.verbose.checking.attribution=\
    [checking {0}]

# 0: string
compiler.misc.verbose.parsing.done=\
    [parsing completed {0}ms]

# 0: file name
compiler.misc.verbose.parsing.started=\
    [parsing started {0}]

# 0: string
compiler.misc.verbose.total=\
    [total {0}ms]

# 0: file name
compiler.misc.verbose.wrote.file=\
    [wrote {0}]

## extra output when using -verbose (code/ClassReader)
# 0: string
compiler.misc.verbose.loading=\
    [loading {0}]

# 0: string
compiler.misc.verbose.sourcepath=\
    [search path for source files: {0}]

# 0: string
compiler.misc.verbose.classpath=\
    [search path for class files: {0}]

## extra output when using -prompt (util/Log)
compiler.misc.resume.abort=\
    R)esume, A)bort>

#####

##
## warnings
##

## All warning messages are preceded by the following string.
compiler.warn.warning=\
    warning:\u0020

## Warning messages may also include the following prefix to identify a
## lint option
# 0: option name
compiler.warn.lintOption=\
    [{0}]\u0020

# 0: symbol
compiler.warn.constant.SVUID=\
    serialVersionUID must be constant in class {0}

# 0: path
compiler.warn.dir.path.element.not.found=\
    bad path element "{0}": no such directory

# 0: file name
compiler.warn.dir.path.element.not.directory=\
    bad path element "{0}": not a directory

compiler.warn.finally.cannot.complete=\
    finally clause cannot complete normally

# 0: name
compiler.warn.poor.choice.for.module.name=\
    module name component {0} should avoid terminal digits

# 0: string
compiler.warn.incubating.modules=\
    using incubating module(s): {0}

# 0: symbol, 1: symbol
compiler.warn.has.been.deprecated=\
    {0} in {1} has been deprecated

# 0: symbol, 1: symbol
compiler.warn.has.been.deprecated.for.removal=\
    {0} in {1} has been deprecated and marked for removal

# 0: symbol
compiler.warn.has.been.deprecated.module=\
    module {0} has been deprecated

# 0: symbol
compiler.warn.has.been.deprecated.for.removal.module=\
    module {0} has been deprecated and marked for removal

# 0: symbol
compiler.warn.sun.proprietary=\
    {0} is internal proprietary API and may be removed in a future release

compiler.warn.illegal.char.for.encoding=\
    unmappable character for encoding {0}

# 0: symbol
compiler.warn.improper.SVUID=\
    serialVersionUID must be declared static final in class {0}

# 0: type, 1: type
compiler.warn.inexact.non-varargs.call=\
    non-varargs call of varargs method with inexact argument type for last parameter;\n\
    cast to {0} for a varargs call\n\
    cast to {1} for a non-varargs call and to suppress this warning

# 0: list of type
compiler.warn.unreachable.catch=\
    unreachable catch clause\n\
    thrown type {0} has already been caught

# 0: list of type
compiler.warn.unreachable.catch.1=\
    unreachable catch clause\n\
    thrown types {0} have already been caught

# 0: symbol
compiler.warn.long.SVUID=\
    serialVersionUID must be of type long in class {0}

# 0: symbol
compiler.warn.missing.SVUID=\
    serializable class {0} has no definition of serialVersionUID

# 0: symbol, 1: symbol, 2: symbol, 3: symbol
compiler.warn.potentially.ambiguous.overload=\
    {0} in {1} is potentially ambiguous with {2} in {3}

# 0: message segment
compiler.warn.override.varargs.missing=\
    {0}; overridden method has no ''...''

# 0: message segment
compiler.warn.override.varargs.extra=\
    {0}; overriding method is missing ''...''

# 0: message segment
compiler.warn.override.bridge=\
    {0}; overridden method is a bridge method

# 0: symbol
compiler.warn.pkg-info.already.seen=\
    a package-info.java file has already been seen for package {0}

# 0: path
compiler.warn.path.element.not.found=\
    bad path element "{0}": no such file or directory

compiler.warn.possible.fall-through.into.case=\
    possible fall-through into case

# 0: type
compiler.warn.redundant.cast=\
    redundant cast to {0}

# 0: number
compiler.warn.position.overflow=\
    Position encoding overflows at line {0}

# 0: file name, 1: number, 2: number
compiler.warn.big.major.version=\
    {0}: major version {1} is newer than {2}, the highest major version supported by this compiler.\n\
    It is recommended that the compiler be upgraded.

# 0: kind name, 1: symbol
compiler.warn.static.not.qualified.by.type=\
    static {0} should be qualified by type name, {1}, instead of by an expression

# 0: string
compiler.warn.source.no.bootclasspath=\
    bootstrap class path not set in conjunction with -source {0}

# 0: string
compiler.warn.option.obsolete.source=\
    source value {0} is obsolete and will be removed in a future release

# 0: target
compiler.warn.option.obsolete.target=\
    target value {0} is obsolete and will be removed in a future release

# 0: string, 1: string
compiler.err.option.removed.source=\
    Source option {0} is no longer supported. Use {1} or later.

# 0: target, 1: target
compiler.err.option.removed.target=\
    Target option {0} is no longer supported. Use {1} or later.


# 0: target, 1: target
compiler.warn.option.parameters.unsupported=\
    -parameters is not supported for target value {0}. Use {1} or later.

compiler.warn.option.obsolete.suppression=\
    To suppress warnings about obsolete options, use -Xlint:-options.

# 0: name, 1: number, 2: number, 3: number, 4: number
compiler.warn.future.attr=\
    {0} attribute introduced in version {1}.{2} class files is ignored in version {3}.{4} class files

compiler.warn.requires.automatic=\
    requires directive for an automatic module

compiler.warn.requires.transitive.automatic=\
    requires transitive directive for an automatic module

# Warnings related to annotation processing
# 0: string
compiler.warn.proc.package.does.not.exist=\
    package {0} does not exist

# 0: string
compiler.warn.proc.file.reopening=\
    Attempt to create a file for ''{0}'' multiple times

# 0: string
compiler.warn.proc.type.already.exists=\
    A file for type ''{0}'' already exists on the sourcepath or classpath

# 0: string
compiler.warn.proc.type.recreate=\
    Attempt to create a file for type ''{0}'' multiple times

# 0: string
compiler.warn.proc.illegal.file.name=\
    Cannot create file for illegal name ''{0}''.

# 0: string, 1: string
compiler.warn.proc.suspicious.class.name=\
    Creating file for a type whose name ends in {1}: ''{0}''

# 0: string
compiler.warn.proc.file.create.last.round=\
    File for type ''{0}'' created in the last round will not be subject to annotation processing.

# 0: string, 1: string
compiler.warn.proc.malformed.supported.string=\
    Malformed string ''{0}'' for a supported annotation type returned by processor ''{1}''

# 0: set of string
compiler.warn.proc.annotations.without.processors=\
    No processor claimed any of these annotations: {0}

# 0: source version, 1: string, 2: string
compiler.warn.proc.processor.incompatible.source.version=\
    Supported source version ''{0}'' from annotation processor ''{1}'' less than -source ''{2}''

compiler.warn.proc.proc-only.requested.no.procs=\
    Annotation processing without compilation requested but no processors were found.

compiler.warn.proc.use.implicit=\
    Implicitly compiled files were not subject to annotation processing.\n\
    Use -implicit to specify a policy for implicit compilation.

compiler.warn.proc.use.proc.or.implicit=\
    Implicitly compiled files were not subject to annotation processing.\n\
    Use -proc:none to disable annotation processing or -implicit to specify a policy for implicit compilation.

# Print a client-generated warning; assumed to be localized, no translation required
# 0: string
compiler.warn.proc.messager=\
    {0}

# 0: set of string
compiler.warn.proc.unclosed.type.files=\
    Unclosed files for the types ''{0}''; these types will not undergo annotation processing

# 0: string
compiler.warn.proc.unmatched.processor.options=\
    The following options were not recognized by any processor: ''{0}''

compiler.warn.try.explicit.close.call=\
    explicit call to close() on an auto-closeable resource

# 0: symbol
compiler.warn.try.resource.not.referenced=\
    auto-closeable resource {0} is never referenced in body of corresponding try statement

# 0: type
compiler.warn.try.resource.throws.interrupted.exc=\
    auto-closeable resource {0} has a member method close() that could throw InterruptedException

compiler.warn.unchecked.assign=\
    unchecked assignment: {0} to {1}

# 0: symbol, 1: type
compiler.warn.unchecked.assign.to.var=\
    unchecked assignment to variable {0} as member of raw type {1}

# 0: symbol, 1: type
compiler.warn.unchecked.call.mbr.of.raw.type=\
    unchecked call to {0} as a member of the raw type {1}

compiler.warn.unchecked.cast.to.type=\
    unchecked cast to type {0}

# 0: kind name, 1: name, 2: object, 3: object, 4: kind name, 5: symbol
compiler.warn.unchecked.meth.invocation.applied=\
    unchecked method invocation: {0} {1} in {4} {5} is applied to given types\n\
    required: {2}\n\
    found: {3}

# 0: type
compiler.warn.unchecked.generic.array.creation=\
    unchecked generic array creation for varargs parameter of type {0}

# 0: type
compiler.warn.unchecked.varargs.non.reifiable.type=\
    Possible heap pollution from parameterized vararg type {0}

# 0: symbol
compiler.warn.varargs.unsafe.use.varargs.param=\
    Varargs method could cause heap pollution from non-reifiable varargs parameter {0}

compiler.warn.missing.deprecated.annotation=\
    deprecated item is not annotated with @Deprecated

# 0: kind name
compiler.warn.deprecated.annotation.has.no.effect=\
    @Deprecated annotation has no effect on this {0} declaration

# 0: string
compiler.warn.invalid.path=\
    Invalid filename: {0}

# 0: path
compiler.warn.invalid.archive.file=\
    Unexpected file on path: {0}

# 0: path
compiler.warn.unexpected.archive.file=\
    Unexpected extension for archive file: {0}

# 0: path
compiler.err.no.zipfs.for.archive=\
    No file system provider is available to handle this file: {0}

compiler.warn.div.zero=\
    division by zero

compiler.warn.empty.if=\
    empty statement after if

# 0: type, 1: name
compiler.warn.annotation.method.not.found=\
    Cannot find annotation method ''{1}()'' in type ''{0}''

# 0: type, 1: name, 2: message segment
compiler.warn.annotation.method.not.found.reason=\
    Cannot find annotation method ''{1}()'' in type ''{0}'': {2}

# 0: file object, 1: symbol, 2: name
compiler.warn.unknown.enum.constant=\
    unknown enum constant {1}.{2}

# 0: file object, 1: symbol, 2: name, 3: message segment
compiler.warn.unknown.enum.constant.reason=\
    unknown enum constant {1}.{2}\n\
    reason: {3}

# 0: type, 1: type
compiler.warn.raw.class.use=\
    found raw type: {0}\n\
    missing type arguments for generic class {1}

compiler.warn.diamond.redundant.args=\
    Redundant type arguments in new expression (use diamond operator instead).

compiler.warn.local.redundant.type=\
    Redundant type for local variable (replace explicit type with ''var'').

compiler.warn.potential.lambda.found=\
    This anonymous inner class creation can be turned into a lambda expression.

compiler.warn.method.redundant.typeargs=\
    Redundant type arguments in method call.

# 0: symbol, 1: message segment
compiler.warn.varargs.redundant.trustme.anno=\
    Redundant {0} annotation. {1}

# 0: symbol
compiler.warn.access.to.member.from.serializable.element=\
    access to member {0} from serializable element can be publicly accessible to untrusted code

# 0: symbol
compiler.warn.access.to.member.from.serializable.lambda=\
    access to member {0} from serializable lambda can be publicly accessible to untrusted code

#####

## The following are tokens which are non-terminals in the language. They should
## be named as JLS3 calls them when translated to the appropriate language.
compiler.misc.token.identifier=\
    <identifier>

compiler.misc.token.character=\
    <character>

compiler.misc.token.string=\
    <string>

compiler.misc.token.integer=\
    <integer>

compiler.misc.token.long-integer=\
    <long integer>

compiler.misc.token.float=\
    <float>

compiler.misc.token.double=\
    <double>

compiler.misc.token.bad-symbol=\
    <bad symbol>

compiler.misc.token.end-of-input=\
    <end of input>

## The argument to the following string will always be one of the following:
## 1. one of the above non-terminals
## 2. a keyword (JLS1.8)
## 3. a boolean literal (JLS3.10.3)
## 4. the null literal (JLS3.10.7)
## 5. a Java separator (JLS3.11)
## 6. an operator (JLS3.12)
##
## This is the only place these tokens will be used.
# 0: token
compiler.err.expected=\
    {0} expected

# 0: string
compiler.err.expected.str=\
    {0} expected

# 0: token, 1: token
compiler.err.expected2=\
    {0} or {1} expected

# 0: token, 1: token, 2: token
compiler.err.expected3=\
    {0}, {1}, or {2} expected

compiler.err.premature.eof=\
    reached end of file while parsing

## The following are related in form, but do not easily fit the above paradigm.
compiler.err.expected.module=\
    ''module'' expected

compiler.err.expected.module.or.open=\
    ''module'' or ''open'' expected

compiler.err.dot.class.expected=\
    ''.class'' expected

## The argument to this string will always be either 'case' or 'default'.
# 0: token
compiler.err.orphaned=\
    orphaned {0}

# 0: name
compiler.misc.anonymous.class=\
    <anonymous {0}>

# 0: name, 1: type
compiler.misc.type.captureof=\
    capture#{0} of {1}

compiler.misc.type.captureof.1=\
    capture#{0}

compiler.misc.type.none=\
    <none>

compiler.misc.unnamed.package=\
    unnamed package

compiler.misc.unnamed.module=\
    unnamed module

#####

# 0: symbol, 1: message segment
compiler.err.cant.access=\
    cannot access {0}\n\
    {1}

# 0: name
compiler.misc.bad.class.file=\
    class file is invalid for class {0}

# 0: file name, 1: string (expected constant pool entry type), 2: number (constant pool index)
compiler.misc.bad.const.pool.entry=\
    bad constant pool entry in {0}\n\
    expected {1} at index {2}

# 0: file name, 1: message segment
compiler.misc.bad.class.file.header=\
    bad class file: {0}\n\
    {1}\n\
    Please remove or make sure it appears in the correct subdirectory of the classpath.

# 0: file name, 1: message segment
compiler.misc.bad.source.file.header=\
    bad source file: {0}\n\
    {1}\n\
    Please remove or make sure it appears in the correct subdirectory of the sourcepath.

## The following are all possible strings for the second argument ({1}) of the
## above strings.
compiler.misc.bad.class.signature=\
    bad class signature: {0}

#0: symbol, 1: symbol
compiler.misc.bad.enclosing.class=\
    bad enclosing class for {0}: {1}

# 0: symbol
compiler.misc.bad.enclosing.method=\
    bad enclosing method attribute for class {0}

compiler.misc.bad.runtime.invisible.param.annotations=\
    bad RuntimeInvisibleParameterAnnotations attribute: {0}

compiler.misc.bad.const.pool.tag=\
    bad constant pool tag: {0}

compiler.misc.bad.const.pool.tag.at=\
    bad constant pool tag: {0} at {1}

compiler.misc.bad.signature=\
    bad signature: {0}

compiler.misc.bad.type.annotation.value=\
    bad type annotation target type value: {0}

compiler.misc.bad.module-info.name=\
    bad class name

compiler.misc.class.file.wrong.class=\
    class file contains wrong class: {0}

compiler.misc.module.info.invalid.super.class=\
    module-info with invalid super class

# 0: name
compiler.misc.class.file.not.found=\
    class file for {0} not found

# 0: string (constant value), 1: symbol (constant field), 2: type (field type)
compiler.misc.bad.constant.range=\
    constant value ''{0}'' for {1} is outside the expected range for {2}

# 0: string (constant value), 1: symbol (constant field), 2: string (expected class)
compiler.misc.bad.constant.value=\
    bad constant value ''{0}'' for {1}, expected {2}

# 0: string (classfile major version), 1: string (classfile minor version)
compiler.misc.invalid.default.interface=\
    default method found in version {0}.{1} classfile

# 0: string (classfile major version), 1: string (classfile minor version)
compiler.misc.invalid.static.interface=\
    static method found in version {0}.{1} classfile

# 0: string (classfile major version), 1: string (classfile minor version)
compiler.misc.anachronistic.module.info=\
    module declaration found in version {0}.{1} classfile

# 0: name
compiler.misc.file.doesnt.contain.class=\
    file does not contain class {0}

# 0: symbol
compiler.misc.file.does.not.contain.package=\
    file does not contain package {0}

compiler.misc.file.does.not.contain.module=\
    file does not contain module declaration

compiler.misc.illegal.start.of.class.file=\
    illegal start of class file

compiler.misc.unable.to.access.file=\
    unable to access file: {0}

compiler.misc.unicode.str.not.supported=\
    unicode string in class file not supported

compiler.misc.undecl.type.var=\
    undeclared type variable: {0}

compiler.misc.malformed.vararg.method=\
    class file contains malformed variable arity method: {0}

compiler.misc.wrong.version=\
    class file has wrong version {0}.{1}, should be {2}.{3}

#####

# 0: type, 1: type or symbol
compiler.err.not.within.bounds=\
    type argument {0} is not within bounds of type-variable {1}

## The following are all possible strings for the second argument ({1}) of the
## above string.

## none yet...

#####

# 0: message segment
compiler.err.prob.found.req=\
    incompatible types: {0}

# 0: message segment
compiler.misc.prob.found.req=\
    incompatible types: {0}

# 0: message segment, 1: type, 2: type
compiler.warn.prob.found.req=\
    {0}\n\
    required: {2}\n\
    found:    {1}

# 0: type, 1: type
compiler.misc.inconvertible.types=\
    {0} cannot be converted to {1}

# 0: type, 1: type
compiler.misc.possible.loss.of.precision=\
    possible lossy conversion from {0} to {1}

compiler.misc.unchecked.assign=\
    unchecked conversion

# compiler.misc.storecheck=\
#     assignment might cause later store checks to fail
# compiler.misc.unchecked=\
#     assigned array cannot dynamically check its stores
compiler.misc.unchecked.cast.to.type=\
    unchecked cast

# compiler.err.star.expected=\
#     ''*'' expected
# compiler.err.no.elem.type=\
#     \[\*\] cannot have a type

# 0: message segment
compiler.misc.try.not.applicable.to.type=\
    try-with-resources not applicable to variable type\n\
    ({0})

#####

# 0: object, 1: message segment
compiler.err.type.found.req=\
    unexpected type\n\
    required: {1}\n\
    found:    {0}

## The following are all possible strings for the first argument ({0}) of the
## above string.
compiler.misc.type.req.class=\
    class

compiler.misc.type.req.class.array=\
    class or array

compiler.misc.type.req.array.or.iterable=\
    array or java.lang.Iterable

compiler.misc.type.req.ref=\
    reference

compiler.misc.type.req.exact=\
    class or interface without bounds

# 0: type
compiler.misc.type.parameter=\
    type parameter {0}

#####

## The following are all possible strings for the last argument of all those
## diagnostics whose key ends in ".1"

# 0: type, 1: list of type
compiler.misc.no.unique.maximal.instance.exists=\
    no unique maximal instance exists for type variable {0} with upper bounds {1}

# 0: type, 1: list of type
compiler.misc.no.unique.minimal.instance.exists=\
    no unique minimal instance exists for type variable {0} with lower bounds {1}

# 0: type, 1: list of type
compiler.misc.incompatible.upper.bounds=\
    inference variable {0} has incompatible upper bounds {1}

# 0: type, 1: list of type
compiler.misc.incompatible.eq.bounds=\
    inference variable {0} has incompatible equality constraints {1}

# 0: type, 1: fragment, 2: fragment
compiler.misc.incompatible.bounds=\
    inference variable {0} has incompatible bounds\n\
    {1}\n\
    {2}

# 0: list of type
compiler.misc.lower.bounds=\
        lower bounds: {0}

# 0: list of type
compiler.misc.eq.bounds=\
        equality constraints: {0}

# 0: list of type
compiler.misc.upper.bounds=\
        lower bounds: {0}

# 0: list of type, 1: type, 2: type
compiler.misc.infer.no.conforming.instance.exists=\
    no instance(s) of type variable(s) {0} exist so that {1} conforms to {2}

# 0: list of type, 1: message segment
compiler.misc.infer.no.conforming.assignment.exists=\
    cannot infer type-variable(s) {0}\n\
    (argument mismatch; {1})

# 0: list of type
compiler.misc.infer.arg.length.mismatch=\
    cannot infer type-variable(s) {0}\n\
    (actual and formal argument lists differ in length)

# 0: list of type, 1: message segment
compiler.misc.infer.varargs.argument.mismatch=\
    cannot infer type-variable(s) {0}\n\
    (varargs mismatch; {1})

# 0: type, 1: list of type
compiler.misc.inferred.do.not.conform.to.upper.bounds=\
    inferred type does not conform to upper bound(s)\n\
    inferred: {0}\n\
    upper bound(s): {1}

# 0: type, 1: list of type
compiler.misc.inferred.do.not.conform.to.lower.bounds=\
    inferred type does not conform to lower bound(s)\n\
    inferred: {0}\n\
    lower bound(s): {1}

# 0: type, 1: list of type
compiler.misc.inferred.do.not.conform.to.eq.bounds=\
    inferred type does not conform to equality constraint(s)\n\
    inferred: {0}\n\
    equality constraints(s): {1}

# 0: symbol
compiler.misc.diamond=\
    {0}<>

# 0: type
compiler.misc.diamond.non.generic=\
    cannot use ''<>'' with non-generic class {0}

# 0: list of type, 1: message segment
compiler.misc.diamond.invalid.arg=\
    type argument {0} inferred for {1} is not allowed in this context\n\
    inferred argument is not expressible in the Signature attribute

# 0: list of type, 1: message segment
compiler.misc.diamond.invalid.args=\
    type arguments {0} inferred for {1} are not allowed in this context\n\
    inferred arguments are not expressible in the Signature attribute

# 0: type
compiler.misc.diamond.and.explicit.params=\
    cannot use ''<>'' with explicit type parameters for constructor

compiler.misc.mref.infer.and.explicit.params=\
    cannot use raw constructor reference with explicit type parameters for constructor

# 0: type, 1: list of type
compiler.misc.explicit.param.do.not.conform.to.bounds=\
    explicit type argument {0} does not conform to declared bound(s) {1}

compiler.misc.arg.length.mismatch=\
    actual and formal argument lists differ in length

# 0: string
compiler.misc.wrong.number.type.args=\
    wrong number of type arguments; required {0}

# 0: message segment
compiler.misc.no.conforming.assignment.exists=\
    argument mismatch; {0}

# 0: message segment
compiler.misc.varargs.argument.mismatch=\
    varargs mismatch; {0}

#####

# 0: symbol or type, 1: file name
compiler.warn.auxiliary.class.accessed.from.outside.of.its.source.file=\
    auxiliary class {0} in {1} should not be accessed from outside its own source file

## The first argument ({0}) is a "kindname".
# 0: kind name, 1: symbol, 2: symbol
compiler.err.abstract.cant.be.accessed.directly=\
    abstract {0} {1} in {2} cannot be accessed directly

## The first argument ({0}) is a "kindname".
# 0: symbol kind, 1: symbol
compiler.err.non-static.cant.be.ref=\
    non-static {0} {1} cannot be referenced from a static context

# 0: symbol kind, 1: symbol
compiler.misc.bad.static.method.in.unbound.lookup=\
    unexpected static {0} {1} found in unbound lookup

# 0: symbol kind, 1: symbol
compiler.misc.bad.instance.method.in.unbound.lookup=\
    unexpected instance {0} {1} found in unbound lookup

# 0: symbol kind, 1: symbol
compiler.misc.bad.static.method.in.bound.lookup=\
    unexpected static {0} {1} found in bound lookup

## Both arguments ({0}, {1}) are "kindname"s.  {0} is a comma-separated list
## of kindnames (the list should be identical to that provided in source.
# 0: set of kind name, 1: set of kind name
compiler.err.unexpected.type=\
    unexpected type\n\
    required: {0}\n\
    found:    {1}

compiler.err.unexpected.lambda=\
   lambda expression not expected here

compiler.err.unexpected.mref=\
   method reference not expected here

## The first argument {0} is a "kindname" (e.g. 'constructor', 'field', etc.)
## The second argument {1} is the non-resolved symbol
## The third argument {2} is a list of type parameters (non-empty if {1} is a method)
## The fourth argument {3} is a list of argument types (non-empty if {1} is a method)
# 0: kind name, 1: name, 2: unused, 3: unused
compiler.err.cant.resolve=\
    cannot find symbol\n\
    symbol: {0} {1}

# 0: kind name, 1: name, 2: unused, 3: list of type
compiler.err.cant.resolve.args=\
    cannot find symbol\n\
    symbol: {0} {1}({3})

# 0: kind name, 1: name, 2: unused, 3: list of type
compiler.misc.cant.resolve.args=\
    cannot find symbol\n\
    symbol: {0} {1}({3})

# 0: kind name, 1: name, 2: list of type, 3: list of type
compiler.err.cant.resolve.args.params=\
    cannot find symbol\n\
    symbol: {0} <{2}>{1}({3})

## arguments from {0} to {3} have the same meaning as above
## The fifth argument {4} is a location subdiagnostic (see below)
# 0: kind name, 1: name, 2: unused, 3: unused, 4: message segment
compiler.err.cant.resolve.location=\
    cannot find symbol\n\
    symbol:   {0} {1}\n\
    location: {4}

# 0: kind name, 1: name, 2: unused, 3: list of type, 4: message segment
compiler.err.cant.resolve.location.args=\
    cannot find symbol\n\
    symbol:   {0} {1}({3})\n\
    location: {4}

# 0: kind name, 1: name, 2: list of type, 3: list, 4: message segment
compiler.err.cant.resolve.location.args.params=\
    cannot find symbol\n\
    symbol:   {0} <{2}>{1}({3})\n\
    location: {4}

### Following are replicated/used for method reference diagnostics

# 0: kind name, 1: name, 2: unused, 3: list of type, 4: message segment
compiler.misc.cant.resolve.location.args=\
    cannot find symbol\n\
    symbol:   {0} {1}({3})\n\
    location: {4}

# 0: kind name, 1: name, 2: list of type, 3: list, 4: message segment
compiler.misc.cant.resolve.location.args.params=\
    cannot find symbol\n\
    symbol:   {0} <{2}>{1}({3})\n\
    location: {4}

##a location subdiagnostic is composed as follows:
## The first argument {0} is the location "kindname" (e.g. 'constructor', 'field', etc.)
## The second argument {1} is the location name
## The third argument {2} is the location type (only when {1} is a variable name)

# 0: kind name, 1: type or symbol, 2: unused
compiler.misc.location=\
    {0} {1}

# 0: kind name, 1: symbol, 2: type
compiler.misc.location.1=\
    {0} {1} of type {2}

## The following are all possible string for "kindname".
## They should be called whatever the JLS calls them after it been translated
## to the appropriate language.
# compiler.misc.kindname.constructor=\
#     static member
compiler.misc.kindname.annotation=\
    @interface

compiler.misc.kindname.constructor=\
    constructor

compiler.misc.kindname.enum=\
    enum

compiler.misc.kindname.interface=\
    interface

compiler.misc.kindname.static=\
    static

compiler.misc.kindname.type.variable=\
    type variable

compiler.misc.kindname.type.variable.bound=\
    bound of type variable

compiler.misc.kindname.variable=\
    variable

compiler.misc.kindname.value=\
    value

compiler.misc.kindname.method=\
    method

compiler.misc.kindname.class=\
    class

compiler.misc.kindname.package=\
    package

compiler.misc.kindname.module=\
    module

compiler.misc.kindname.static.init=\
    static initializer

compiler.misc.kindname.instance.init=\
    instance initializer

# the following are names of tree kinds:
compiler.misc.tree.tag.forloop=\
    for

compiler.misc.tree.tag.foreachloop=\
    for

compiler.misc.tree.tag.whileloop=\
    while

compiler.misc.tree.tag.doloop=\
    do

compiler.misc.tree.tag.switch=\
    switch

#####

compiler.misc.no.args=\
    no arguments

# 0: message segment
compiler.err.override.static=\
    {0}\n\
    overriding method is static

# 0: message segment, 1: set of flag
compiler.err.override.meth=\
    {0}\n\
    overridden method is {1}

# 0: message segment, 1: type
compiler.err.override.meth.doesnt.throw=\
    {0}\n\
    overridden method does not throw {1}

# In the following string {1} is a space separated list of Java Keywords, as
# they would have been declared in the source code
# 0: message segment, 1: set of flag or string
compiler.err.override.weaker.access=\
    {0}\n\
    attempting to assign weaker access privileges; was {1}

# 0: message segment, 1: type, 2: type
compiler.err.override.incompatible.ret=\
    {0}\n\
    return type {1} is not compatible with {2}

# 0: message segment, 1: type, 2: type
compiler.warn.override.unchecked.ret=\
    {0}\n\
    return type requires unchecked conversion from {1} to {2}

# 0: message segment, 1: type
compiler.warn.override.unchecked.thrown=\
    {0}\n\
    overridden method does not throw {1}

# 0: symbol
compiler.warn.override.equals.but.not.hashcode=\
    Class {0} overrides equals, but neither it nor any superclass overrides hashCode method

## The following are all possible strings for the first argument ({0}) of the
## above strings.
# 0: symbol, 1: symbol, 2: symbol, 3: symbol
compiler.misc.cant.override=\
    {0} in {1} cannot override {2} in {3}

# 0: symbol, 1: symbol, 2: symbol, 3: symbol
compiler.misc.cant.hide=\
    {0} in {1} cannot hide {2} in {3}

# 0: symbol, 1: symbol, 2: symbol, 3: symbol
compiler.misc.cant.implement=\
    {0} in {1} cannot implement {2} in {3}

# 0: symbol, 1: symbol, 2: symbol, 3: symbol
compiler.misc.clashes.with=\
    {0} in {1} clashes with {2} in {3}

# 0: symbol, 1: symbol, 2: symbol, 3: symbol
compiler.misc.unchecked.override=\
    {0} in {1} overrides {2} in {3}

# 0: symbol, 1: symbol, 2: symbol, 3: symbol
compiler.misc.unchecked.implement=\
    {0} in {1} implements {2} in {3}

# 0: symbol, 1: symbol, 2: symbol, 3: symbol
compiler.misc.unchecked.clash.with=\
    {0} in {1} overrides {2} in {3}

# 0: symbol, 1: symbol, 2: symbol, 3: symbol
compiler.misc.varargs.override=\
    {0} in {1} overrides {2} in {3}

# 0: symbol, 1: symbol, 2: symbol, 3: symbol
compiler.misc.varargs.implement=\
    {0} in {1} implements {2} in {3}

# 0: symbol, 1: symbol, 2: symbol, 3: symbol
compiler.misc.varargs.clash.with=\
    {0} in {1} overrides {2} in {3}

# 0: kind name, 1: symbol, 2: symbol, 3: message segment
compiler.misc.inapplicable.method=\
    {0} {1}.{2} is not applicable\n\
    ({3})

########################################
# Diagnostics for language feature changes.
# Such diagnostics have a common template which can be customized by using a feature
# diagnostic fragment (one of those given below).
########################################

# 0: message segment (feature), 1: string (found version), 2: string (expected version)
compiler.err.feature.not.supported.in.source=\
   {0} is not supported in -source {1}\n\
    (use -source {2} or higher to enable {0})

# 0: message segment (feature), 1: string (found version), 2: string (expected version)
compiler.err.feature.not.supported.in.source.plural=\
   {0} are not supported in -source {1}\n\
    (use -source {2} or higher to enable {0})

# 0: message segment (feature), 1: string (found version), 2: string (expected version)
compiler.misc.feature.not.supported.in.source=\
   {0} is not supported in -source {1}\n\
    (use -source {2} or higher to enable {0})

# 0: message segment (feature), 1: string (found version), 2: string (expected version)
compiler.misc.feature.not.supported.in.source.plural=\
   {0} are not supported in -source {1}\n\
    (use -source {2} or higher to enable {0})

# 0: message segment (feature)
compiler.err.preview.feature.disabled=\
   {0} is a preview feature and is disabled by default.\n\
   (use --enable-preview to enable {0})

# 0: message segment (feature)
compiler.err.preview.feature.disabled.plural=\
   {0} are a preview feature and are disabled by default.\n\
   (use --enable-preview to enable {0})

# 0: file object (classfile), 1: string (expected version)
compiler.err.preview.feature.disabled.classfile=\
   classfile for {0} uses preview features of Java SE {1}.\n\
   (use --enable-preview to allow loading of classfiles which contain preview features)

# 0: message segment (feature)
compiler.warn.preview.feature.use=\
   {0} is a preview feature and may be removed in a future release.

# 0: message segment (feature)
compiler.warn.preview.feature.use.plural=\
   {0} are a preview feature and may be removed in a future release.

# 0: file object (classfile), 1: string (expected version)
compiler.warn.preview.feature.use.classfile=\
   classfile for {0} uses preview features of Java SE {1}.


compiler.misc.feature.modules=\
    modules

compiler.misc.feature.diamond.and.anon.class=\
    ''<>'' with anonymous inner classes

compiler.misc.feature.var.in.try.with.resources=\
    variables in try-with-resources

compiler.misc.feature.type.annotations=\
    type annotations

compiler.misc.feature.annotations.after.type.params=\
    annotations after method type parameters

compiler.misc.feature.repeatable.annotations=\
    repeated annotations

compiler.misc.feature.diamond=\
    diamond operator

compiler.misc.feature.lambda=\
    lambda expressions

compiler.misc.feature.method.references=\
    method references

compiler.misc.feature.default.methods=\
    default methods

compiler.misc.feature.intersection.types.in.cast=\
    intersection types

compiler.misc.feature.static.intf.methods=\
    static interface methods

compiler.misc.feature.static.intf.method.invoke=\
    static interface method invocations

compiler.misc.feature.private.intf.methods=\
    private interface methods

compiler.misc.feature.multiple.case.labels=\
    multiple case labels

compiler.misc.feature.switch.rules=\
    switch rules

compiler.misc.feature.switch.expressions=\
    switch expressions

compiler.warn.underscore.as.identifier=\
    as of release 9, ''_'' is a keyword, and may not be used as an identifier

compiler.err.underscore.as.identifier=\
    as of release 9, ''_'' is a keyword, and may not be used as an identifier

compiler.err.underscore.as.identifier.in.lambda=\
    ''_'' used as an identifier\n\
    (use of ''_'' as an identifier is forbidden for lambda parameters)

compiler.err.enum.as.identifier=\
    as of release 5, ''enum'' is a keyword, and may not be used as an identifier

compiler.err.assert.as.identifier=\
    as of release 1.4, ''assert'' is a keyword, and may not be used as an identifier

# TODO 308: make a better error message
compiler.err.this.as.identifier=\
    as of release 8, ''this'' is allowed as the parameter name for the receiver type only\n\
    which has to be the first parameter, and cannot be a lambda parameter

compiler.err.receiver.parameter.not.applicable.constructor.toplevel.class=\
    receiver parameter not applicable for constructor of top-level class

# TODO 308: make a better error message
# 0: annotation
compiler.err.cant.type.annotate.scoping.1=\
    scoping construct cannot be annotated with type-use annotation: {0}

# TODO 308: make a better error message
# 0: list of annotation
compiler.err.cant.type.annotate.scoping=\
    scoping construct cannot be annotated with type-use annotations: {0}

# 0: type, 1: type
compiler.err.incorrect.receiver.name=\
    the receiver name does not match the enclosing class type\n\
    required: {0}\n\
    found: {1}

# 0: type, 1: type
compiler.err.incorrect.receiver.type=\
    the receiver type does not match the enclosing class type\n\
    required: {0}\n\
    found: {1}

# 0: type, 1: type
compiler.err.incorrect.constructor.receiver.type=\
    the receiver type does not match the enclosing outer class type\n\
    required: {0}\n\
    found: {1}

# 0: type, 1: type
compiler.err.incorrect.constructor.receiver.name=\
    the receiver name does not match the enclosing outer class type\n\
    required: {0}\n\
    found: {1}

compiler.err.no.annotations.on.dot.class=\
    no annotations are allowed in the type of a class literal

########################################
# Diagnostics for verbose resolution
# used by Resolve (debug only)
########################################

# 0: number, 1: symbol, 2: unused
compiler.misc.applicable.method.found=\
    #{0} applicable method found: {1}

# 0: number, 1: symbol, 2: message segment
compiler.misc.applicable.method.found.1=\
    #{0} applicable method found: {1}\n\
    ({2})

# 0: number, 1: symbol, 2: message segment
compiler.misc.not.applicable.method.found=\
    #{0} not applicable method found: {1}\n\
    ({2})

# 0: type
compiler.misc.partial.inst.sig=\
    partially instantiated to: {0}

# 0: name, 1: symbol, 2: number, 3: string (method resolution phase), 4: list of type or message segment, 5: list of type or message segment
compiler.note.verbose.resolve.multi=\
    resolving method {0} in type {1} to candidate {2}\n\
    phase: {3}\n\
    with actuals: {4}\n\
    with type-args: {5}\n\
    candidates:

# 0: name, 1: symbol, 2: unused, 3: string (method resolution phase), 4: list of type or message segment, 5: list of type or message segment
compiler.note.verbose.resolve.multi.1=\
    erroneous resolution for method {0} in type {1}\n\
    phase: {3}\n\
    with actuals: {4}\n\
    with type-args: {5}\n\
    candidates:

# 0: symbol, 1: type, 2: type
compiler.note.deferred.method.inst=\
    Deferred instantiation of method {0}\n\
    instantiated signature: {1}\n\
    target-type: {2}

########################################
# Diagnostics for lambda deduplication
# used by LambdaToMethod (debug only)
########################################

# 0: symbol
compiler.note.verbose.l2m.deduplicate=\
    deduplicating lambda implementation method {0}

########################################
# Diagnostics for where clause implementation
# used by the RichDiagnosticFormatter.
########################################

compiler.misc.type.null=\
    <null>

# X#n (where n is an int id) is disambiguated tvar name
# 0: name, 1: number
compiler.misc.type.var=\
    {0}#{1}

# CAP#n (where n is an int id) is an abbreviation for 'captured type'
# 0: number
compiler.misc.captured.type=\
    CAP#{0}

# <INT#n> (where n is an int id) is an abbreviation for 'intersection type'
# 0: number
compiler.misc.intersection.type=\
    INT#{0}

# where clause for captured type: contains upper ('extends {1}') and lower
# ('super {2}') bound along with the wildcard that generated this captured type ({3})
# 0: type, 1: type, 2: type, 3: type
compiler.misc.where.captured=\
    {0} extends {1} super: {2} from capture of {3}

# compact where clause for captured type: contains upper ('extends {1}') along
# with the wildcard that generated this captured type ({3})
# 0: type, 1: type, 2: unused, 3: type
compiler.misc.where.captured.1=\
    {0} extends {1} from capture of {3}

# where clause for type variable: contains upper bound(s) ('extends {1}') along with
# the kindname ({2}) and location ({3}) in which the typevar has been declared
# 0: type, 1: list of type, 2: symbol kind, 3: symbol
compiler.misc.where.typevar=\
    {0} extends {1} declared in {2} {3}

# compact where clause for type variable: contains the kindname ({2}) and location ({3})
# in which the typevar has been declared
# 0: type, 1: list of type, 2: symbol kind, 3: symbol
compiler.misc.where.typevar.1=\
    {0} declared in {2} {3}

# where clause for fresh type variable: contains upper bound(s) ('extends {1}').
# Since a fresh type-variable is synthetic - there's no location/kindname here.
# 0: type, 1: list of type
compiler.misc.where.fresh.typevar=\
    {0} extends {1}

# where clause for type variable: contains all the upper bound(s) ('extends {1}')
# of this intersection type
# 0: type, 1: list of type
compiler.misc.where.intersection=\
    {0} extends {1}

### Where clause headers ###
compiler.misc.where.description.captured=\
    where {0} is a fresh type-variable:

# 0: set of type
compiler.misc.where.description.typevar=\
    where {0} is a type-variable:

# 0: set of type
compiler.misc.where.description.intersection=\
    where {0} is an intersection type:

# 0: set of type
compiler.misc.where.description.captured.1=\
    where {0} are fresh type-variables:

# 0: set of type
compiler.misc.where.description.typevar.1=\
    where {0} are type-variables:

# 0: set of type
compiler.misc.where.description.intersection.1=\
    where {0} are intersection types:

###
# errors related to doc comments

compiler.err.dc.bad.entity=\
    bad HTML entity

compiler.err.dc.bad.gt=\
    bad use of ''>''

compiler.err.dc.bad.inline.tag=\
    incorrect use of inline tag

compiler.err.dc.identifier.expected=\
    identifier expected

compiler.err.dc.malformed.html=\
    malformed HTML

compiler.err.dc.missing.semicolon=\
    semicolon missing

compiler.err.dc.no.content=\
    no content

compiler.err.dc.no.tag.name=\
    no tag name after '@'

compiler.err.dc.gt.expected=\
    ''>'' expected

compiler.err.dc.ref.bad.parens=\
    '')'' missing in reference

compiler.err.dc.ref.syntax.error=\
    syntax error in reference

compiler.err.dc.ref.unexpected.input=\
    unexpected text

compiler.err.dc.unexpected.content=\
    unexpected content

compiler.err.dc.unterminated.inline.tag=\
    unterminated inline tag

compiler.err.dc.unterminated.signature=\
    unterminated signature

compiler.err.dc.unterminated.string=\
    unterminated string

###
# errors related to modules

compiler.err.expected.module=\
    expected ''module''

# 0: symbol
compiler.err.module.not.found=\
    module not found: {0}

# 0: symbol
compiler.warn.module.not.found=\
    module not found: {0}

compiler.err.too.many.modules=\
    too many module declarations found

compiler.err.module.not.found.on.module.source.path=\
    module not found on module source path

compiler.err.not.in.module.on.module.source.path=\
    not in a module on the module source path

# 0: symbol
compiler.err.duplicate.module=\
    duplicate module: {0}

# 0: symbol
compiler.err.duplicate.requires=\
    duplicate requires: {0}

# 0: symbol
compiler.err.conflicting.exports=\
    duplicate or conflicting exports: {0}

# 0: symbol
compiler.err.conflicting.opens=\
    duplicate or conflicting opens: {0}

# 0: symbol
compiler.err.conflicting.exports.to.module=\
    duplicate or conflicting exports to module: {0}

# 0: symbol
compiler.err.conflicting.opens.to.module=\
    duplicate or conflicting opens to module: {0}

compiler.err.no.opens.unless.strong=\
    ''opens'' only allowed in strong modules

# 0: symbol
compiler.err.repeated.provides.for.service=\
    multiple ''provides'' for service {0}

# 0: symbol, 1: symbol
compiler.err.duplicate.provides=\
    duplicate provides: service {0}, implementation {1}

# 0: symbol
compiler.err.duplicate.uses=\
    duplicate uses: {0}

# 0: symbol
compiler.err.service.implementation.is.abstract=\
    the service implementation is an abstract class: {0}

compiler.err.service.implementation.must.be.subtype.of.service.interface=\
    the service implementation type must be a subtype of the service interface type, or \
    have a public static no-args method named "provider" returning the service implementation

compiler.err.service.implementation.provider.return.must.be.subtype.of.service.interface=\
    the "provider" method return type must be a subtype of the service interface type

# 0: symbol
compiler.err.service.implementation.is.inner=\
    the service implementation is an inner class: {0}

# 0: symbol
compiler.err.service.definition.is.enum=\
    the service definition is an enum: {0}

# 0: symbol
compiler.err.service.implementation.doesnt.have.a.no.args.constructor=\
    the service implementation does not have a default constructor: {0}

# 0: symbol
compiler.err.service.implementation.no.args.constructor.not.public=\
    the no arguments constructor of the service implementation is not public: {0}

# 0: symbol
compiler.err.package.empty.or.not.found=\
    package is empty or does not exist: {0}

# 0: symbol
compiler.warn.package.empty.or.not.found=\
    package is empty or does not exist: {0}

compiler.err.no.output.dir=\
    no class output directory specified

compiler.err.unnamed.pkg.not.allowed.named.modules=\
    unnamed package is not allowed in named modules

# 0: name, 1: name
compiler.err.module.name.mismatch=\
    module name {0} does not match expected name {1}

# 0: name, 1: name
compiler.misc.module.name.mismatch=\
    module name {0} does not match expected name {1}

# 0: name
compiler.err.module.non.zero.opens=\
    open module {0} has non-zero opens_count

# 0: name
compiler.misc.module.non.zero.opens=\
    open module {0} has non-zero opens_count

compiler.err.module.decl.sb.in.module-info.java=\
    module declarations should be in a file named module-info.java

# 0: set of string
compiler.err.too.many.patched.modules=\
    too many patched modules ({0}), use --module-source-path

# 0: name, 1: name
compiler.err.file.patched.and.msp=\
    file accessible from both --patch-module and --module-source-path, \
    but belongs to a different module on each path: {0}, {1}

compiler.err.processorpath.no.processormodulepath=\
    illegal combination of -processorpath and --processor-module-path

# 0: symbol
compiler.err.package.in.other.module=\
    package exists in another module: {0}

# 0: symbol, 1: name, 2: symbol, 3: symbol
compiler.err.package.clash.from.requires=\
    module {0} reads package {1} from both {2} and {3}

# 0: name, 1: symbol, 2: symbol
compiler.err.package.clash.from.requires.in.unnamed=\
    the unnamed module reads package {0} from both {1} and {2}

# 0: string
compiler.err.module.not.found.in.module.source.path=\
    module {0} not found in module source path

compiler.err.output.dir.must.be.specified.with.dash.m.option=\
    class output directory must be specified if -m option is used

compiler.err.modulesourcepath.must.be.specified.with.dash.m.option=\
    module source path must be specified if -m option is used

# 0: symbol
compiler.err.service.implementation.not.in.right.module=\
    service implementation must be defined in the same module as the provides directive

# 0: symbol
compiler.err.cyclic.requires=\
    cyclic dependence involving {0}

# 0: fragment, 1: name
compiler.err.duplicate.module.on.path=\
    duplicate module on {0}\nmodule in {1}

# 0: option name, 1: string
compiler.warn.bad.name.for.option=\
    bad name in value for {0} option: ''{1}''

# 0: option name, 1: string
compiler.err.bad.name.for.option=\
    bad name in value for {0} option: ''{1}''

# 0: option name, 1: symbol
compiler.warn.module.for.option.not.found=\
    module name in {0} option not found: {1}

compiler.err.addmods.all.module.path.invalid=\
    --add-modules ALL-MODULE-PATH can only be used when compiling the unnamed module

# 0: symbol
compiler.err.add.exports.with.release=\
    exporting a package from system module {0} is not allowed with --release

# 0: symbol
compiler.err.add.reads.with.release=\
    adding read edges for system module {0} is not allowed with --release

compiler.warn.addopens.ignored=\
    --add-opens has no effect at compile time

compiler.misc.locn.module_source_path=\
    module source path

compiler.misc.locn.upgrade_module_path=\
    upgrade module path

compiler.misc.locn.system_modules=\
    system modules

compiler.misc.locn.module_path=\
    application module path

compiler.misc.cant.resolve.modules=\
    cannot resolve modules

compiler.misc.bad.requires.flag=\
    bad requires flag: {0}

# 0: string
compiler.err.invalid.module.specifier=\
    module specifier not allowed: {0}

# 0: symbol
compiler.warn.service.provided.but.not.exported.or.used=\
    service interface provided but not exported or used

# 0: kind name, 1: symbol, 2: symbol
compiler.warn.leaks.not.accessible=\
    {0} {1} in module {2} is not accessible to clients that require this module
# 0: kind name, 1: symbol, 2: symbol
compiler.warn.leaks.not.accessible.unexported=\
    {0} {1} in module {2} is not exported
# 0: kind name, 1: symbol, 2: symbol
compiler.warn.leaks.not.accessible.not.required.transitive=\
    {0} {1} in module {2} is not indirectly exported using 'requires transitive'
# 0: kind name, 1: symbol, 2: symbol
compiler.warn.leaks.not.accessible.unexported.qualified=\
    {0} {1} in module {2} may not be visible to all clients that require this module

###
# errors related to options

# 0: string, 1: string
compiler.err.illegal.argument.for.option=\
    illegal argument for {0}: {1}

compiler.err.switch.null.not.allowed=\
    null label in case is not allowed

compiler.err.switch.case.unexpected.statement=\
    unexpected statement in case, expected is an expression, a block or a throw statement

compiler.err.switch.mixing.case.types=\
    different case kinds used in the switch

############################################
# messages previouly at javac.properties

compiler.err.empty.A.argument=\
    -A requires an argument; use ''-Akey'' or ''-Akey=value''

# 0: string
compiler.err.invalid.A.key=\
    key in annotation processor option ''{0}'' is not a dot-separated sequence of identifiers

# 0: string
compiler.err.invalid.flag=\
    invalid flag: {0}

compiler.err.profile.bootclasspath.conflict=\
    profile and bootclasspath options cannot be used together

# 0: string
compiler.err.invalid.profile=\
    invalid profile: {0}

# 0: string
compiler.err.invalid.target=\
    invalid target release: {0}

# 0: option name, 1: target
compiler.err.option.not.allowed.with.target=\
    option {0} not allowed with target {1}

# 0: string
compiler.err.option.too.many=\
    option {0} can only be specified once

compiler.err.no.source.files=\
    no source files

compiler.err.no.source.files.classes=\
    no source files or class names

# 0: string
compiler.err.req.arg=\
    {0} requires an argument

# 0: string
compiler.err.invalid.source=\
    invalid source release: {0}

# 0: string, 1: string
compiler.err.error.writing.file=\
    error writing {0}; {1}

compiler.err.sourcepath.modulesourcepath.conflict=\
    cannot specify both --source-path and --module-source-path

# 0: string, 1: target
compiler.warn.source.target.conflict=\
    source release {0} requires target release {1}

# 0: string, 1: target
compiler.warn.target.default.source.conflict=\
    target release {0} conflicts with default source release {1}

# 0: profile, 1: target
compiler.warn.profile.target.conflict=\
    profile {0} is not valid for target release {1}

# 0: string
compiler.err.file.not.directory=\
    not a directory: {0}

# 0: object
compiler.err.file.not.file=\
    not a file: {0}

compiler.err.two.class.loaders.1=\
    javac is split between multiple class loaders: check your configuration

# 0: url, 1: url
compiler.err.two.class.loaders.2=\
    javac is split between multiple class loaders:\n\
    one class comes from file: {0}\n\
    while javac comes from {1}

# 0: string, 1: string
compiler.err.bad.value.for.option=\
    bad value for {0} option: ''{1}''

# 0: string
compiler.err.no.value.for.option=\
    no value for {0} option

# 0: string
compiler.err.repeated.value.for.patch.module=\
    --patch-module specified more than once for {0}

# 0: string
compiler.err.unmatched.quote=\
    unmatched quote in environment variable {0}

# 0: option name
compiler.err.release.bootclasspath.conflict=\
    option {0} cannot be used together with --release

# 0: string
compiler.err.unsupported.release.version=\
    release version {0} not supported

# 0: string
compiler.err.file.not.found=\
    file not found: {0}

# 0: string, 1: source
compiler.err.preview.not.latest=\
    invalid source release {0} with --enable-preview\n\
    (preview language features are only supported for release {1})

compiler.err.preview.without.source.or.release=\
    --enable-preview must be used with either -source or --release<|MERGE_RESOLUTION|>--- conflicted
+++ resolved
@@ -188,10 +188,8 @@
 compiler.err.break.outside.switch.loop=\
     break outside switch or loop
 
-<<<<<<< HEAD
 compiler.err.only.one.call.to.super.or.this.in.constructor=\
     there can only be one call to either super or this in a constructor
-=======
 compiler.err.break.missing.value=\
     missing break value
 
@@ -222,7 +220,6 @@
 # 0: name
 compiler.err.call.must.be.first.stmt.in.ctor=\
     call to {0} must be first statement in constructor
->>>>>>> 67b2c6fc
 
 # 0: symbol kind, 1: name, 2: list of type or message segment, 3: list of type or message segment, 4: symbol kind, 5: type, 6: message segment
 compiler.err.cant.apply.symbol=\
