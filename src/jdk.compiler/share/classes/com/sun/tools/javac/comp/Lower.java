/*
 * Copyright (c) 1999, 2019, Oracle and/or its affiliates. All rights reserved.
 * DO NOT ALTER OR REMOVE COPYRIGHT NOTICES OR THIS FILE HEADER.
 *
 * This code is free software; you can redistribute it and/or modify it
 * under the terms of the GNU General Public License version 2 only, as
 * published by the Free Software Foundation.  Oracle designates this
 * particular file as subject to the "Classpath" exception as provided
 * by Oracle in the LICENSE file that accompanied this code.
 *
 * This code is distributed in the hope that it will be useful, but WITHOUT
 * ANY WARRANTY; without even the implied warranty of MERCHANTABILITY or
 * FITNESS FOR A PARTICULAR PURPOSE.  See the GNU General Public License
 * version 2 for more details (a copy is included in the LICENSE file that
 * accompanied this code).
 *
 * You should have received a copy of the GNU General Public License version
 * 2 along with this work; if not, write to the Free Software Foundation,
 * Inc., 51 Franklin St, Fifth Floor, Boston, MA 02110-1301 USA.
 *
 * Please contact Oracle, 500 Oracle Parkway, Redwood Shores, CA 94065 USA
 * or visit www.oracle.com if you need additional information or have any
 * questions.
 */

package com.sun.tools.javac.comp;

import sun.invoke.util.BytecodeName;

import java.util.*;
import java.util.stream.Collectors;

import com.sun.tools.javac.code.*;
import com.sun.tools.javac.code.Kinds.KindSelector;
import com.sun.tools.javac.code.Scope.WriteableScope;
import com.sun.tools.javac.comp.Resolve.MethodResolutionContext;
import com.sun.tools.javac.jvm.*;
import com.sun.tools.javac.jvm.PoolConstant.LoadableConstant;
import com.sun.tools.javac.main.Option.PkgInfo;
import com.sun.tools.javac.resources.CompilerProperties.Fragments;
import com.sun.tools.javac.tree.*;
import com.sun.tools.javac.util.*;
import com.sun.tools.javac.util.JCDiagnostic.DiagnosticPosition;
import com.sun.tools.javac.util.List;

import com.sun.tools.javac.code.Symbol.*;
import com.sun.tools.javac.code.Symbol.OperatorSymbol.AccessCode;
import com.sun.tools.javac.resources.CompilerProperties.Errors;
import com.sun.tools.javac.tree.JCTree.*;
import com.sun.tools.javac.code.Type.*;

import com.sun.tools.javac.jvm.Target;
import com.sun.tools.javac.tree.EndPosTable;

import static com.sun.tools.javac.code.Flags.*;
import static com.sun.tools.javac.code.Flags.BLOCK;
import static com.sun.tools.javac.code.Scope.LookupKind.NON_RECURSIVE;
import static com.sun.tools.javac.code.TypeTag.*;
import static com.sun.tools.javac.code.Kinds.Kind.*;
import static com.sun.tools.javac.jvm.ByteCodes.*;
import static com.sun.tools.javac.tree.JCTree.JCOperatorExpression.OperandPos.LEFT;
import com.sun.tools.javac.tree.JCTree.JCSwitchExpression;
import static com.sun.tools.javac.tree.JCTree.Tag.*;

/** This pass translates away some syntactic sugar: inner classes,
 *  class literals, assertions, foreach loops, etc.
 *
 *  <p><b>This is NOT part of any supported API.
 *  If you write code that depends on this, you do so at your own risk.
 *  This code and its internal interfaces are subject to change or
 *  deletion without notice.</b>
 */
public class Lower extends TreeTranslator {
    protected static final Context.Key<Lower> lowerKey = new Context.Key<>();

    public static Lower instance(Context context) {
        Lower instance = context.get(lowerKey);
        if (instance == null)
            instance = new Lower(context);
        return instance;
    }

    private final Names names;
    private final Log log;
    private final Symtab syms;
    private final Resolve rs;
    private final Operators operators;
    private final Check chk;
    private final Attr attr;
    private TreeMaker make;
    private DiagnosticPosition make_pos;
    private final ConstFold cfolder;
    private final Target target;
    private final Source source;
    private final TypeEnvs typeEnvs;
    private final Name dollarAssertionsDisabled;
    private final Name classDollar;
    private final Name dollarCloseResource;
    private final Types types;
    private final boolean debugLower;
    private final boolean disableProtectedAccessors; // experimental
    private final PkgInfo pkginfoOpt;

    protected Lower(Context context) {
        context.put(lowerKey, this);
        names = Names.instance(context);
        log = Log.instance(context);
        syms = Symtab.instance(context);
        rs = Resolve.instance(context);
        operators = Operators.instance(context);
        chk = Check.instance(context);
        attr = Attr.instance(context);
        make = TreeMaker.instance(context);
        cfolder = ConstFold.instance(context);
        target = Target.instance(context);
        source = Source.instance(context);
        typeEnvs = TypeEnvs.instance(context);
        dollarAssertionsDisabled = names.
            fromString(target.syntheticNameChar() + "assertionsDisabled");
        classDollar = names.
            fromString("class" + target.syntheticNameChar());
        dollarCloseResource = names.
            fromString(target.syntheticNameChar() + "closeResource");

        types = Types.instance(context);
        Options options = Options.instance(context);
        debugLower = options.isSet("debuglower");
        pkginfoOpt = PkgInfo.get(options);
        disableProtectedAccessors = options.isSet("disableProtectedAccessors");
    }

    /** The currently enclosing class.
     */
    ClassSymbol currentClass;

    /** A queue of all translated classes.
     */
    ListBuffer<JCTree> translated;

    /** Environment for symbol lookup, set by translateTopLevelClass.
     */
    Env<AttrContext> attrEnv;

    /** A hash table mapping syntax trees to their ending source positions.
     */
    EndPosTable endPosTable;

/**************************************************************************
 * Global mappings
 *************************************************************************/

    /** A hash table mapping local classes to their definitions.
     */
    Map<ClassSymbol, JCClassDecl> classdefs;

    /** A hash table mapping local classes to a list of pruned trees.
     */
    public Map<ClassSymbol, List<JCTree>> prunedTree = new WeakHashMap<>();

    /** A hash table mapping virtual accessed symbols in outer subclasses
     *  to the actually referred symbol in superclasses.
     */
    Map<Symbol,Symbol> actualSymbols;

    /** The current method definition.
     */
    JCMethodDecl currentMethodDef;

    /** The current method symbol.
     */
    MethodSymbol currentMethodSym;

    /** The currently enclosing outermost class definition.
     */
    JCClassDecl outermostClassDef;

    /** The currently enclosing outermost member definition.
     */
    JCTree outermostMemberDef;

    /** A map from local variable symbols to their translation (as per LambdaToMethod).
     * This is required when a capturing local class is created from a lambda (in which
     * case the captured symbols should be replaced with the translated lambda symbols).
     */
    Map<Symbol, Symbol> lambdaTranslationMap = null;

    /** A navigator class for assembling a mapping from local class symbols
     *  to class definition trees.
     *  There is only one case; all other cases simply traverse down the tree.
     */
    class ClassMap extends TreeScanner {

        /** All encountered class defs are entered into classdefs table.
         */
        public void visitClassDef(JCClassDecl tree) {
            classdefs.put(tree.sym, tree);
            super.visitClassDef(tree);
        }
    }
    ClassMap classMap = new ClassMap();

    /** Map a class symbol to its definition.
     *  @param c    The class symbol of which we want to determine the definition.
     */
    JCClassDecl classDef(ClassSymbol c) {
        // First lookup the class in the classdefs table.
        JCClassDecl def = classdefs.get(c);
        if (def == null && outermostMemberDef != null) {
            // If this fails, traverse outermost member definition, entering all
            // local classes into classdefs, and try again.
            classMap.scan(outermostMemberDef);
            def = classdefs.get(c);
        }
        if (def == null) {
            // If this fails, traverse outermost class definition, entering all
            // local classes into classdefs, and try again.
            classMap.scan(outermostClassDef);
            def = classdefs.get(c);
        }
        return def;
    }

    /** A hash table mapping class symbols to lists of free variables.
     *  accessed by them. Only free variables of the method immediately containing
     *  a class are associated with that class.
     */
    Map<ClassSymbol,List<VarSymbol>> freevarCache;

    /** A navigator class for collecting the free variables accessed
     *  from a local class. There is only one case; all other cases simply
     *  traverse down the tree. This class doesn't deal with the specific
     *  of Lower - it's an abstract visitor that is meant to be reused in
     *  order to share the local variable capture logic.
     */
    abstract class BasicFreeVarCollector extends TreeScanner {

        /** Add all free variables of class c to fvs list
         *  unless they are already there.
         */
        abstract void addFreeVars(ClassSymbol c);

        /** If tree refers to a variable in owner of local class, add it to
         *  free variables list.
         */
        public void visitIdent(JCIdent tree) {
            visitSymbol(tree.sym);
        }
        // where
        abstract void visitSymbol(Symbol _sym);

        /** If tree refers to a class instance creation expression
         *  add all free variables of the freshly created class.
         */
        public void visitNewClass(JCNewClass tree) {
            ClassSymbol c = (ClassSymbol)tree.constructor.owner;
            addFreeVars(c);
            super.visitNewClass(tree);
        }

        /** If tree refers to a superclass constructor call,
         *  add all free variables of the superclass.
         */
        public void visitApply(JCMethodInvocation tree) {
            if (TreeInfo.name(tree.meth) == names._super) {
                addFreeVars((ClassSymbol) TreeInfo.symbol(tree.meth).owner);
            }
            super.visitApply(tree);
        }

        @Override
        public void visitYield(JCYield tree) {
            scan(tree.value);
        }

    }

    /**
     * Lower-specific subclass of {@code BasicFreeVarCollector}.
     */
    class FreeVarCollector extends BasicFreeVarCollector {

        /** The owner of the local class.
         */
        Symbol owner;

        /** The local class.
         */
        ClassSymbol clazz;

        /** The list of owner's variables accessed from within the local class,
         *  without any duplicates.
         */
        List<VarSymbol> fvs;

        FreeVarCollector(ClassSymbol clazz) {
            this.clazz = clazz;
            this.owner = clazz.owner;
            this.fvs = List.nil();
        }

        /** Add free variable to fvs list unless it is already there.
         */
        private void addFreeVar(VarSymbol v) {
            for (List<VarSymbol> l = fvs; l.nonEmpty(); l = l.tail)
                if (l.head == v) return;
            fvs = fvs.prepend(v);
        }

        @Override
        void addFreeVars(ClassSymbol c) {
            List<VarSymbol> fvs = freevarCache.get(c);
            if (fvs != null) {
                for (List<VarSymbol> l = fvs; l.nonEmpty(); l = l.tail) {
                    addFreeVar(l.head);
                }
            }
        }

        @Override
        void visitSymbol(Symbol _sym) {
            Symbol sym = _sym;
            if (sym.kind == VAR || sym.kind == MTH) {
                if (sym != null && sym.owner != owner)
                    sym = proxies.get(sym);
                if (sym != null && sym.owner == owner) {
                    VarSymbol v = (VarSymbol)sym;
                    if (v.getConstValue() == null) {
                        addFreeVar(v);
                    }
                } else {
                    if (outerThisStack.head != null &&
                        outerThisStack.head != _sym)
                        visitSymbol(outerThisStack.head);
                }
            }
        }

        /** If tree refers to a class instance creation expression
         *  add all free variables of the freshly created class.
         */
        public void visitNewClass(JCNewClass tree) {
            ClassSymbol c = (ClassSymbol)tree.constructor.owner;
            if (tree.encl == null &&
                c.hasOuterInstance() &&
                outerThisStack.head != null)
                visitSymbol(outerThisStack.head);
            super.visitNewClass(tree);
        }

        /** If tree refers to a qualified this or super expression
         *  for anything but the current class, add the outer this
         *  stack as a free variable.
         */
        public void visitSelect(JCFieldAccess tree) {
            if ((tree.name == names._this || tree.name == names._super) &&
                tree.selected.type.tsym != clazz &&
                outerThisStack.head != null)
                visitSymbol(outerThisStack.head);
            super.visitSelect(tree);
        }

        /** If tree refers to a superclass constructor call,
         *  add all free variables of the superclass.
         */
        public void visitApply(JCMethodInvocation tree) {
            if (TreeInfo.name(tree.meth) == names._super) {
                Symbol constructor = TreeInfo.symbol(tree.meth);
                ClassSymbol c = (ClassSymbol)constructor.owner;
                if (c.hasOuterInstance() &&
                    !tree.meth.hasTag(SELECT) &&
                    outerThisStack.head != null)
                    visitSymbol(outerThisStack.head);
            }
            super.visitApply(tree);
        }

    }

    ClassSymbol ownerToCopyFreeVarsFrom(ClassSymbol c) {
        if (!c.isLocal()) {
            return null;
        }
        Symbol currentOwner = c.owner;
        while (currentOwner.owner.kind.matches(KindSelector.TYP) && currentOwner.isLocal()) {
            currentOwner = currentOwner.owner;
        }
        if (currentOwner.owner.kind.matches(KindSelector.VAL_MTH) && c.isSubClass(currentOwner, types)) {
            return (ClassSymbol)currentOwner;
        }
        return null;
    }

    /** Return the variables accessed from within a local class, which
     *  are declared in the local class' owner.
     *  (in reverse order of first access).
     */
    List<VarSymbol> freevars(ClassSymbol c)  {
        List<VarSymbol> fvs = freevarCache.get(c);
        if (fvs != null) {
            return fvs;
        }
        if (c.owner.kind.matches(KindSelector.VAL_MTH)) {
            FreeVarCollector collector = new FreeVarCollector(c);
            collector.scan(classDef(c));
            fvs = collector.fvs;
            freevarCache.put(c, fvs);
            return fvs;
        } else {
            ClassSymbol owner = ownerToCopyFreeVarsFrom(c);
            if (owner != null) {
                fvs = freevarCache.get(owner);
                freevarCache.put(c, fvs);
                return fvs;
            } else {
                return List.nil();
            }
        }
    }

    Map<TypeSymbol,EnumMapping> enumSwitchMap = new LinkedHashMap<>();

    EnumMapping mapForEnum(DiagnosticPosition pos, TypeSymbol enumClass) {
        EnumMapping map = enumSwitchMap.get(enumClass);
        if (map == null)
            enumSwitchMap.put(enumClass, map = new EnumMapping(pos, enumClass));
        return map;
    }

    /** This map gives a translation table to be used for enum
     *  switches.
     *
     *  <p>For each enum that appears as the type of a switch
     *  expression, we maintain an EnumMapping to assist in the
     *  translation, as exemplified by the following example:
     *
     *  <p>we translate
     *  <pre>
     *          switch(colorExpression) {
     *          case red: stmt1;
     *          case green: stmt2;
     *          }
     *  </pre>
     *  into
     *  <pre>
     *          switch(Outer$0.$EnumMap$Color[colorExpression.ordinal()]) {
     *          case 1: stmt1;
     *          case 2: stmt2
     *          }
     *  </pre>
     *  with the auxiliary table initialized as follows:
     *  <pre>
     *          class Outer$0 {
     *              synthetic final int[] $EnumMap$Color = new int[Color.values().length];
     *              static {
     *                  try { $EnumMap$Color[red.ordinal()] = 1; } catch (NoSuchFieldError ex) {}
     *                  try { $EnumMap$Color[green.ordinal()] = 2; } catch (NoSuchFieldError ex) {}
     *              }
     *          }
     *  </pre>
     *  class EnumMapping provides mapping data and support methods for this translation.
     */
    class EnumMapping {
        EnumMapping(DiagnosticPosition pos, TypeSymbol forEnum) {
            this.forEnum = forEnum;
            this.values = new LinkedHashMap<>();
            this.pos = pos;
            Name varName = names
                .fromString(target.syntheticNameChar() +
                            "SwitchMap" +
                            target.syntheticNameChar() +
                            names.fromUtf(ClassWriter.externalize(forEnum.type.tsym.flatName())).toString()
                            .replace('/', '.')
                            .replace('.', target.syntheticNameChar()));
            ClassSymbol outerCacheClass = outerCacheClass();
            this.mapVar = new VarSymbol(STATIC | SYNTHETIC | FINAL,
                                        varName,
                                        new ArrayType(syms.intType, syms.arrayClass),
                                        outerCacheClass);
            enterSynthetic(pos, mapVar, outerCacheClass.members());
        }

        DiagnosticPosition pos = null;

        // the next value to use
        int next = 1; // 0 (unused map elements) go to the default label

        // the enum for which this is a map
        final TypeSymbol forEnum;

        // the field containing the map
        final VarSymbol mapVar;

        // the mapped values
        final Map<VarSymbol,Integer> values;

        JCLiteral forConstant(VarSymbol v) {
            Integer result = values.get(v);
            if (result == null)
                values.put(v, result = next++);
            return make.Literal(result);
        }

        // generate the field initializer for the map
        void translate() {
            make.at(pos.getStartPosition());
            JCClassDecl owner = classDef((ClassSymbol)mapVar.owner);

            // synthetic static final int[] $SwitchMap$Color = new int[Color.values().length];
            MethodSymbol valuesMethod = lookupMethod(pos,
                                                     names.values,
                                                     forEnum.type,
                                                     List.nil());
            JCExpression size = make // Color.values().length
                .Select(make.App(make.QualIdent(valuesMethod)),
                        syms.lengthVar);
            JCExpression mapVarInit = make
                .NewArray(make.Type(syms.intType), List.of(size), null)
                .setType(new ArrayType(syms.intType, syms.arrayClass));

            // try { $SwitchMap$Color[red.ordinal()] = 1; } catch (java.lang.NoSuchFieldError ex) {}
            ListBuffer<JCStatement> stmts = new ListBuffer<>();
            Symbol ordinalMethod = lookupMethod(pos,
                                                names.ordinal,
                                                forEnum.type,
                                                List.nil());
            List<JCCatch> catcher = List.<JCCatch>nil()
                .prepend(make.Catch(make.VarDef(new VarSymbol(PARAMETER, names.ex,
                                                              syms.noSuchFieldErrorType,
                                                              syms.noSymbol),
                                                null),
                                    make.Block(0, List.nil())));
            for (Map.Entry<VarSymbol,Integer> e : values.entrySet()) {
                VarSymbol enumerator = e.getKey();
                Integer mappedValue = e.getValue();
                JCExpression assign = make
                    .Assign(make.Indexed(mapVar,
                                         make.App(make.Select(make.QualIdent(enumerator),
                                                              ordinalMethod))),
                            make.Literal(mappedValue))
                    .setType(syms.intType);
                JCStatement exec = make.Exec(assign);
                JCStatement _try = make.Try(make.Block(0, List.of(exec)), catcher, null);
                stmts.append(_try);
            }

            owner.defs = owner.defs
                .prepend(make.Block(STATIC, stmts.toList()))
                .prepend(make.VarDef(mapVar, mapVarInit));
        }
    }


/**************************************************************************
 * Tree building blocks
 *************************************************************************/

    /** Equivalent to make.at(pos.getStartPosition()) with side effect of caching
     *  pos as make_pos, for use in diagnostics.
     **/
    TreeMaker make_at(DiagnosticPosition pos) {
        make_pos = pos;
        return make.at(pos);
    }

    /** Make an attributed tree representing a literal. This will be an
     *  Ident node in the case of boolean literals, a Literal node in all
     *  other cases.
     *  @param type       The literal's type.
     *  @param value      The literal's value.
     */
    JCExpression makeLit(Type type, Object value) {
        return make.Literal(type.getTag(), value).setType(type.constType(value));
    }

    /** Make an attributed tree representing null.
     */
    JCExpression makeNull() {
        return makeLit(syms.botType, null);
    }

    /** Make an attributed class instance creation expression.
     *  @param ctype    The class type.
     *  @param args     The constructor arguments.
     */
    JCNewClass makeNewClass(Type ctype, List<JCExpression> args) {
        JCNewClass tree = make.NewClass(null,
            null, make.QualIdent(ctype.tsym), args, null);
        tree.constructor = rs.resolveConstructor(
            make_pos, attrEnv, ctype, TreeInfo.types(args), List.nil());
        tree.type = ctype;
        return tree;
    }

    /** Make an attributed unary expression.
     *  @param optag    The operators tree tag.
     *  @param arg      The operator's argument.
     */
    JCUnary makeUnary(JCTree.Tag optag, JCExpression arg) {
        JCUnary tree = make.Unary(optag, arg);
        tree.operator = operators.resolveUnary(tree, optag, arg.type);
        tree.type = tree.operator.type.getReturnType();
        return tree;
    }

    /** Make an attributed binary expression.
     *  @param optag    The operators tree tag.
     *  @param lhs      The operator's left argument.
     *  @param rhs      The operator's right argument.
     */
    JCBinary makeBinary(JCTree.Tag optag, JCExpression lhs, JCExpression rhs) {
        JCBinary tree = make.Binary(optag, lhs, rhs);
        tree.operator = operators.resolveBinary(tree, optag, lhs.type, rhs.type);
        tree.type = tree.operator.type.getReturnType();
        return tree;
    }

    /** Make an attributed assignop expression.
     *  @param optag    The operators tree tag.
     *  @param lhs      The operator's left argument.
     *  @param rhs      The operator's right argument.
     */
    JCAssignOp makeAssignop(JCTree.Tag optag, JCTree lhs, JCTree rhs) {
        JCAssignOp tree = make.Assignop(optag, lhs, rhs);
        tree.operator = operators.resolveBinary(tree, tree.getTag().noAssignOp(), lhs.type, rhs.type);
        tree.type = lhs.type;
        return tree;
    }

    /** Convert tree into string object, unless it has already a
     *  reference type..
     */
    JCExpression makeString(JCExpression tree) {
        if (!tree.type.isPrimitiveOrVoid()) {
            return tree;
        } else {
            Symbol valueOfSym = lookupMethod(tree.pos(),
                                             names.valueOf,
                                             syms.stringType,
                                             List.of(tree.type));
            return make.App(make.QualIdent(valueOfSym), List.of(tree));
        }
    }

    /** Create an empty anonymous class definition and enter and complete
     *  its symbol. Return the class definition's symbol.
     *  and create
     *  @param flags    The class symbol's flags
     *  @param owner    The class symbol's owner
     */
    JCClassDecl makeEmptyClass(long flags, ClassSymbol owner) {
        return makeEmptyClass(flags, owner, null, true);
    }

    JCClassDecl makeEmptyClass(long flags, ClassSymbol owner, Name flatname,
            boolean addToDefs) {
        // Create class symbol.
        ClassSymbol c = syms.defineClass(names.empty, owner);
        if (flatname != null) {
            c.flatname = flatname;
        } else {
            c.flatname = chk.localClassName(c);
        }
        c.sourcefile = owner.sourcefile;
        c.completer = Completer.NULL_COMPLETER;
        c.members_field = WriteableScope.create(c);
        c.flags_field = flags;
        ClassType ctype = (ClassType) c.type;
        ctype.supertype_field = syms.objectType;
        ctype.interfaces_field = List.nil();

        JCClassDecl odef = classDef(owner);

        // Enter class symbol in owner scope and compiled table.
        enterSynthetic(odef.pos(), c, owner.members());
        chk.putCompiled(c);

        // Create class definition tree.
        JCClassDecl cdef = make.ClassDef(
            make.Modifiers(flags), names.empty,
            List.nil(),
            null, List.nil(), List.nil());
        cdef.sym = c;
        cdef.type = c.type;

        // Append class definition tree to owner's definitions.
        if (addToDefs) odef.defs = odef.defs.prepend(cdef);
        return cdef;
    }

/**************************************************************************
 * Symbol manipulation utilities
 *************************************************************************/

    /** Enter a synthetic symbol in a given scope, but complain if there was already one there.
     *  @param pos           Position for error reporting.
     *  @param sym           The symbol.
     *  @param s             The scope.
     */
    private void enterSynthetic(DiagnosticPosition pos, Symbol sym, WriteableScope s) {
        s.enter(sym);
    }

    /** Create a fresh synthetic name within a given scope - the unique name is
     *  obtained by appending '$' chars at the end of the name until no match
     *  is found.
     *
     * @param name base name
     * @param s scope in which the name has to be unique
     * @return fresh synthetic name
     */
    private Name makeSyntheticName(Name name, Scope s) {
        do {
            name = name.append(
                    target.syntheticNameChar(),
                    names.empty);
        } while (lookupSynthetic(name, s) != null);
        return name;
    }

    /** Check whether synthetic symbols generated during lowering conflict
     *  with user-defined symbols.
     *
     *  @param translatedTrees lowered class trees
     */
    void checkConflicts(List<JCTree> translatedTrees) {
        for (JCTree t : translatedTrees) {
            t.accept(conflictsChecker);
        }
    }

    JCTree.Visitor conflictsChecker = new TreeScanner() {

        TypeSymbol currentClass;

        @Override
        public void visitMethodDef(JCMethodDecl that) {
            checkConflicts(that.pos(), that.sym, currentClass);
            super.visitMethodDef(that);
        }

        @Override
        public void visitVarDef(JCVariableDecl that) {
            if (that.sym.owner.kind == TYP) {
                checkConflicts(that.pos(), that.sym, currentClass);
            }
            super.visitVarDef(that);
        }

        @Override
        public void visitClassDef(JCClassDecl that) {
            TypeSymbol prevCurrentClass = currentClass;
            currentClass = that.sym;
            try {
                super.visitClassDef(that);
            }
            finally {
                currentClass = prevCurrentClass;
            }
        }

        void checkConflicts(DiagnosticPosition pos, Symbol sym, TypeSymbol c) {
            for (Type ct = c.type; ct != Type.noType ; ct = types.supertype(ct)) {
                for (Symbol sym2 : ct.tsym.members().getSymbolsByName(sym.name, NON_RECURSIVE)) {
                    // VM allows methods and variables with differing types
                    if (sym.kind == sym2.kind &&
                        types.isSameType(types.erasure(sym.type), types.erasure(sym2.type)) &&
                        sym != sym2 &&
                        (sym.flags() & Flags.SYNTHETIC) != (sym2.flags() & Flags.SYNTHETIC) &&
                        (sym.flags() & BRIDGE) == 0 && (sym2.flags() & BRIDGE) == 0) {
                        syntheticError(pos, (sym2.flags() & SYNTHETIC) == 0 ? sym2 : sym);
                        return;
                    }
                }
            }
        }

        /** Report a conflict between a user symbol and a synthetic symbol.
         */
        private void syntheticError(DiagnosticPosition pos, Symbol sym) {
            if (!sym.type.isErroneous()) {
                log.error(pos, Errors.CannotGenerateClass(sym.location(), Fragments.SyntheticNameConflict(sym, sym.location())));
            }
        }
    };

    /** Look up a synthetic name in a given scope.
     *  @param s            The scope.
     *  @param name         The name.
     */
    private Symbol lookupSynthetic(Name name, Scope s) {
        Symbol sym = s.findFirst(name);
        return (sym==null || (sym.flags()&SYNTHETIC)==0) ? null : sym;
    }

    /** Look up a method in a given scope.
     */
    private MethodSymbol lookupMethod(DiagnosticPosition pos, Name name, Type qual, List<Type> args) {
        return rs.resolveInternalMethod(pos, attrEnv, qual, name, args, List.nil());
    }

    private Symbol findMethodOrFailSilently(
            DiagnosticPosition pos,
            Env<AttrContext> env,
            Type site,
            Name name,
            List<Type> argtypes,
            List<Type> typeargtypes) {
        MethodResolutionContext resolveContext = rs.new MethodResolutionContext();
        resolveContext.internalResolution = true;
        resolveContext.silentFail = true;
        Symbol sym = rs.resolveQualifiedMethod(resolveContext, pos, env, site.tsym,
                site, name, argtypes, typeargtypes);
        return sym;
    }

    /** Anon inner classes are used as access constructor tags.
     * accessConstructorTag will use an existing anon class if one is available,
     * and synthesize a class (with makeEmptyClass) if one is not available.
     * However, there is a small possibility that an existing class will not
     * be generated as expected if it is inside a conditional with a constant
     * expression. If that is found to be the case, create an empty class tree here.
     */
    private void checkAccessConstructorTags() {
        for (List<ClassSymbol> l = accessConstrTags; l.nonEmpty(); l = l.tail) {
            ClassSymbol c = l.head;
            if (isTranslatedClassAvailable(c))
                continue;
            // Create class definition tree.
            JCClassDecl cdec = makeEmptyClass(STATIC | SYNTHETIC,
                    c.outermostClass(), c.flatname, false);
            swapAccessConstructorTag(c, cdec.sym);
            translated.append(cdec);
        }
    }
    // where
    private boolean isTranslatedClassAvailable(ClassSymbol c) {
        for (JCTree tree: translated) {
            if (tree.hasTag(CLASSDEF)
                    && ((JCClassDecl) tree).sym == c) {
                return true;
            }
        }
        return false;
    }

    void swapAccessConstructorTag(ClassSymbol oldCTag, ClassSymbol newCTag) {
        for (MethodSymbol methodSymbol : accessConstrs.values()) {
            Assert.check(methodSymbol.type.hasTag(METHOD));
            MethodType oldMethodType =
                    (MethodType)methodSymbol.type;
            if (oldMethodType.argtypes.head.tsym == oldCTag)
                methodSymbol.type =
                    types.createMethodTypeWithParameters(oldMethodType,
                        oldMethodType.getParameterTypes().tail
                            .prepend(newCTag.erasure(types)));
        }
    }

/**************************************************************************
 * Access methods
 *************************************************************************/

    /** A mapping from symbols to their access numbers.
     */
    private Map<Symbol,Integer> accessNums;

    /** A mapping from symbols to an array of access symbols, indexed by
     *  access code.
     */
    private Map<Symbol,MethodSymbol[]> accessSyms;

    /** A mapping from (constructor) symbols to access constructor symbols.
     */
    private Map<Symbol,MethodSymbol> accessConstrs;

    /** A list of all class symbols used for access constructor tags.
     */
    private List<ClassSymbol> accessConstrTags;

    /** A queue for all accessed symbols.
     */
    private ListBuffer<Symbol> accessed;

    /** return access code for identifier,
     *  @param tree     The tree representing the identifier use.
     *  @param enclOp   The closest enclosing operation node of tree,
     *                  null if tree is not a subtree of an operation.
     */
    private static int accessCode(JCTree tree, JCTree enclOp) {
        if (enclOp == null)
            return AccessCode.DEREF.code;
        else if (enclOp.hasTag(ASSIGN) &&
                 tree == TreeInfo.skipParens(((JCAssign) enclOp).lhs))
            return AccessCode.ASSIGN.code;
        else if ((enclOp.getTag().isIncOrDecUnaryOp() || enclOp.getTag().isAssignop()) &&
                tree == TreeInfo.skipParens(((JCOperatorExpression) enclOp).getOperand(LEFT)))
            return (((JCOperatorExpression) enclOp).operator).getAccessCode(enclOp.getTag());
        else
            return AccessCode.DEREF.code;
    }

    /** Return binary operator that corresponds to given access code.
     */
    private OperatorSymbol binaryAccessOperator(int acode, Tag tag) {
        return operators.lookupBinaryOp(op -> op.getAccessCode(tag) == acode);
    }

    /** Return tree tag for assignment operation corresponding
     *  to given binary operator.
     */
    private static JCTree.Tag treeTag(OperatorSymbol operator) {
        switch (operator.opcode) {
        case ByteCodes.ior: case ByteCodes.lor:
            return BITOR_ASG;
        case ByteCodes.ixor: case ByteCodes.lxor:
            return BITXOR_ASG;
        case ByteCodes.iand: case ByteCodes.land:
            return BITAND_ASG;
        case ByteCodes.ishl: case ByteCodes.lshl:
        case ByteCodes.ishll: case ByteCodes.lshll:
            return SL_ASG;
        case ByteCodes.ishr: case ByteCodes.lshr:
        case ByteCodes.ishrl: case ByteCodes.lshrl:
            return SR_ASG;
        case ByteCodes.iushr: case ByteCodes.lushr:
        case ByteCodes.iushrl: case ByteCodes.lushrl:
            return USR_ASG;
        case ByteCodes.iadd: case ByteCodes.ladd:
        case ByteCodes.fadd: case ByteCodes.dadd:
        case ByteCodes.string_add:
            return PLUS_ASG;
        case ByteCodes.isub: case ByteCodes.lsub:
        case ByteCodes.fsub: case ByteCodes.dsub:
            return MINUS_ASG;
        case ByteCodes.imul: case ByteCodes.lmul:
        case ByteCodes.fmul: case ByteCodes.dmul:
            return MUL_ASG;
        case ByteCodes.idiv: case ByteCodes.ldiv:
        case ByteCodes.fdiv: case ByteCodes.ddiv:
            return DIV_ASG;
        case ByteCodes.imod: case ByteCodes.lmod:
        case ByteCodes.fmod: case ByteCodes.dmod:
            return MOD_ASG;
        default:
            throw new AssertionError();
        }
    }

    /** The name of the access method with number `anum' and access code `acode'.
     */
    Name accessName(int anum, int acode) {
        return names.fromString(
            "access" + target.syntheticNameChar() + anum + acode / 10 + acode % 10);
    }

    /** Return access symbol for a private or protected symbol from an inner class.
     *  @param sym        The accessed private symbol.
     *  @param tree       The accessing tree.
     *  @param enclOp     The closest enclosing operation node of tree,
     *                    null if tree is not a subtree of an operation.
     *  @param protAccess Is access to a protected symbol in another
     *                    package?
     *  @param refSuper   Is access via a (qualified) C.super?
     */
    MethodSymbol accessSymbol(Symbol sym, JCTree tree, JCTree enclOp,
                              boolean protAccess, boolean refSuper) {
        ClassSymbol accOwner = refSuper && protAccess
            // For access via qualified super (T.super.x), place the
            // access symbol on T.
            ? (ClassSymbol)((JCFieldAccess) tree).selected.type.tsym
            // Otherwise pretend that the owner of an accessed
            // protected symbol is the enclosing class of the current
            // class which is a subclass of the symbol's owner.
            : accessClass(sym, protAccess, tree);

        Symbol vsym = sym;
        if (sym.owner != accOwner) {
            vsym = sym.clone(accOwner);
            actualSymbols.put(vsym, sym);
        }

        Integer anum              // The access number of the access method.
            = accessNums.get(vsym);
        if (anum == null) {
            anum = accessed.length();
            accessNums.put(vsym, anum);
            accessSyms.put(vsym, new MethodSymbol[AccessCode.numberOfAccessCodes]);
            accessed.append(vsym);
            // System.out.println("accessing " + vsym + " in " + vsym.location());
        }

        int acode;                // The access code of the access method.
        List<Type> argtypes;      // The argument types of the access method.
        Type restype;             // The result type of the access method.
        List<Type> thrown;        // The thrown exceptions of the access method.
        switch (vsym.kind) {
        case VAR:
            acode = accessCode(tree, enclOp);
            if (acode >= AccessCode.FIRSTASGOP.code) {
                OperatorSymbol operator = binaryAccessOperator(acode, enclOp.getTag());
                if (operator.opcode == string_add)
                    argtypes = List.of(syms.objectType);
                else
                    argtypes = operator.type.getParameterTypes().tail;
            } else if (acode == AccessCode.ASSIGN.code)
                argtypes = List.of(vsym.erasure(types));
            else
                argtypes = List.nil();
            restype = vsym.erasure(types);
            thrown = List.nil();
            break;
        case MTH:
            acode = AccessCode.DEREF.code;
            argtypes = vsym.erasure(types).getParameterTypes();
            restype = vsym.erasure(types).getReturnType();
            thrown = vsym.type.getThrownTypes();
            break;
        default:
            throw new AssertionError();
        }

        // For references via qualified super, increment acode by one,
        // making it odd.
        if (protAccess && refSuper) acode++;

        // Instance access methods get instance as first parameter.
        // For protected symbols this needs to be the instance as a member
        // of the type containing the accessed symbol, not the class
        // containing the access method.
        if ((vsym.flags() & STATIC) == 0) {
            argtypes = argtypes.prepend(vsym.owner.erasure(types));
        }
        MethodSymbol[] accessors = accessSyms.get(vsym);
        MethodSymbol accessor = accessors[acode];
        if (accessor == null) {
            accessor = new MethodSymbol(
                STATIC | SYNTHETIC | (accOwner.isInterface() ? PUBLIC : 0),
                accessName(anum.intValue(), acode),
                new MethodType(argtypes, restype, thrown, syms.methodClass),
                accOwner);
            enterSynthetic(tree.pos(), accessor, accOwner.members());
            accessors[acode] = accessor;
        }
        return accessor;
    }

    /** The qualifier to be used for accessing a symbol in an outer class.
     *  This is either C.sym or C.this.sym, depending on whether or not
     *  sym is static.
     *  @param sym   The accessed symbol.
     */
    JCExpression accessBase(DiagnosticPosition pos, Symbol sym) {
        return (sym.flags() & STATIC) != 0
            ? access(make.at(pos.getStartPosition()).QualIdent(sym.owner))
            : makeOwnerThis(pos, sym, true);
    }

    /** Do we need an access method to reference private symbol?
     */
    boolean needsPrivateAccess(Symbol sym) {
        if (target.hasNestmateAccess()) {
            return false;
        }
        if ((sym.flags() & PRIVATE) == 0 || sym.owner == currentClass) {
            return false;
        } else if (sym.name == names.init && sym.owner.isLocal()) {
            // private constructor in local class: relax protection
            sym.flags_field &= ~PRIVATE;
            return false;
        } else {
            return true;
        }
    }

    /** Do we need an access method to reference symbol in other package?
     */
    boolean needsProtectedAccess(Symbol sym, JCTree tree) {
        if (disableProtectedAccessors) return false;
        if ((sym.flags() & PROTECTED) == 0 ||
            sym.owner.owner == currentClass.owner || // fast special case
            sym.packge() == currentClass.packge())
            return false;
        if (!currentClass.isSubClass(sym.owner, types))
            return true;
        if ((sym.flags() & STATIC) != 0 ||
            !tree.hasTag(SELECT) ||
            TreeInfo.name(((JCFieldAccess) tree).selected) == names._super)
            return false;
        return !((JCFieldAccess) tree).selected.type.tsym.isSubClass(currentClass, types);
    }

    /** The class in which an access method for given symbol goes.
     *  @param sym        The access symbol
     *  @param protAccess Is access to a protected symbol in another
     *                    package?
     */
    ClassSymbol accessClass(Symbol sym, boolean protAccess, JCTree tree) {
        if (protAccess) {
            Symbol qualifier = null;
            ClassSymbol c = currentClass;
            if (tree.hasTag(SELECT) && (sym.flags() & STATIC) == 0) {
                qualifier = ((JCFieldAccess) tree).selected.type.tsym;
                while (!qualifier.isSubClass(c, types)) {
                    c = c.owner.enclClass();
                }
                return c;
            } else {
                while (!c.isSubClass(sym.owner, types)) {
                    c = c.owner.enclClass();
                }
            }
            return c;
        } else {
            // the symbol is private
            return sym.owner.enclClass();
        }
    }

    private void addPrunedInfo(JCTree tree) {
        List<JCTree> infoList = prunedTree.get(currentClass);
        infoList = (infoList == null) ? List.of(tree) : infoList.prepend(tree);
        prunedTree.put(currentClass, infoList);
    }

    /** Ensure that identifier is accessible, return tree accessing the identifier.
     *  @param sym      The accessed symbol.
     *  @param tree     The tree referring to the symbol.
     *  @param enclOp   The closest enclosing operation node of tree,
     *                  null if tree is not a subtree of an operation.
     *  @param refSuper Is access via a (qualified) C.super?
     */
    JCExpression access(Symbol sym, JCExpression tree, JCExpression enclOp, boolean refSuper) {
        // Access a free variable via its proxy, or its proxy's proxy
        while (sym.kind == VAR && sym.owner.kind == MTH &&
            sym.owner.enclClass() != currentClass) {
            // A constant is replaced by its constant value.
            Object cv = ((VarSymbol)sym).getConstValue();
            if (cv != null) {
                make.at(tree.pos);
                return makeLit(sym.type, cv);
            }
            if (lambdaTranslationMap != null && lambdaTranslationMap.get(sym) != null) {
                return make.at(tree.pos).Ident(lambdaTranslationMap.get(sym));
            } else {
                // Otherwise replace the variable by its proxy.
                sym = proxies.get(sym);
                Assert.check(sym != null && (sym.flags_field & FINAL) != 0);
                tree = make.at(tree.pos).Ident(sym);
            }
        }
        JCExpression base = (tree.hasTag(SELECT)) ? ((JCFieldAccess) tree).selected : null;
        switch (sym.kind) {
        case TYP:
            if (sym.owner.kind != PCK) {
                // Convert type idents to
                // <flat name> or <package name> . <flat name>
                Name flatname = Convert.shortName(sym.flatName());
                while (base != null &&
                       TreeInfo.symbol(base) != null &&
                       TreeInfo.symbol(base).kind != PCK) {
                    base = (base.hasTag(SELECT))
                        ? ((JCFieldAccess) base).selected
                        : null;
                }
                if (tree.hasTag(IDENT)) {
                    ((JCIdent) tree).name = flatname;
                } else if (base == null) {
                    tree = make.at(tree.pos).Ident(sym);
                    ((JCIdent) tree).name = flatname;
                } else {
                    ((JCFieldAccess) tree).selected = base;
                    ((JCFieldAccess) tree).name = flatname;
                }
            }
            break;
        case MTH: case VAR:
            if (sym.owner.kind == TYP) {

                // Access methods are required for
                //  - private members,
                //  - protected members in a superclass of an
                //    enclosing class contained in another package.
                //  - all non-private members accessed via a qualified super.
                boolean protAccess = refSuper && !needsPrivateAccess(sym)
                    || needsProtectedAccess(sym, tree);
                boolean accReq = protAccess || needsPrivateAccess(sym);

                // A base has to be supplied for
                //  - simple identifiers accessing variables in outer classes.
                boolean baseReq =
                    base == null &&
                    sym.owner != syms.predefClass &&
                    !sym.isMemberOf(currentClass, types);

                if (accReq || baseReq) {
                    make.at(tree.pos);

                    // Constants are replaced by their constant value.
                    if (sym.kind == VAR) {
                        Object cv = ((VarSymbol)sym).getConstValue();
                        if (cv != null) {
                            addPrunedInfo(tree);
                            return makeLit(sym.type, cv);
                        }
                    }

                    // Private variables and methods are replaced by calls
                    // to their access methods.
                    if (accReq) {
                        List<JCExpression> args = List.nil();
                        if ((sym.flags() & STATIC) == 0) {
                            // Instance access methods get instance
                            // as first parameter.
                            if (base == null)
                                base = makeOwnerThis(tree.pos(), sym, true);
                            args = args.prepend(base);
                            base = null;   // so we don't duplicate code
                        }
                        Symbol access = accessSymbol(sym, tree,
                                                     enclOp, protAccess,
                                                     refSuper);
                        JCExpression receiver = make.Select(
                            base != null ? base : make.QualIdent(access.owner),
                            access);
                        return make.App(receiver, args);

                    // Other accesses to members of outer classes get a
                    // qualifier.
                    } else if (baseReq) {
                        return make.at(tree.pos).Select(
                            accessBase(tree.pos(), sym), sym).setType(tree.type);
                    }
                }
            } else if (sym.owner.kind == MTH && lambdaTranslationMap != null) {
                //sym is a local variable - check the lambda translation map to
                //see if sym has been translated to something else in the current
                //scope (by LambdaToMethod)
                Symbol translatedSym = lambdaTranslationMap.get(sym);
                if (translatedSym != null) {
                    tree = make.at(tree.pos).Ident(translatedSym);
                }
            }
        }
        return tree;
    }

    /** Ensure that identifier is accessible, return tree accessing the identifier.
     *  @param tree     The identifier tree.
     */
    JCExpression access(JCExpression tree) {
        Symbol sym = TreeInfo.symbol(tree);
        return sym == null ? tree : access(sym, tree, null, false);
    }

    /** Return access constructor for a private constructor,
     *  or the constructor itself, if no access constructor is needed.
     *  @param pos       The position to report diagnostics, if any.
     *  @param constr    The private constructor.
     */
    Symbol accessConstructor(DiagnosticPosition pos, Symbol constr) {
        if (needsPrivateAccess(constr)) {
            ClassSymbol accOwner = constr.owner.enclClass();
            MethodSymbol aconstr = accessConstrs.get(constr);
            if (aconstr == null) {
                List<Type> argtypes = constr.type.getParameterTypes();
                if ((accOwner.flags_field & ENUM) != 0)
                    argtypes = argtypes
                        .prepend(syms.intType)
                        .prepend(syms.stringType);
                aconstr = new MethodSymbol(
                    SYNTHETIC,
                    names.init,
                    new MethodType(
                        argtypes.append(
                            accessConstructorTag().erasure(types)),
                        constr.type.getReturnType(),
                        constr.type.getThrownTypes(),
                        syms.methodClass),
                    accOwner);
                enterSynthetic(pos, aconstr, accOwner.members());
                accessConstrs.put(constr, aconstr);
                accessed.append(constr);
            }
            return aconstr;
        } else {
            return constr;
        }
    }

    /** Return an anonymous class nested in this toplevel class.
     */
    ClassSymbol accessConstructorTag() {
        ClassSymbol topClass = currentClass.outermostClass();
        ModuleSymbol topModle = topClass.packge().modle;
        for (int i = 1; ; i++) {
            Name flatname = names.fromString("" + topClass.getQualifiedName() +
                                            target.syntheticNameChar() +
                                            i);
            ClassSymbol ctag = chk.getCompiled(topModle, flatname);
            if (ctag == null)
                ctag = makeEmptyClass(STATIC | SYNTHETIC, topClass).sym;
            else if (!ctag.isAnonymous())
                continue;
            // keep a record of all tags, to verify that all are generated as required
            accessConstrTags = accessConstrTags.prepend(ctag);
            return ctag;
        }
    }

    /** Add all required access methods for a private symbol to enclosing class.
     *  @param sym       The symbol.
     */
    void makeAccessible(Symbol sym) {
        JCClassDecl cdef = classDef(sym.owner.enclClass());
        if (cdef == null) Assert.error("class def not found: " + sym + " in " + sym.owner);
        if (sym.name == names.init) {
            cdef.defs = cdef.defs.prepend(
                accessConstructorDef(cdef.pos, sym, accessConstrs.get(sym)));
        } else {
            MethodSymbol[] accessors = accessSyms.get(sym);
            for (int i = 0; i < AccessCode.numberOfAccessCodes; i++) {
                if (accessors[i] != null)
                    cdef.defs = cdef.defs.prepend(
                        accessDef(cdef.pos, sym, accessors[i], i));
            }
        }
    }

    /** Construct definition of an access method.
     *  @param pos        The source code position of the definition.
     *  @param vsym       The private or protected symbol.
     *  @param accessor   The access method for the symbol.
     *  @param acode      The access code.
     */
    JCTree accessDef(int pos, Symbol vsym, MethodSymbol accessor, int acode) {
//      System.err.println("access " + vsym + " with " + accessor);//DEBUG
        currentClass = vsym.owner.enclClass();
        make.at(pos);
        JCMethodDecl md = make.MethodDef(accessor, null);

        // Find actual symbol
        Symbol sym = actualSymbols.get(vsym);
        if (sym == null) sym = vsym;

        JCExpression ref;           // The tree referencing the private symbol.
        List<JCExpression> args;    // Any additional arguments to be passed along.
        if ((sym.flags() & STATIC) != 0) {
            ref = make.Ident(sym);
            args = make.Idents(md.params);
        } else {
            JCExpression site = make.Ident(md.params.head);
            if (acode % 2 != 0) {
                //odd access codes represent qualified super accesses - need to
                //emit reference to the direct superclass, even if the referred
                //member is from an indirect superclass (JLS 13.1)
                site.setType(types.erasure(types.supertype(vsym.owner.enclClass().type)));
            }
            ref = make.Select(site, sym);
            args = make.Idents(md.params.tail);
        }
        JCStatement stat;          // The statement accessing the private symbol.
        if (sym.kind == VAR) {
            // Normalize out all odd access codes by taking floor modulo 2:
            int acode1 = acode - (acode & 1);

            JCExpression expr;      // The access method's return value.
            AccessCode aCode = AccessCode.getFromCode(acode1);
            switch (aCode) {
            case DEREF:
                expr = ref;
                break;
            case ASSIGN:
                expr = make.Assign(ref, args.head);
                break;
            case PREINC: case POSTINC: case PREDEC: case POSTDEC:
                expr = makeUnary(aCode.tag, ref);
                break;
            default:
                expr = make.Assignop(
                    treeTag(binaryAccessOperator(acode1, JCTree.Tag.NO_TAG)), ref, args.head);
                ((JCAssignOp) expr).operator = binaryAccessOperator(acode1, JCTree.Tag.NO_TAG);
            }
            stat = make.Return(expr.setType(sym.type));
        } else {
            stat = make.Call(make.App(ref, args));
        }
        md.body = make.Block(0, List.of(stat));

        // Make sure all parameters, result types and thrown exceptions
        // are accessible.
        for (List<JCVariableDecl> l = md.params; l.nonEmpty(); l = l.tail)
            l.head.vartype = access(l.head.vartype);
        md.restype = access(md.restype);
        for (List<JCExpression> l = md.thrown; l.nonEmpty(); l = l.tail)
            l.head = access(l.head);

        return md;
    }

    /** Construct definition of an access constructor.
     *  @param pos        The source code position of the definition.
     *  @param constr     The private constructor.
     *  @param accessor   The access method for the constructor.
     */
    JCTree accessConstructorDef(int pos, Symbol constr, MethodSymbol accessor) {
        make.at(pos);
        JCMethodDecl md = make.MethodDef(accessor,
                                      accessor.externalType(types),
                                      null);
        JCIdent callee = make.Ident(names._this);
        callee.sym = constr;
        callee.type = constr.type;
        md.body =
            make.Block(0, List.of(
                make.Call(
                    make.App(
                        callee,
                        make.Idents(md.params.reverse().tail.reverse())))));
        return md;
    }

/**************************************************************************
 * Free variables proxies and this$n
 *************************************************************************/

    /** A map which allows to retrieve the translated proxy variable for any given symbol of an
     *  enclosing scope that is accessed (the accessed symbol could be the synthetic 'this$n' symbol).
     *  Inside a constructor, the map temporarily overrides entries corresponding to proxies and any
     *  'this$n' symbols, where they represent the constructor parameters.
     */
    Map<Symbol, Symbol> proxies;

    /** A scope containing all unnamed resource variables/saved
     *  exception variables for translated TWR blocks
     */
    WriteableScope twrVars;

    /** A stack containing the this$n field of the currently translated
     *  classes (if needed) in innermost first order.
     *  Inside a constructor, proxies and any this$n symbol are duplicated
     *  in an additional innermost scope, where they represent the constructor
     *  parameters.
     */
    List<VarSymbol> outerThisStack;

    /** The name of a free variable proxy.
     */
    Name proxyName(Name name, int index) {
        Name proxyName = names.fromString("val" + target.syntheticNameChar() + name);
        if (index > 0) {
            proxyName = proxyName.append(names.fromString("" + target.syntheticNameChar() + index));
        }
        return proxyName;
    }

    /** Proxy definitions for all free variables in given list, in reverse order.
     *  @param pos        The source code position of the definition.
     *  @param freevars   The free variables.
     *  @param owner      The class in which the definitions go.
     */
    List<JCVariableDecl> freevarDefs(int pos, List<VarSymbol> freevars, Symbol owner) {
        return freevarDefs(pos, freevars, owner, 0);
    }

    List<JCVariableDecl> freevarDefs(int pos, List<VarSymbol> freevars, Symbol owner,
            long additionalFlags) {
        long flags = FINAL | SYNTHETIC | additionalFlags;
        List<JCVariableDecl> defs = List.nil();
        Set<Name> proxyNames = new HashSet<>();
        for (List<VarSymbol> l = freevars; l.nonEmpty(); l = l.tail) {
            VarSymbol v = l.head;
            int index = 0;
            Name proxyName;
            do {
                proxyName = proxyName(v.name, index++);
            } while (!proxyNames.add(proxyName));
            VarSymbol proxy = new VarSymbol(
                flags, proxyName, v.erasure(types), owner);
            proxies.put(v, proxy);
            JCVariableDecl vd = make.at(pos).VarDef(proxy, null);
            vd.vartype = access(vd.vartype);
            defs = defs.prepend(vd);
        }
        return defs;
    }

    /** The name of a this$n field
     *  @param type   The class referenced by the this$n field
     */
    Name outerThisName(Type type, Symbol owner) {
        Type t = type.getEnclosingType();
        int nestingLevel = 0;
        while (t.hasTag(CLASS)) {
            t = t.getEnclosingType();
            nestingLevel++;
        }
        Name result = names.fromString("this" + target.syntheticNameChar() + nestingLevel);
        while (owner.kind == TYP && ((ClassSymbol)owner).members().findFirst(result) != null)
            result = names.fromString(result.toString() + target.syntheticNameChar());
        return result;
    }

    private VarSymbol makeOuterThisVarSymbol(Symbol owner, long flags) {
        Type target = types.erasure(owner.enclClass().type.getEnclosingType());
        VarSymbol outerThis =
            new VarSymbol(flags, outerThisName(target, owner), target, owner);
        outerThisStack = outerThisStack.prepend(outerThis);
        return outerThis;
    }

    private JCVariableDecl makeOuterThisVarDecl(int pos, VarSymbol sym) {
        JCVariableDecl vd = make.at(pos).VarDef(sym, null);
        vd.vartype = access(vd.vartype);
        return vd;
    }

    /** Definition for this$n field.
     *  @param pos        The source code position of the definition.
     *  @param owner      The method in which the definition goes.
     */
    JCVariableDecl outerThisDef(int pos, MethodSymbol owner) {
        ClassSymbol c = owner.enclClass();
        boolean isMandated =
            // Anonymous constructors
            (owner.isConstructor() && owner.isAnonymous()) ||
            // Constructors of non-private inner member classes
            (owner.isConstructor() && c.isInner() &&
             !c.isPrivate() && !c.isStatic());
        long flags =
            FINAL | (isMandated ? MANDATED : SYNTHETIC) | PARAMETER;
        VarSymbol outerThis = makeOuterThisVarSymbol(owner, flags);
        owner.extraParams = owner.extraParams.prepend(outerThis);
        return makeOuterThisVarDecl(pos, outerThis);
    }

    /** Definition for this$n field.
     *  @param pos        The source code position of the definition.
     *  @param owner      The class in which the definition goes.
     */
    JCVariableDecl outerThisDef(int pos, ClassSymbol owner) {
        VarSymbol outerThis = makeOuterThisVarSymbol(owner, FINAL | SYNTHETIC);
        return makeOuterThisVarDecl(pos, outerThis);
    }

    /** Return a list of trees that load the free variables in given list,
     *  in reverse order.
     *  @param pos          The source code position to be used for the trees.
     *  @param freevars     The list of free variables.
     */
    List<JCExpression> loadFreevars(DiagnosticPosition pos, List<VarSymbol> freevars) {
        List<JCExpression> args = List.nil();
        for (List<VarSymbol> l = freevars; l.nonEmpty(); l = l.tail)
            args = args.prepend(loadFreevar(pos, l.head));
        return args;
    }
//where
        JCExpression loadFreevar(DiagnosticPosition pos, VarSymbol v) {
            return access(v, make.at(pos).Ident(v), null, false);
        }

    /** Construct a tree simulating the expression {@code C.this}.
     *  @param pos           The source code position to be used for the tree.
     *  @param c             The qualifier class.
     */
    JCExpression makeThis(DiagnosticPosition pos, TypeSymbol c) {
        if (currentClass == c) {
            // in this case, `this' works fine
            return make.at(pos).This(c.erasure(types));
        } else {
            // need to go via this$n
            return makeOuterThis(pos, c);
        }
    }

    /**
     * Optionally replace a try statement with the desugaring of a
     * try-with-resources statement.  The canonical desugaring of
     *
     * try ResourceSpecification
     *   Block
     *
     * is
     *
     * {
     *   final VariableModifiers_minus_final R #resource = Expression;
     *
     *   try ResourceSpecificationtail
     *     Block
     *   } body-only-finally {
     *     if (#resource != null) //nullcheck skipped if Expression is provably non-null
     *         #resource.close();
     *   } catch (Throwable #primaryException) {
     *       if (#resource != null) //nullcheck skipped if Expression is provably non-null
     *           try {
     *               #resource.close();
     *           } catch (Throwable #suppressedException) {
     *              #primaryException.addSuppressed(#suppressedException);
     *           }
     *       throw #primaryException;
     *   }
     * }
     *
     * @param tree  The try statement to inspect.
     * @return A a desugared try-with-resources tree, or the original
     * try block if there are no resources to manage.
     */
    JCTree makeTwrTry(JCTry tree) {
        make_at(tree.pos());
        twrVars = twrVars.dup();
        JCBlock twrBlock = makeTwrBlock(tree.resources, tree.body, 0);
        if (tree.catchers.isEmpty() && tree.finalizer == null)
            result = translate(twrBlock);
        else
            result = translate(make.Try(twrBlock, tree.catchers, tree.finalizer));
        twrVars = twrVars.leave();
        return result;
    }

    private JCBlock makeTwrBlock(List<JCTree> resources, JCBlock block, int depth) {
        if (resources.isEmpty())
            return block;

        // Add resource declaration or expression to block statements
        ListBuffer<JCStatement> stats = new ListBuffer<>();
        JCTree resource = resources.head;
        JCExpression resourceUse;
        boolean resourceNonNull;
        if (resource instanceof JCVariableDecl) {
            JCVariableDecl var = (JCVariableDecl) resource;
            resourceUse = make.Ident(var.sym).setType(resource.type);
            resourceNonNull = var.init != null && TreeInfo.skipParens(var.init).hasTag(NEWCLASS);
            stats.add(var);
        } else {
            Assert.check(resource instanceof JCExpression);
            VarSymbol syntheticTwrVar =
            new VarSymbol(SYNTHETIC | FINAL,
                          makeSyntheticName(names.fromString("twrVar" +
                                           depth), twrVars),
                          (resource.type.hasTag(BOT)) ?
                          syms.autoCloseableType : resource.type,
                          currentMethodSym);
            twrVars.enter(syntheticTwrVar);
            JCVariableDecl syntheticTwrVarDecl =
                make.VarDef(syntheticTwrVar, (JCExpression)resource);
            resourceUse = (JCExpression)make.Ident(syntheticTwrVar);
            resourceNonNull = false;
            stats.add(syntheticTwrVarDecl);
        }

        //create (semi-) finally block that will be copied into the main try body:
        int oldPos = make.pos;
        make.at(TreeInfo.endPos(block));

        // if (#resource != null) { #resource.close(); }
        JCStatement bodyCloseStatement = makeResourceCloseInvocation(resourceUse);

        if (!resourceNonNull) {
            bodyCloseStatement = make.If(makeNonNullCheck(resourceUse),
                                         bodyCloseStatement,
                                         null);
        }

        JCBlock finallyClause = make.Block(BODY_ONLY_FINALIZE, List.of(bodyCloseStatement));
        make.at(oldPos);

        // Create catch clause that saves exception, closes the resource and then rethrows the exception:
        VarSymbol primaryException =
            new VarSymbol(FINAL|SYNTHETIC,
                          names.fromString("t" +
                                           target.syntheticNameChar()),
                          syms.throwableType,
                          currentMethodSym);
        JCVariableDecl primaryExceptionDecl = make.VarDef(primaryException, null);

        // close resource:
        // try {
        //     #resource.close();
        // } catch (Throwable #suppressedException) {
        //     #primaryException.addSuppressed(#suppressedException);
        // }
        VarSymbol suppressedException =
            new VarSymbol(SYNTHETIC, make.paramName(2),
                          syms.throwableType,
                          currentMethodSym);
        JCStatement addSuppressedStatement =
            make.Exec(makeCall(make.Ident(primaryException),
                               names.addSuppressed,
                               List.of(make.Ident(suppressedException))));
        JCBlock closeResourceTryBlock =
            make.Block(0L, List.of(makeResourceCloseInvocation(resourceUse)));
        JCVariableDecl catchSuppressedDecl = make.VarDef(suppressedException, null);
        JCBlock catchSuppressedBlock = make.Block(0L, List.of(addSuppressedStatement));
        List<JCCatch> catchSuppressedClauses =
                List.of(make.Catch(catchSuppressedDecl, catchSuppressedBlock));
        JCTry closeResourceTry = make.Try(closeResourceTryBlock, catchSuppressedClauses, null);
        closeResourceTry.finallyCanCompleteNormally = true;

        JCStatement exceptionalCloseStatement = closeResourceTry;

        if (!resourceNonNull) {
            // if (#resource != null) {  }
            exceptionalCloseStatement = make.If(makeNonNullCheck(resourceUse),
                                                exceptionalCloseStatement,
                                                null);
        }

        JCStatement exceptionalRethrow = make.Throw(make.Ident(primaryException));
        JCBlock exceptionalCloseBlock = make.Block(0L, List.of(exceptionalCloseStatement, exceptionalRethrow));
        JCCatch exceptionalCatchClause = make.Catch(primaryExceptionDecl, exceptionalCloseBlock);

        //create the main try statement with the close:
        JCTry outerTry = make.Try(makeTwrBlock(resources.tail, block, depth + 1),
                                  List.of(exceptionalCatchClause),
                                  finallyClause);

        outerTry.finallyCanCompleteNormally = true;
        stats.add(outerTry);

        JCBlock newBlock = make.Block(0L, stats.toList());
        return newBlock;
    }

    private JCStatement makeResourceCloseInvocation(JCExpression resource) {
        // convert to AutoCloseable if needed
        if (types.asSuper(resource.type, syms.autoCloseableType.tsym) == null) {
            resource = convert(resource, syms.autoCloseableType);
        }

        // create resource.close() method invocation
        JCExpression resourceClose = makeCall(resource,
                                              names.close,
                                              List.nil());
        return make.Exec(resourceClose);
    }

    private JCExpression makeNonNullCheck(JCExpression expression) {
        return makeBinary(NE, expression, makeNull());
    }

    /** Construct a tree that represents the outer instance
     *  {@code C.this}. Never pick the current `this'.
     *  @param pos           The source code position to be used for the tree.
     *  @param c             The qualifier class.
     */
    JCExpression makeOuterThis(DiagnosticPosition pos, TypeSymbol c) {
        List<VarSymbol> ots = outerThisStack;
        if (ots.isEmpty()) {
            log.error(pos, Errors.NoEnclInstanceOfTypeInScope(c));
            Assert.error();
            return makeNull();
        }
        VarSymbol ot = ots.head;
        JCExpression tree = access(make.at(pos).Ident(ot));
        TypeSymbol otc = ot.type.tsym;
        while (otc != c) {
            do {
                ots = ots.tail;
                if (ots.isEmpty()) {
                    log.error(pos, Errors.NoEnclInstanceOfTypeInScope(c));
                    Assert.error(); // should have been caught in Attr
                    return tree;
                }
                ot = ots.head;
            } while (ot.owner != otc);
            if (otc.owner.kind != PCK && !otc.hasOuterInstance()) {
                chk.earlyRefError(pos, c);
                Assert.error(); // should have been caught in Attr
                return makeNull();
            }
            tree = access(make.at(pos).Select(tree, ot));
            otc = ot.type.tsym;
        }
        return tree;
    }

    /** Construct a tree that represents the closest outer instance
     *  {@code C.this} such that the given symbol is a member of C.
     *  @param pos           The source code position to be used for the tree.
     *  @param sym           The accessed symbol.
     *  @param preciseMatch  should we accept a type that is a subtype of
     *                       sym's owner, even if it doesn't contain sym
     *                       due to hiding, overriding, or non-inheritance
     *                       due to protection?
     */
    JCExpression makeOwnerThis(DiagnosticPosition pos, Symbol sym, boolean preciseMatch) {
        Symbol c = sym.owner;
        if (preciseMatch ? sym.isMemberOf(currentClass, types)
                         : currentClass.isSubClass(sym.owner, types)) {
            // in this case, `this' works fine
            return make.at(pos).This(c.erasure(types));
        } else {
            // need to go via this$n
            return makeOwnerThisN(pos, sym, preciseMatch);
        }
    }

    /**
     * Similar to makeOwnerThis but will never pick "this".
     */
    JCExpression makeOwnerThisN(DiagnosticPosition pos, Symbol sym, boolean preciseMatch) {
        Symbol c = sym.owner;
        List<VarSymbol> ots = outerThisStack;
        if (ots.isEmpty()) {
            log.error(pos, Errors.NoEnclInstanceOfTypeInScope(c));
            Assert.error();
            return makeNull();
        }
        VarSymbol ot = ots.head;
        JCExpression tree = access(make.at(pos).Ident(ot));
        TypeSymbol otc = ot.type.tsym;
        while (!(preciseMatch ? sym.isMemberOf(otc, types) : otc.isSubClass(sym.owner, types))) {
            do {
                ots = ots.tail;
                if (ots.isEmpty()) {
                    log.error(pos, Errors.NoEnclInstanceOfTypeInScope(c));
                    Assert.error();
                    return tree;
                }
                ot = ots.head;
            } while (ot.owner != otc);
            tree = access(make.at(pos).Select(tree, ot));
            otc = ot.type.tsym;
        }
        return tree;
    }

    /** Return tree simulating the assignment {@code this.name = name}, where
     *  name is the name of a free variable.
     */
    JCStatement initField(int pos, Symbol rhs, Symbol lhs) {
        Assert.check(rhs.owner.kind == MTH);
        Assert.check(rhs.owner.owner == lhs.owner);
        make.at(pos);
        return
            make.Exec(
                make.Assign(
                    make.Select(make.This(lhs.owner.erasure(types)), lhs),
                    make.Ident(rhs)).setType(lhs.erasure(types)));
    }

    /** Return tree simulating the assignment {@code this.this$n = this$n}.
     */
    JCStatement initOuterThis(int pos) {
        VarSymbol rhs = outerThisStack.head;
        Assert.check(rhs.owner.kind == MTH);
        VarSymbol lhs = outerThisStack.tail.head;
        Assert.check(rhs.owner.owner == lhs.owner);
        make.at(pos);
        return
            make.Exec(
                make.Assign(
                    make.Select(make.This(lhs.owner.erasure(types)), lhs),
                    make.Ident(rhs)).setType(lhs.erasure(types)));
    }

/**************************************************************************
 * Code for .class
 *************************************************************************/

    /** Return the symbol of a class to contain a cache of
     *  compiler-generated statics such as class$ and the
     *  $assertionsDisabled flag.  We create an anonymous nested class
     *  (unless one already exists) and return its symbol.  However,
     *  for backward compatibility in 1.4 and earlier we use the
     *  top-level class itself.
     */
    private ClassSymbol outerCacheClass() {
        ClassSymbol clazz = outermostClassDef.sym;
        Scope s = clazz.members();
        for (Symbol sym : s.getSymbols(NON_RECURSIVE))
            if (sym.kind == TYP &&
                sym.name == names.empty &&
                (sym.flags() & INTERFACE) == 0) return (ClassSymbol) sym;
        return makeEmptyClass(STATIC | SYNTHETIC, clazz).sym;
    }

    /** Create an attributed tree of the form left.name(). */
    private JCMethodInvocation makeCall(JCExpression left, Name name, List<JCExpression> args) {
        Assert.checkNonNull(left.type);
        Symbol funcsym = lookupMethod(make_pos, name, left.type,
                                      TreeInfo.types(args));
        return make.App(make.Select(left, funcsym), args);
    }

    /** The tree simulating a T.class expression.
     *  @param clazz      The tree identifying type T.
     */
    private JCExpression classOf(JCTree clazz) {
        return classOfType(clazz.type, clazz.pos());
    }

    private JCExpression classOfType(Type type, DiagnosticPosition pos) {
        switch (type.getTag()) {
        case BYTE: case SHORT: case CHAR: case INT: case LONG: case FLOAT:
        case DOUBLE: case BOOLEAN: case VOID:
            // replace with <BoxedClass>.TYPE
            ClassSymbol c = types.boxedClass(type);
            Symbol typeSym =
                rs.accessBase(
                    rs.findIdentInType(pos, attrEnv, c.type, names.TYPE, KindSelector.VAR),
                    pos, c.type, names.TYPE, true);
            if (typeSym.kind == VAR)
                ((VarSymbol)typeSym).getConstValue(); // ensure initializer is evaluated
            return make.QualIdent(typeSym);
        case CLASS: case ARRAY:
                VarSymbol sym = new VarSymbol(
                        STATIC | PUBLIC | FINAL, names._class,
                        syms.classType, type.tsym);
                return make_at(pos).Select(make.Type(type), sym);
        default:
            throw new AssertionError();
        }
    }

/**************************************************************************
 * Code for enabling/disabling assertions.
 *************************************************************************/

    private ClassSymbol assertionsDisabledClassCache;

    /**Used to create an auxiliary class to hold $assertionsDisabled for interfaces.
     */
    private ClassSymbol assertionsDisabledClass() {
        if (assertionsDisabledClassCache != null) return assertionsDisabledClassCache;

        assertionsDisabledClassCache = makeEmptyClass(STATIC | SYNTHETIC, outermostClassDef.sym).sym;

        return assertionsDisabledClassCache;
    }

    // This code is not particularly robust if the user has
    // previously declared a member named '$assertionsDisabled'.
    // The same faulty idiom also appears in the translation of
    // class literals above.  We should report an error if a
    // previous declaration is not synthetic.

    private JCExpression assertFlagTest(DiagnosticPosition pos) {
        // Outermost class may be either true class or an interface.
        ClassSymbol outermostClass = outermostClassDef.sym;

        //only classes can hold a non-public field, look for a usable one:
        ClassSymbol container = !currentClass.isInterface() ? currentClass :
                assertionsDisabledClass();

        VarSymbol assertDisabledSym =
            (VarSymbol)lookupSynthetic(dollarAssertionsDisabled,
                                       container.members());
        if (assertDisabledSym == null) {
            assertDisabledSym =
                new VarSymbol(STATIC | FINAL | SYNTHETIC,
                              dollarAssertionsDisabled,
                              syms.booleanType,
                              container);
            enterSynthetic(pos, assertDisabledSym, container.members());
            Symbol desiredAssertionStatusSym = lookupMethod(pos,
                                                            names.desiredAssertionStatus,
                                                            types.erasure(syms.classType),
                                                            List.nil());
            JCClassDecl containerDef = classDef(container);
            make_at(containerDef.pos());
            JCExpression notStatus = makeUnary(NOT, make.App(make.Select(
                    classOfType(types.erasure(outermostClass.type),
                                containerDef.pos()),
                    desiredAssertionStatusSym)));
            JCVariableDecl assertDisabledDef = make.VarDef(assertDisabledSym,
                                                   notStatus);
            containerDef.defs = containerDef.defs.prepend(assertDisabledDef);

            if (currentClass.isInterface()) {
                //need to load the assertions enabled/disabled state while
                //initializing the interface:
                JCClassDecl currentClassDef = classDef(currentClass);
                make_at(currentClassDef.pos());
                JCStatement dummy = make.If(make.QualIdent(assertDisabledSym), make.Skip(), null);
                JCBlock clinit = make.Block(STATIC, List.of(dummy));
                currentClassDef.defs = currentClassDef.defs.prepend(clinit);
            }
        }
        make_at(pos);
        return makeUnary(NOT, make.Ident(assertDisabledSym));
    }


/**************************************************************************
 * Building blocks for let expressions
 *************************************************************************/

    interface TreeBuilder {
        JCExpression build(JCExpression arg);
    }

    /** Construct an expression using the builder, with the given rval
     *  expression as an argument to the builder.  However, the rval
     *  expression must be computed only once, even if used multiple
     *  times in the result of the builder.  We do that by
     *  constructing a "let" expression that saves the rvalue into a
     *  temporary variable and then uses the temporary variable in
     *  place of the expression built by the builder.  The complete
     *  resulting expression is of the form
     *  <pre>
     *    (let <b>TYPE</b> <b>TEMP</b> = <b>RVAL</b>;
     *     in (<b>BUILDER</b>(<b>TEMP</b>)))
     *  </pre>
     *  where <code><b>TEMP</b></code> is a newly declared variable
     *  in the let expression.
     */
    JCExpression abstractRval(JCExpression rval, Type type, TreeBuilder builder) {
        rval = TreeInfo.skipParens(rval);
        switch (rval.getTag()) {
        case LITERAL:
            return builder.build(rval);
        case IDENT:
            JCIdent id = (JCIdent) rval;
            if ((id.sym.flags() & FINAL) != 0 && id.sym.owner.kind == MTH)
                return builder.build(rval);
        }
        Name name = TreeInfo.name(rval);
        if (name == names._super || name == names._this)
            return builder.build(rval);
        VarSymbol var =
            new VarSymbol(FINAL|SYNTHETIC,
                          names.fromString(
                                          target.syntheticNameChar()
                                          + "" + rval.hashCode()),
                                      type,
                                      currentMethodSym);
        rval = convert(rval,type);
        JCVariableDecl def = make.VarDef(var, rval); // XXX cast
        JCExpression built = builder.build(make.Ident(var));
        JCExpression res = make.LetExpr(def, built);
        res.type = built.type;
        return res;
    }

    // same as above, with the type of the temporary variable computed
    JCExpression abstractRval(JCExpression rval, TreeBuilder builder) {
        return abstractRval(rval, rval.type, builder);
    }

    // same as above, but for an expression that may be used as either
    // an rvalue or an lvalue.  This requires special handling for
    // Select expressions, where we place the left-hand-side of the
    // select in a temporary, and for Indexed expressions, where we
    // place both the indexed expression and the index value in temps.
    JCExpression abstractLval(JCExpression lval, final TreeBuilder builder) {
        lval = TreeInfo.skipParens(lval);
        switch (lval.getTag()) {
        case IDENT:
            return builder.build(lval);
        case SELECT: {
            final JCFieldAccess s = (JCFieldAccess)lval;
            Symbol lid = TreeInfo.symbol(s.selected);
            if (lid != null && lid.kind == TYP) return builder.build(lval);
            return abstractRval(s.selected, selected -> builder.build(make.Select(selected, s.sym)));
        }
        case INDEXED: {
            final JCArrayAccess i = (JCArrayAccess)lval;
            return abstractRval(i.indexed, indexed -> abstractRval(i.index, syms.intType, index -> {
                JCExpression newLval = make.Indexed(indexed, index);
                newLval.setType(i.type);
                return builder.build(newLval);
            }));
        }
        case TYPECAST: {
            return abstractLval(((JCTypeCast)lval).expr, builder);
        }
        }
        throw new AssertionError(lval);
    }

    // evaluate and discard the first expression, then evaluate the second.
    JCExpression makeComma(final JCExpression expr1, final JCExpression expr2) {
        JCExpression res = make.LetExpr(List.of(make.Exec(expr1)), expr2);
        res.type = expr2.type;
        return res;
    }

/**************************************************************************
 * Translation methods
 *************************************************************************/

    /** Visitor argument: enclosing operator node.
     */
    private JCExpression enclOp;

    /** Visitor method: Translate a single node.
     *  Attach the source position from the old tree to its replacement tree.
     */
    @Override
    public <T extends JCTree> T translate(T tree) {
        if (tree == null) {
            return null;
        } else {
            make_at(tree.pos());
            T result = super.translate(tree);
            if (endPosTable != null && result != tree) {
                endPosTable.replaceTree(tree, result);
            }
            return result;
        }
    }

    /** Visitor method: Translate a single node, boxing or unboxing if needed.
     */
    public <T extends JCExpression> T translate(T tree, Type type) {
        return (tree == null) ? null : boxIfNeeded(translate(tree), type);
    }

    /** Visitor method: Translate tree.
     */
    public <T extends JCTree> T translate(T tree, JCExpression enclOp) {
        JCExpression prevEnclOp = this.enclOp;
        this.enclOp = enclOp;
        T res = translate(tree);
        this.enclOp = prevEnclOp;
        return res;
    }

    /** Visitor method: Translate list of trees.
     */
    public <T extends JCExpression> List<T> translate(List<T> trees, Type type) {
        if (trees == null) return null;
        for (List<T> l = trees; l.nonEmpty(); l = l.tail)
            l.head = translate(l.head, type);
        return trees;
    }

    public void visitPackageDef(JCPackageDecl tree) {
        if (!needPackageInfoClass(tree))
                        return;

        long flags = Flags.ABSTRACT | Flags.INTERFACE;
        // package-info is marked SYNTHETIC in JDK 1.6 and later releases
        flags = flags | Flags.SYNTHETIC;
        ClassSymbol c = tree.packge.package_info;
        c.setAttributes(tree.packge);
        c.flags_field |= flags;
        ClassType ctype = (ClassType) c.type;
        ctype.supertype_field = syms.objectType;
        ctype.interfaces_field = List.nil();
        createInfoClass(tree.annotations, c);
    }
    // where
    private boolean needPackageInfoClass(JCPackageDecl pd) {
        switch (pkginfoOpt) {
            case ALWAYS:
                return true;
            case LEGACY:
                return pd.getAnnotations().nonEmpty();
            case NONEMPTY:
                for (Attribute.Compound a :
                         pd.packge.getDeclarationAttributes()) {
                    Attribute.RetentionPolicy p = types.getRetention(a);
                    if (p != Attribute.RetentionPolicy.SOURCE)
                        return true;
                }
                return false;
        }
        throw new AssertionError();
    }

    public void visitModuleDef(JCModuleDecl tree) {
        ModuleSymbol msym = tree.sym;
        ClassSymbol c = msym.module_info;
        c.setAttributes(msym);
        c.flags_field |= Flags.MODULE;
        createInfoClass(List.nil(), tree.sym.module_info);
    }

    private void createInfoClass(List<JCAnnotation> annots, ClassSymbol c) {
        long flags = Flags.ABSTRACT | Flags.INTERFACE;
        JCClassDecl infoClass =
                make.ClassDef(make.Modifiers(flags, annots),
                    c.name, List.nil(),
                    null, List.nil(), List.nil());
        infoClass.sym = c;
        translated.append(infoClass);
    }

    public void visitClassDef(JCClassDecl tree) {
        Env<AttrContext> prevEnv = attrEnv;
        ClassSymbol currentClassPrev = currentClass;
        MethodSymbol currentMethodSymPrev = currentMethodSym;

        currentClass = tree.sym;
        currentMethodSym = null;
        attrEnv = typeEnvs.remove(currentClass);
        if (attrEnv == null)
            attrEnv = prevEnv;

        classdefs.put(currentClass, tree);

        Map<Symbol, Symbol> prevProxies = proxies;
        proxies = new HashMap<>(proxies);
        List<VarSymbol> prevOuterThisStack = outerThisStack;

        // If this is an enum definition
        if ((tree.mods.flags & ENUM) != 0 &&
            (types.supertype(currentClass.type).tsym.flags() & ENUM) == 0)
            visitEnumDef(tree);

        if ((tree.mods.flags & RECORD) != 0) {
            visitRecordDef(tree);
        }

        // If this is a nested class, define a this$n field for
        // it and add to proxies.
        JCVariableDecl otdef = null;
        if (currentClass.hasOuterInstance())
            otdef = outerThisDef(tree.pos, currentClass);

        // If this is a local class, define proxies for all its free variables.
        List<JCVariableDecl> fvdefs = freevarDefs(
            tree.pos, freevars(currentClass), currentClass);

        // Recursively translate superclass, interfaces.
        tree.extending = translate(tree.extending);
        tree.implementing = translate(tree.implementing);

        if (currentClass.isLocal()) {
            ClassSymbol encl = currentClass.owner.enclClass();
            if (encl.trans_local == null) {
                encl.trans_local = List.nil();
            }
            encl.trans_local = encl.trans_local.prepend(currentClass);
        }

        // Recursively translate members, taking into account that new members
        // might be created during the translation and prepended to the member
        // list `tree.defs'.
        List<JCTree> seen = List.nil();
        while (tree.defs != seen) {
            List<JCTree> unseen = tree.defs;
            for (List<JCTree> l = unseen; l.nonEmpty() && l != seen; l = l.tail) {
                JCTree outermostMemberDefPrev = outermostMemberDef;
                if (outermostMemberDefPrev == null) outermostMemberDef = l.head;
                l.head = translate(l.head);
                outermostMemberDef = outermostMemberDefPrev;
            }
            seen = unseen;
        }

        // Convert a protected modifier to public, mask static modifier.
        if ((tree.mods.flags & PROTECTED) != 0) tree.mods.flags |= PUBLIC;
        tree.mods.flags &= ClassFlags;

        // Convert name to flat representation, replacing '.' by '$'.
        tree.name = Convert.shortName(currentClass.flatName());

        // Add this$n and free variables proxy definitions to class.

        for (List<JCVariableDecl> l = fvdefs; l.nonEmpty(); l = l.tail) {
            tree.defs = tree.defs.prepend(l.head);
            enterSynthetic(tree.pos(), l.head.sym, currentClass.members());
        }
        if (currentClass.hasOuterInstance()) {
            tree.defs = tree.defs.prepend(otdef);
            enterSynthetic(tree.pos(), otdef.sym, currentClass.members());
        }

        proxies = prevProxies;
        outerThisStack = prevOuterThisStack;

        // Append translated tree to `translated' queue.
        translated.append(tree);

        attrEnv = prevEnv;
        currentClass = currentClassPrev;
        currentMethodSym = currentMethodSymPrev;

        // Return empty block {} as a placeholder for an inner class.
        result = make_at(tree.pos()).Block(SYNTHETIC, List.nil());
    }

<<<<<<< HEAD
    List<JCTree> accessors(JCClassDecl tree) {
        ListBuffer<JCTree> buffer = new ListBuffer<>();
        tree.defs.stream()
                .filter(t -> t.hasTag(VARDEF))
                .map(t -> (JCVariableDecl)t)
                .filter(vd -> vd.sym.accessors.nonEmpty())
                .forEach(vd -> {
                    for (Pair<Accessors.Kind, MethodSymbol> accessor : vd.sym.accessors) {
                        MethodSymbol accessorSym = accessor.snd;
                        if ((accessorSym.flags() & Flags.MANDATED) != 0) {
                            make_at(tree.pos());
                            switch (accessor.fst) {
                                case GET:
                                    buffer.add(make.MethodDef(accessorSym, make.Block(0,
                                            List.of(make.Return(make.Ident(vd.sym))))));
                                    break;
                                case SET:
                                    buffer.add(make.MethodDef(accessorSym, make.Block(0,
                                            List.of(make.Exec(
                                                    make.Assign(make.Ident(vd.sym), make.Ident(accessorSym.params.head))
                                                            .setType(vd.sym.type))))));
                                    break;
                                default:
                                    Assert.error("Cannot get here!");
                            }
                        }
                    }
                });
        return buffer.toList();
    }

    /* this method looks for explicit accessors to add them to the corresponding field
     */
    void findUserDefinedAccessors(JCClassDecl tree) {
        tree.defs.stream()
                .filter(t -> t.hasTag(VARDEF))
                .map(t -> (JCVariableDecl)t)
                .filter(vd -> (vd.sym.accessors.isEmpty() && !vd.sym.isStatic()))
                .forEach(vd -> {
                    MethodSymbol msym = lookupMethod(tree.pos(),
                            vd.name,
                            tree.sym.type,
                            List.nil());
                    Assert.check(msym != null, "there has to be a user defined accessor");
                    vd.sym.accessors = List.of(new Pair<>(Accessors.Kind.GET, msym));
                });
=======
    List<JCTree> generateMandatedAccessors(JCClassDecl tree) {
        return tree.sym.getRecordComponents().stream()
                .filter(rc -> (rc.accessor.flags() & Flags.GENERATED_MEMBER) != 0)
                .map(rc -> {
                    make_at(tree.pos());
                    return make.MethodDef(rc.accessor, make.Block(0,
                            List.of(make.Return(make.Ident(rc)))));
                }).collect(List.collector());
>>>>>>> ecc066e1
    }

    /** Translate an enum class. */
    private void visitEnumDef(JCClassDecl tree) {
        make_at(tree.pos());

        // add the supertype, if needed
        if (tree.extending == null)
            tree.extending = make.Type(types.supertype(tree.type));

        // classOfType adds a cache field to tree.defs
        JCExpression e_class = classOfType(tree.sym.type, tree.pos()).
            setType(types.erasure(syms.classType));

        // process each enumeration constant, adding implicit constructor parameters
        int nextOrdinal = 0;
        ListBuffer<JCExpression> values = new ListBuffer<>();
        ListBuffer<JCTree> enumDefs = new ListBuffer<>();
        ListBuffer<JCTree> otherDefs = new ListBuffer<>();
        for (List<JCTree> defs = tree.defs;
             defs.nonEmpty();
             defs=defs.tail) {
            if (defs.head.hasTag(VARDEF) && (((JCVariableDecl) defs.head).mods.flags & ENUM) != 0) {
                JCVariableDecl var = (JCVariableDecl)defs.head;
                visitEnumConstantDef(var, nextOrdinal++);
                values.append(make.QualIdent(var.sym));
                enumDefs.append(var);
            } else {
                otherDefs.append(defs.head);
            }
        }

        // private static final T[] #VALUES = { a, b, c };
        Name valuesName = names.fromString(target.syntheticNameChar() + "VALUES");
        while (tree.sym.members().findFirst(valuesName) != null) // avoid name clash
            valuesName = names.fromString(valuesName + "" + target.syntheticNameChar());
        Type arrayType = new ArrayType(types.erasure(tree.type), syms.arrayClass);
        VarSymbol valuesVar = new VarSymbol(PRIVATE|FINAL|STATIC|SYNTHETIC,
                                            valuesName,
                                            arrayType,
                                            tree.type.tsym);
        JCNewArray newArray = make.NewArray(make.Type(types.erasure(tree.type)),
                                          List.nil(),
                                          values.toList());
        newArray.type = arrayType;
        enumDefs.append(make.VarDef(valuesVar, newArray));
        tree.sym.members().enter(valuesVar);

        Symbol valuesSym = lookupMethod(tree.pos(), names.values,
                                        tree.type, List.nil());
        List<JCStatement> valuesBody;
        if (useClone()) {
            // return (T[]) $VALUES.clone();
            JCTypeCast valuesResult =
                make.TypeCast(valuesSym.type.getReturnType(),
                              make.App(make.Select(make.Ident(valuesVar),
                                                   syms.arrayCloneMethod)));
            valuesBody = List.of(make.Return(valuesResult));
        } else {
            // template: T[] $result = new T[$values.length];
            Name resultName = names.fromString(target.syntheticNameChar() + "result");
            while (tree.sym.members().findFirst(resultName) != null) // avoid name clash
                resultName = names.fromString(resultName + "" + target.syntheticNameChar());
            VarSymbol resultVar = new VarSymbol(FINAL|SYNTHETIC,
                                                resultName,
                                                arrayType,
                                                valuesSym);
            JCNewArray resultArray = make.NewArray(make.Type(types.erasure(tree.type)),
                                  List.of(make.Select(make.Ident(valuesVar), syms.lengthVar)),
                                  null);
            resultArray.type = arrayType;
            JCVariableDecl decl = make.VarDef(resultVar, resultArray);

            // template: System.arraycopy($VALUES, 0, $result, 0, $VALUES.length);
            if (systemArraycopyMethod == null) {
                systemArraycopyMethod =
                    new MethodSymbol(PUBLIC | STATIC,
                                     names.fromString("arraycopy"),
                                     new MethodType(List.of(syms.objectType,
                                                            syms.intType,
                                                            syms.objectType,
                                                            syms.intType,
                                                            syms.intType),
                                                    syms.voidType,
                                                    List.nil(),
                                                    syms.methodClass),
                                     syms.systemType.tsym);
            }
            JCStatement copy =
                make.Exec(make.App(make.Select(make.Ident(syms.systemType.tsym),
                                               systemArraycopyMethod),
                          List.of(make.Ident(valuesVar), make.Literal(0),
                                  make.Ident(resultVar), make.Literal(0),
                                  make.Select(make.Ident(valuesVar), syms.lengthVar))));

            // template: return $result;
            JCStatement ret = make.Return(make.Ident(resultVar));
            valuesBody = List.of(decl, copy, ret);
        }

        JCMethodDecl valuesDef =
             make.MethodDef((MethodSymbol)valuesSym, make.Block(0, valuesBody));

        enumDefs.append(valuesDef);

        if (debugLower)
            System.err.println(tree.sym + ".valuesDef = " + valuesDef);

        /** The template for the following code is:
         *
         *     public static E valueOf(String name) {
         *         return (E)Enum.valueOf(E.class, name);
         *     }
         *
         *  where E is tree.sym
         */
        MethodSymbol valueOfSym = lookupMethod(tree.pos(),
                         names.valueOf,
                         tree.sym.type,
                         List.of(syms.stringType));
        Assert.check((valueOfSym.flags() & STATIC) != 0);
        VarSymbol nameArgSym = valueOfSym.params.head;
        JCIdent nameVal = make.Ident(nameArgSym);
        JCStatement enum_ValueOf =
            make.Return(make.TypeCast(tree.sym.type,
                                      makeCall(make.Ident(syms.enumSym),
                                               names.valueOf,
                                               List.of(e_class, nameVal))));
        JCMethodDecl valueOf = make.MethodDef(valueOfSym,
                                           make.Block(0, List.of(enum_ValueOf)));
        nameVal.sym = valueOf.params.head.sym;
        if (debugLower)
            System.err.println(tree.sym + ".valueOf = " + valueOf);
        enumDefs.append(valueOf);

        enumDefs.appendList(otherDefs.toList());
        tree.defs = enumDefs.toList();
    }
        // where
        private MethodSymbol systemArraycopyMethod;
        private boolean useClone() {
            try {
                return syms.objectType.tsym.members().findFirst(names.clone) != null;
            }
            catch (CompletionFailure e) {
                return false;
            }
        }

    /** Translate an enumeration constant and its initializer. */
    private void visitEnumConstantDef(JCVariableDecl var, int ordinal) {
        JCNewClass varDef = (JCNewClass)var.init;
        varDef.args = varDef.args.
            prepend(makeLit(syms.intType, ordinal)).
            prepend(makeLit(syms.stringType, var.name.toString()));
    }

<<<<<<< HEAD
    /** Translate a record. */
    private void visitRecordDef(JCClassDecl tree) {
        make_at(tree.pos());
        List<VarSymbol> vars = types.recordVars(tree.type);
        MethodHandleSymbol[] getterMethHandles = new MethodHandleSymbol[vars.size()];
        // for the extractor we use the user provided getter, for the rest we access the field directly
        MethodHandleSymbol[] getterMethHandlesForExtractor = new MethodHandleSymbol[vars.size()];
=======
    private List<VarSymbol> recordVars(Type t) {
        List<VarSymbol> vars = List.nil();
        while (!t.hasTag(NONE)) {
            if (t.hasTag(CLASS)) {
                for (Symbol s : t.tsym.members().getSymbols(s -> s.kind == VAR && (s.flags() & RECORD) != 0)) {
                    vars = vars.prepend((VarSymbol)s);
                }
            }
            t = types.supertype(t);
        }
        return vars;
    }

    /** Translate a record. */
    private void visitRecordDef(JCClassDecl tree) {
        make_at(tree.pos());
        List<VarSymbol> vars = recordVars(tree.type);
        MethodHandleSymbol[] getterMethHandles = new MethodHandleSymbol[vars.size()];
>>>>>>> ecc066e1
        int index = 0;
        for (VarSymbol var : vars) {
            if (var.owner != tree.sym) {
                var = new VarSymbol(var.flags_field, var.name, var.type, tree.sym);
            }
            getterMethHandles[index] = var.asMethodHandle(true);
<<<<<<< HEAD
            if (!var.accessors.isEmpty()) {
                getterMethHandlesForExtractor[index] = getterMethHandles[index];
            } else {
                MethodSymbol msym = lookupMethod(tree, var.name, tree.sym.type, List.nil());
                getterMethHandlesForExtractor[index] = msym.asHandle();
            }
            index++;
        }

        tree.defs = tree.defs.appendList(accessors(tree));
        tree.defs = tree.defs.appendList(List.of(
                generateRecordMethod(tree, names.toString, vars, getterMethHandles),
                generateRecordMethod(tree, names.hashCode, vars, getterMethHandles),
                generateRecordMethod(tree, names.equals, vars, getterMethHandles),
                recordExtractor(tree, getterMethHandlesForExtractor),
                recordReadResolve(tree)
        ));
        findUserDefinedAccessors(tree);
=======
            index++;
        }

        tree.defs = tree.defs.appendList(generateMandatedAccessors(tree));
        tree.defs = tree.defs.appendList(List.of(
                generateRecordMethod(tree, names.toString, vars, getterMethHandles),
                generateRecordMethod(tree, names.hashCode, vars, getterMethHandles),
                generateRecordMethod(tree, names.equals, vars, getterMethHandles)
        ));
>>>>>>> ecc066e1
    }

    JCTree generateRecordMethod(JCClassDecl tree, Name name, List<VarSymbol> vars, MethodHandleSymbol[] getterMethHandles) {
        make_at(tree.pos());
        boolean isEquals = name == names.equals;
        MethodSymbol msym = lookupMethod(tree.pos(),
                name,
                tree.sym.type,
                isEquals ? List.of(syms.objectType) : List.nil());
<<<<<<< HEAD
        if ((msym.flags() & RECORD) != 0) {
=======
        // compiler generated methods have the record flag set, user defined ones dont
        if ((msym.flags() & RECORD) != 0) {
            /* class java.lang.runtime.ObjectMethods provides a common bootstrap that provides a customized implementation
             * for methods: toString, hashCode and equals. Here we just need to generate and indy call to:
             * java.lang.runtime.ObjectMethods::bootstrap and provide: the record class, the record component names and
             * the accessors.
             */
>>>>>>> ecc066e1
            Name bootstrapName = names.bootstrap;
            LoadableConstant[] staticArgsValues = new LoadableConstant[2 + getterMethHandles.length];
            staticArgsValues[0] = (ClassType)tree.sym.type;
            String concatNames = vars.stream()
                    .map(v -> v.name)
                    .collect(Collectors.joining(";", "", ""));
            staticArgsValues[1] = LoadableConstant.String(concatNames);
            int index = 2;
            for (MethodHandleSymbol mho : getterMethHandles) {
                staticArgsValues[index] = mho;
                index++;
            }

            List<Type> staticArgTypes = List.of(syms.classType,
                    syms.stringType,
                    new ArrayType(syms.methodHandleType, syms.arrayClass));

<<<<<<< HEAD
            JCFieldAccess qualifier = makeIndyQualifier(syms.objectMethodBuildersType, tree, msym,
=======
            JCFieldAccess qualifier = makeIndyQualifier(syms.objectMethodsType, tree, msym,
>>>>>>> ecc066e1
                    List.of(syms.methodHandleLookupType,
                            syms.stringType,
                            syms.typeDescriptorType).appendList(staticArgTypes),
                    staticArgsValues, bootstrapName, name, false);

            VarSymbol _this = new VarSymbol(SYNTHETIC, names._this, tree.sym.type, tree.sym);

            JCMethodInvocation proxyCall;
            if (!isEquals) {
                proxyCall = make.Apply(List.nil(), qualifier, List.of(make.Ident(_this)));
            } else {
                VarSymbol o = msym.params.head;
                o.adr = 0;
                proxyCall = make.Apply(List.nil(), qualifier, List.of(make.Ident(_this), make.Ident(o)));
            }
            proxyCall.type = qualifier.type;
            return make.MethodDef(msym, make.Block(0, List.of(make.Return(proxyCall))));
        } else {
            return make.Block(SYNTHETIC, List.nil());
        }
    }

<<<<<<< HEAD
    JCTree recordExtractor(JCClassDecl tree, MethodHandleSymbol[] getterMethHandles) {
        make_at(tree.pos());

        // let's generate the name of the extractor method
        List<Type> fieldTypes = TreeInfo.types(TreeInfo.recordFields(tree));
        String argsTypeSig = '(' + argsTypeSig(fieldTypes) + ')';
        String extractorStr = BytecodeName.toBytecodeName("$pattern$" + tree.sym.name + "$" + argsTypeSig);
        Name extractorName = names.fromString(extractorStr);

        // let's create the condy now
        Name bsmName = names.ofLazyProjection;
        List<Type> staticArgTypes = List.of(syms.classType,
                new ArrayType(syms.methodHandleType, syms.arrayClass));
        List<Type> bsm_staticArgs = List.of(syms.methodHandleLookupType,
                syms.stringType,
                syms.classType).appendList(staticArgTypes);

        Symbol bsm = rs.resolveInternalMethod(tree, attrEnv, syms.patternHandlesType,
                bsmName, bsm_staticArgs, List.nil());

        LoadableConstant[] staticArgs = new LoadableConstant[1 + getterMethHandles.length];
        staticArgs[0] = (ClassType)tree.sym.type;
        int index = 1;
        for (MethodHandleSymbol mho : getterMethHandles) {
            staticArgs[index] = mho;
            index++;
        }

        Symbol.DynamicVarSymbol dynSym = new Symbol.DynamicVarSymbol(extractorName,
                syms.noSymbol,
                ((MethodSymbol)bsm).asHandle(),
                syms.patternHandleType,
                staticArgs);
        JCIdent ident = make.Ident(dynSym);
        ident.type = syms.patternHandleType;

        // public PatternHandle extractorName () { return ???; }
        MethodType extractorMT = new MethodType(List.nil(), syms.patternHandleType, List.nil(), syms.methodClass);
        MethodSymbol extractorSym = new MethodSymbol(
                Flags.PUBLIC | Flags.RECORD | Flags.STATIC,
                extractorName, extractorMT, tree.sym);
        tree.sym.members().enter(extractorSym);
        return make.MethodDef(extractorSym, make.Block(0, List.of(make.Return(ident))));
    }

    JCTree recordReadResolve(JCClassDecl tree) {
        make_at(tree.pos());
        Symbol msym = findMethodOrFailSilently(
                tree.pos(),
                attrEnv,
                tree.sym.type,
                names.readResolve,
                List.nil(),
                List.nil());
        if (!msym.kind.isResolutionError() && (msym.flags() & RECORD) != 0) {
            List<JCExpression> args = TreeInfo.recordFields(tree).map(vd -> make.Ident(vd));
            return make.MethodDef((MethodSymbol)msym, make.Block(0, List.of(make.Return(makeNewClass(tree.sym.type, args)))));
        } else {
            return make.Block(SYNTHETIC, List.nil());
        }
    }

=======
>>>>>>> ecc066e1
    private String argsTypeSig(List<Type> typeList) {
        LowerSignatureGenerator sg = new LowerSignatureGenerator();
        sg.assembleSig(typeList);
        return sg.toString();
    }

    /**
     * Signature Generation
     */
    private class LowerSignatureGenerator extends Types.SignatureGenerator {

        /**
         * An output buffer for type signatures.
         */
        StringBuilder sb = new StringBuilder();

        LowerSignatureGenerator() {
            super(types);
        }

        @Override
        protected void append(char ch) {
            sb.append(ch);
        }

        @Override
        protected void append(byte[] ba) {
            sb.append(new String(ba));
        }

        @Override
        protected void append(Name name) {
            sb.append(name.toString());
        }

        @Override
        public String toString() {
            return sb.toString();
        }
    }

    /**
     * Creates an indy qualifier, helpful to be part of an indy invocation
     * @param site                the site
     * @param tree                a class declaration tree
     * @param msym                the method symbol
     * @param staticArgTypes      the static argument types
     * @param staticArgValues     the static argument values
     * @param bootstrapName       the bootstrap name to look for
     * @param argName             normally bootstraps receives a method name as second argument, if you want that name
     *                            to be different to that of the bootstrap name pass a different name here
     * @param isStatic            is it static or not
     * @return                    a field access tree
     */
    JCFieldAccess makeIndyQualifier(
            Type site,
            JCClassDecl tree,
            MethodSymbol msym,
            List<Type> staticArgTypes,
            LoadableConstant[] staticArgValues,
            Name bootstrapName,
            Name argName,
            boolean isStatic) {
        Symbol bsm = rs.resolveInternalMethod(tree.pos(), attrEnv, site,
                bootstrapName, staticArgTypes, List.nil());

        MethodType indyType = msym.type.asMethodType();
        indyType = new MethodType(
                isStatic ? List.nil() : indyType.argtypes.prepend(tree.sym.type),
                indyType.restype,
                indyType.thrown,
                syms.methodClass
        );
        DynamicMethodSymbol dynSym = new DynamicMethodSymbol(argName,
                syms.noSymbol,
                ((MethodSymbol)bsm).asHandle(),
                indyType,
                staticArgValues);
        JCFieldAccess qualifier = make.Select(make.QualIdent(site.tsym), argName);
        qualifier.sym = dynSym;
        qualifier.type = msym.type.asMethodType().restype;
        return qualifier;
    }

    public void visitMethodDef(JCMethodDecl tree) {
        if (tree.name == names.init && (currentClass.flags_field&ENUM) != 0) {
            // Add "String $enum$name, int $enum$ordinal" to the beginning of the
            // argument list for each constructor of an enum.
            JCVariableDecl nameParam = make_at(tree.pos()).
                Param(names.fromString(target.syntheticNameChar() +
                                       "enum" + target.syntheticNameChar() + "name"),
                      syms.stringType, tree.sym);
            nameParam.mods.flags |= SYNTHETIC; nameParam.sym.flags_field |= SYNTHETIC;
            JCVariableDecl ordParam = make.
                Param(names.fromString(target.syntheticNameChar() +
                                       "enum" + target.syntheticNameChar() +
                                       "ordinal"),
                      syms.intType, tree.sym);
            ordParam.mods.flags |= SYNTHETIC; ordParam.sym.flags_field |= SYNTHETIC;

            MethodSymbol m = tree.sym;
            tree.params = tree.params.prepend(ordParam).prepend(nameParam);

            m.extraParams = m.extraParams.prepend(ordParam.sym);
            m.extraParams = m.extraParams.prepend(nameParam.sym);
            Type olderasure = m.erasure(types);
            m.erasure_field = new MethodType(
                olderasure.getParameterTypes().prepend(syms.intType).prepend(syms.stringType),
                olderasure.getReturnType(),
                olderasure.getThrownTypes(),
                syms.methodClass);
        }

        JCMethodDecl prevMethodDef = currentMethodDef;
        MethodSymbol prevMethodSym = currentMethodSym;
        try {
            currentMethodDef = tree;
            currentMethodSym = tree.sym;
            visitMethodDefInternal(tree);
        } finally {
            currentMethodDef = prevMethodDef;
            currentMethodSym = prevMethodSym;
        }
    }

    private void visitMethodDefInternal(JCMethodDecl tree) {
        if (tree.name == names.init &&
            (currentClass.isInner() || currentClass.isLocal())) {
            // We are seeing a constructor of an inner class.
            MethodSymbol m = tree.sym;

            // Push a new proxy scope for constructor parameters.
            // and create definitions for any this$n and proxy parameters.
            Map<Symbol, Symbol> prevProxies = proxies;
            proxies = new HashMap<>(proxies);
            List<VarSymbol> prevOuterThisStack = outerThisStack;
            List<VarSymbol> fvs = freevars(currentClass);
            JCVariableDecl otdef = null;
            if (currentClass.hasOuterInstance())
                otdef = outerThisDef(tree.pos, m);
            List<JCVariableDecl> fvdefs = freevarDefs(tree.pos, fvs, m, PARAMETER);

            // Recursively translate result type, parameters and thrown list.
            tree.restype = translate(tree.restype);
            tree.params = translateVarDefs(tree.params);
            tree.thrown = translate(tree.thrown);

            // when compiling stubs, don't process body
            if (tree.body == null) {
                result = tree;
                return;
            }

            // Add this$n (if needed) in front of and free variables behind
            // constructor parameter list.
            tree.params = tree.params.appendList(fvdefs);
            if (currentClass.hasOuterInstance()) {
                tree.params = tree.params.prepend(otdef);
            }

            // If this is an initial constructor, i.e., it does not start with
            // this(...), insert initializers for this$n and proxies
            // before (pre-1.4, after) the call to superclass constructor.
            JCStatement selfCall = translate(tree.body.stats.head);

            List<JCStatement> added = List.nil();
            if (fvs.nonEmpty()) {
                List<Type> addedargtypes = List.nil();
                for (List<VarSymbol> l = fvs; l.nonEmpty(); l = l.tail) {
                    m.capturedLocals =
                        m.capturedLocals.prepend((VarSymbol)
                                                (proxies.get(l.head)));
                    if (TreeInfo.isInitialConstructor(tree)) {
                        added = added.prepend(
                          initField(tree.body.pos, proxies.get(l.head), prevProxies.get(l.head)));
                    }
                    addedargtypes = addedargtypes.prepend(l.head.erasure(types));
                }
                Type olderasure = m.erasure(types);
                m.erasure_field = new MethodType(
                    olderasure.getParameterTypes().appendList(addedargtypes),
                    olderasure.getReturnType(),
                    olderasure.getThrownTypes(),
                    syms.methodClass);
            }
            if (currentClass.hasOuterInstance() &&
                TreeInfo.isInitialConstructor(tree))
            {
                added = added.prepend(initOuterThis(tree.body.pos));
            }

            // pop local variables from proxy stack
            proxies = prevProxies;

            // recursively translate following local statements and
            // combine with this- or super-call
            List<JCStatement> stats = translate(tree.body.stats.tail);
            tree.body.stats = stats.prepend(selfCall).prependList(added);
            outerThisStack = prevOuterThisStack;
        } else {
            Map<Symbol, Symbol> prevLambdaTranslationMap =
                    lambdaTranslationMap;
            try {
                lambdaTranslationMap = (tree.sym.flags() & SYNTHETIC) != 0 &&
                        tree.sym.name.startsWith(names.lambda) ?
                        makeTranslationMap(tree) : null;
                super.visitMethodDef(tree);
            } finally {
                lambdaTranslationMap = prevLambdaTranslationMap;
            }
        }
        if (tree.name == names.init && (tree.sym.flags_field & Flags.COMPACT_RECORD_CONSTRUCTOR) != 0) {
            // lets find out if there is any field waiting to be initialized
            ListBuffer<VarSymbol> fields = new ListBuffer<>();
            for (Symbol sym : currentClass.getEnclosedElements()) {
                if (sym.kind == Kinds.Kind.VAR && ((sym.flags() & RECORD) != 0))
                    fields.append((VarSymbol) sym);
            }
            for (VarSymbol field: fields) {
<<<<<<< HEAD
                if ((field.flags_field & Flags.COMPACT_RECORD_CONSTRUCTOR) != 0) {
=======
                if ((field.flags_field & Flags.UNINITIALIZED_FIELD) != 0) {
>>>>>>> ecc066e1
                    VarSymbol param = tree.params.stream().filter(p -> p.name == field.name).findFirst().get().sym;
                    make.at(tree.pos);
                    tree.body.stats = tree.body.stats.append(
                            make.Exec(
                                    make.Assign(
                                            make.Select(make.This(field.owner.erasure(types)), field),
                                            make.Ident(param)).setType(field.erasure(types))));
                    // we don't need the flag at the field anymore
<<<<<<< HEAD
                    field.flags_field &= ~Flags.COMPACT_RECORD_CONSTRUCTOR;
=======
                    field.flags_field &= ~Flags.UNINITIALIZED_FIELD;
>>>>>>> ecc066e1
                }
            }
        }
        result = tree;
    }
    //where
        private Map<Symbol, Symbol> makeTranslationMap(JCMethodDecl tree) {
            Map<Symbol, Symbol> translationMap = new HashMap<>();
            for (JCVariableDecl vd : tree.params) {
                Symbol p = vd.sym;
                if (p != p.baseSymbol()) {
                    translationMap.put(p.baseSymbol(), p);
                }
            }
            return translationMap;
        }

    public void visitTypeCast(JCTypeCast tree) {
        tree.clazz = translate(tree.clazz);
        if (tree.type.isPrimitive() != tree.expr.type.isPrimitive())
            tree.expr = translate(tree.expr, tree.type);
        else
            tree.expr = translate(tree.expr);
        result = tree;
    }

    public void visitNewClass(JCNewClass tree) {
        ClassSymbol c = (ClassSymbol)tree.constructor.owner;

        // Box arguments, if necessary
        boolean isEnum = (tree.constructor.owner.flags() & ENUM) != 0;
        List<Type> argTypes = tree.constructor.type.getParameterTypes();
        if (isEnum) argTypes = argTypes.prepend(syms.intType).prepend(syms.stringType);
        tree.args = boxArgs(argTypes, tree.args, tree.varargsElement);
        tree.varargsElement = null;

        // If created class is local, add free variables after
        // explicit constructor arguments.
        if (c.isLocal()) {
            tree.args = tree.args.appendList(loadFreevars(tree.pos(), freevars(c)));
        }

        // If an access constructor is used, append null as a last argument.
        Symbol constructor = accessConstructor(tree.pos(), tree.constructor);
        if (constructor != tree.constructor) {
            tree.args = tree.args.append(makeNull());
            tree.constructor = constructor;
        }

        // If created class has an outer instance, and new is qualified, pass
        // qualifier as first argument. If new is not qualified, pass the
        // correct outer instance as first argument.
        if (c.hasOuterInstance()) {
            JCExpression thisArg;
            if (tree.encl != null) {
                thisArg = attr.makeNullCheck(translate(tree.encl));
                thisArg.type = tree.encl.type;
            } else if (c.isLocal()) {
                // local class
                thisArg = makeThis(tree.pos(), c.type.getEnclosingType().tsym);
            } else {
                // nested class
                thisArg = makeOwnerThis(tree.pos(), c, false);
            }
            tree.args = tree.args.prepend(thisArg);
        }
        tree.encl = null;

        // If we have an anonymous class, create its flat version, rather
        // than the class or interface following new.
        if (tree.def != null) {
            translate(tree.def);
            tree.clazz = access(make_at(tree.clazz.pos()).Ident(tree.def.sym));
            tree.def = null;
        } else {
            tree.clazz = access(c, tree.clazz, enclOp, false);
        }
        result = tree;
    }

    // Simplify conditionals with known constant controlling expressions.
    // This allows us to avoid generating supporting declarations for
    // the dead code, which will not be eliminated during code generation.
    // Note that Flow.isFalse and Flow.isTrue only return true
    // for constant expressions in the sense of JLS 15.27, which
    // are guaranteed to have no side-effects.  More aggressive
    // constant propagation would require that we take care to
    // preserve possible side-effects in the condition expression.

    // One common case is equality expressions involving a constant and null.
    // Since null is not a constant expression (because null cannot be
    // represented in the constant pool), equality checks involving null are
    // not captured by Flow.isTrue/isFalse.
    // Equality checks involving a constant and null, e.g.
    //     "" == null
    // are safe to simplify as no side-effects can occur.

    private boolean isTrue(JCTree exp) {
        if (exp.type.isTrue())
            return true;
        Boolean b = expValue(exp);
        return b == null ? false : b;
    }
    private boolean isFalse(JCTree exp) {
        if (exp.type.isFalse())
            return true;
        Boolean b = expValue(exp);
        return b == null ? false : !b;
    }
    /* look for (in)equality relations involving null.
     * return true - if expression is always true
     *       false - if expression is always false
     *        null - if expression cannot be eliminated
     */
    private Boolean expValue(JCTree exp) {
        while (exp.hasTag(PARENS))
            exp = ((JCParens)exp).expr;

        boolean eq;
        switch (exp.getTag()) {
        case EQ: eq = true;  break;
        case NE: eq = false; break;
        default:
            return null;
        }

        // we have a JCBinary(EQ|NE)
        // check if we have two literals (constants or null)
        JCBinary b = (JCBinary)exp;
        if (b.lhs.type.hasTag(BOT)) return expValueIsNull(eq, b.rhs);
        if (b.rhs.type.hasTag(BOT)) return expValueIsNull(eq, b.lhs);
        return null;
    }
    private Boolean expValueIsNull(boolean eq, JCTree t) {
        if (t.type.hasTag(BOT)) return Boolean.valueOf(eq);
        if (t.hasTag(LITERAL))  return Boolean.valueOf(!eq);
        return null;
    }

    /** Visitor method for conditional expressions.
     */
    @Override
    public void visitConditional(JCConditional tree) {
        JCTree cond = tree.cond = translate(tree.cond, syms.booleanType);
        if (isTrue(cond)) {
            result = convert(translate(tree.truepart, tree.type), tree.type);
            addPrunedInfo(cond);
        } else if (isFalse(cond)) {
            result = convert(translate(tree.falsepart, tree.type), tree.type);
            addPrunedInfo(cond);
        } else {
            // Condition is not a compile-time constant.
            tree.truepart = translate(tree.truepart, tree.type);
            tree.falsepart = translate(tree.falsepart, tree.type);
            result = tree;
        }
    }
//where
    private JCExpression convert(JCExpression tree, Type pt) {
        if (tree.type == pt || tree.type.hasTag(BOT))
            return tree;
        JCExpression result = make_at(tree.pos()).TypeCast(make.Type(pt), tree);
        result.type = (tree.type.constValue() != null) ? cfolder.coerce(tree.type, pt)
                                                       : pt;
        return result;
    }

    /** Visitor method for if statements.
     */
    public void visitIf(JCIf tree) {
        JCTree cond = tree.cond = translate(tree.cond, syms.booleanType);
        if (isTrue(cond)) {
            result = translate(tree.thenpart);
            addPrunedInfo(cond);
        } else if (isFalse(cond)) {
            if (tree.elsepart != null) {
                result = translate(tree.elsepart);
            } else {
                result = make.Skip();
            }
            addPrunedInfo(cond);
        } else {
            // Condition is not a compile-time constant.
            tree.thenpart = translate(tree.thenpart);
            tree.elsepart = translate(tree.elsepart);
            result = tree;
        }
    }

    /** Visitor method for assert statements. Translate them away.
     */
    public void visitAssert(JCAssert tree) {
        tree.cond = translate(tree.cond, syms.booleanType);
        if (!tree.cond.type.isTrue()) {
            JCExpression cond = assertFlagTest(tree.pos());
            List<JCExpression> exnArgs = (tree.detail == null) ?
                List.nil() : List.of(translate(tree.detail));
            if (!tree.cond.type.isFalse()) {
                cond = makeBinary
                    (AND,
                     cond,
                     makeUnary(NOT, tree.cond));
            }
            result =
                make.If(cond,
                        make_at(tree).
                           Throw(makeNewClass(syms.assertionErrorType, exnArgs)),
                        null);
        } else {
            result = make.Skip();
        }
    }

    public void visitApply(JCMethodInvocation tree) {
        Symbol meth = TreeInfo.symbol(tree.meth);
        List<Type> argtypes = meth.type.getParameterTypes();
        if (meth.name == names.init && meth.owner == syms.enumSym)
            argtypes = argtypes.tail.tail;
        tree.args = boxArgs(argtypes, tree.args, tree.varargsElement);
        tree.varargsElement = null;
        Name methName = TreeInfo.name(tree.meth);
        if (meth.name==names.init) {
            // We are seeing a this(...) or super(...) constructor call.
            // If an access constructor is used, append null as a last argument.
            Symbol constructor = accessConstructor(tree.pos(), meth);
            if (constructor != meth) {
                tree.args = tree.args.append(makeNull());
                TreeInfo.setSymbol(tree.meth, constructor);
            }

            // If we are calling a constructor of a local class, add
            // free variables after explicit constructor arguments.
            ClassSymbol c = (ClassSymbol)constructor.owner;
            if (c.isLocal()) {
                tree.args = tree.args.appendList(loadFreevars(tree.pos(), freevars(c)));
            }

            // If we are calling a constructor of an enum class, pass
            // along the name and ordinal arguments
            if ((c.flags_field&ENUM) != 0 || c.getQualifiedName() == names.java_lang_Enum) {
                List<JCVariableDecl> params = currentMethodDef.params;
                if (currentMethodSym.owner.hasOuterInstance())
                    params = params.tail; // drop this$n
                tree.args = tree.args
                    .prepend(make_at(tree.pos()).Ident(params.tail.head.sym)) // ordinal
                    .prepend(make.Ident(params.head.sym)); // name
            }

            // If we are calling a constructor of a class with an outer
            // instance, and the call
            // is qualified, pass qualifier as first argument in front of
            // the explicit constructor arguments. If the call
            // is not qualified, pass the correct outer instance as
            // first argument.
            if (c.hasOuterInstance()) {
                JCExpression thisArg;
                if (tree.meth.hasTag(SELECT)) {
                    thisArg = attr.
                        makeNullCheck(translate(((JCFieldAccess) tree.meth).selected));
                    tree.meth = make.Ident(constructor);
                    ((JCIdent) tree.meth).name = methName;
                } else if (c.isLocal() || methName == names._this){
                    // local class or this() call
                    thisArg = makeThis(tree.meth.pos(), c.type.getEnclosingType().tsym);
                } else {
                    // super() call of nested class - never pick 'this'
                    thisArg = makeOwnerThisN(tree.meth.pos(), c, false);
                }
                tree.args = tree.args.prepend(thisArg);
            }
        } else {
            // We are seeing a normal method invocation; translate this as usual.
            tree.meth = translate(tree.meth);

            // If the translated method itself is an Apply tree, we are
            // seeing an access method invocation. In this case, append
            // the method arguments to the arguments of the access method.
            if (tree.meth.hasTag(APPLY)) {
                JCMethodInvocation app = (JCMethodInvocation)tree.meth;
                app.args = tree.args.prependList(app.args);
                result = app;
                return;
            }
        }
        result = tree;
    }

    List<JCExpression> boxArgs(List<Type> parameters, List<JCExpression> _args, Type varargsElement) {
        List<JCExpression> args = _args;
        if (parameters.isEmpty()) return args;
        boolean anyChanges = false;
        ListBuffer<JCExpression> result = new ListBuffer<>();
        while (parameters.tail.nonEmpty()) {
            JCExpression arg = translate(args.head, parameters.head);
            anyChanges |= (arg != args.head);
            result.append(arg);
            args = args.tail;
            parameters = parameters.tail;
        }
        Type parameter = parameters.head;
        if (varargsElement != null) {
            anyChanges = true;
            ListBuffer<JCExpression> elems = new ListBuffer<>();
            while (args.nonEmpty()) {
                JCExpression arg = translate(args.head, varargsElement);
                elems.append(arg);
                args = args.tail;
            }
            JCNewArray boxedArgs = make.NewArray(make.Type(varargsElement),
                                               List.nil(),
                                               elems.toList());
            boxedArgs.type = new ArrayType(varargsElement, syms.arrayClass);
            result.append(boxedArgs);
        } else {
            if (args.length() != 1) throw new AssertionError(args);
            JCExpression arg = translate(args.head, parameter);
            anyChanges |= (arg != args.head);
            result.append(arg);
            if (!anyChanges) return _args;
        }
        return result.toList();
    }

    /** Expand a boxing or unboxing conversion if needed. */
    @SuppressWarnings("unchecked") // XXX unchecked
    <T extends JCExpression> T boxIfNeeded(T tree, Type type) {
        boolean havePrimitive = tree.type.isPrimitive();
        if (havePrimitive == type.isPrimitive())
            return tree;
        if (havePrimitive) {
            Type unboxedTarget = types.unboxedType(type);
            if (!unboxedTarget.hasTag(NONE)) {
                if (!types.isSubtype(tree.type, unboxedTarget)) //e.g. Character c = 89;
                    tree.type = unboxedTarget.constType(tree.type.constValue());
                return (T)boxPrimitive(tree, types.erasure(type));
            } else {
                tree = (T)boxPrimitive(tree);
            }
        } else {
            tree = (T)unbox(tree, type);
        }
        return tree;
    }

    /** Box up a single primitive expression. */
    JCExpression boxPrimitive(JCExpression tree) {
        return boxPrimitive(tree, types.boxedClass(tree.type).type);
    }

    /** Box up a single primitive expression. */
    JCExpression boxPrimitive(JCExpression tree, Type box) {
        make_at(tree.pos());
        Symbol valueOfSym = lookupMethod(tree.pos(),
                                         names.valueOf,
                                         box,
                                         List.<Type>nil()
                                         .prepend(tree.type));
        return make.App(make.QualIdent(valueOfSym), List.of(tree));
    }

    /** Unbox an object to a primitive value. */
    JCExpression unbox(JCExpression tree, Type primitive) {
        Type unboxedType = types.unboxedType(tree.type);
        if (unboxedType.hasTag(NONE)) {
            unboxedType = primitive;
            if (!unboxedType.isPrimitive())
                throw new AssertionError(unboxedType);
            make_at(tree.pos());
            tree = make.TypeCast(types.boxedClass(unboxedType).type, tree);
        } else {
            // There must be a conversion from unboxedType to primitive.
            if (!types.isSubtype(unboxedType, primitive))
                throw new AssertionError(tree);
        }
        make_at(tree.pos());
        Symbol valueSym = lookupMethod(tree.pos(),
                                       unboxedType.tsym.name.append(names.Value), // x.intValue()
                                       tree.type,
                                       List.nil());
        return make.App(make.Select(tree, valueSym));
    }

    /** Visitor method for parenthesized expressions.
     *  If the subexpression has changed, omit the parens.
     */
    public void visitParens(JCParens tree) {
        JCTree expr = translate(tree.expr);
        result = ((expr == tree.expr) ? tree : expr);
    }

    public void visitIndexed(JCArrayAccess tree) {
        tree.indexed = translate(tree.indexed);
        tree.index = translate(tree.index, syms.intType);
        result = tree;
    }

    public void visitAssign(JCAssign tree) {
        tree.lhs = translate(tree.lhs, tree);
        tree.rhs = translate(tree.rhs, tree.lhs.type);

        // If translated left hand side is an Apply, we are
        // seeing an access method invocation. In this case, append
        // right hand side as last argument of the access method.
        if (tree.lhs.hasTag(APPLY)) {
            JCMethodInvocation app = (JCMethodInvocation)tree.lhs;
            app.args = List.of(tree.rhs).prependList(app.args);
            result = app;
        } else {
            result = tree;
        }
    }

    public void visitAssignop(final JCAssignOp tree) {
        final boolean boxingReq = !tree.lhs.type.isPrimitive() &&
            tree.operator.type.getReturnType().isPrimitive();

        AssignopDependencyScanner depScanner = new AssignopDependencyScanner(tree);
        depScanner.scan(tree.rhs);

        if (boxingReq || depScanner.dependencyFound) {
            // boxing required; need to rewrite as x = (unbox typeof x)(x op y);
            // or if x == (typeof x)z then z = (unbox typeof x)((typeof x)z op y)
            // (but without recomputing x)
            JCTree newTree = abstractLval(tree.lhs, lhs -> {
                Tag newTag = tree.getTag().noAssignOp();
                // Erasure (TransTypes) can change the type of
                // tree.lhs.  However, we can still get the
                // unerased type of tree.lhs as it is stored
                // in tree.type in Attr.
                OperatorSymbol newOperator = operators.resolveBinary(tree,
                                                              newTag,
                                                              tree.type,
                                                              tree.rhs.type);
                //Need to use the "lhs" at two places, once on the future left hand side
                //and once in the future binary operator. But further processing may change
                //the components of the tree in place (see visitSelect for e.g. <Class>.super.<ident>),
                //so cloning the tree to avoid interference between the uses:
                JCExpression expr = (JCExpression) lhs.clone();
                if (expr.type != tree.type)
                    expr = make.TypeCast(tree.type, expr);
                JCBinary opResult = make.Binary(newTag, expr, tree.rhs);
                opResult.operator = newOperator;
                opResult.type = newOperator.type.getReturnType();
                JCExpression newRhs = boxingReq ?
                    make.TypeCast(types.unboxedType(tree.type), opResult) :
                    opResult;
                return make.Assign(lhs, newRhs).setType(tree.type);
            });
            result = translate(newTree);
            return;
        }
        tree.lhs = translate(tree.lhs, tree);
        tree.rhs = translate(tree.rhs, tree.operator.type.getParameterTypes().tail.head);

        // If translated left hand side is an Apply, we are
        // seeing an access method invocation. In this case, append
        // right hand side as last argument of the access method.
        if (tree.lhs.hasTag(APPLY)) {
            JCMethodInvocation app = (JCMethodInvocation)tree.lhs;
            // if operation is a += on strings,
            // make sure to convert argument to string
            JCExpression rhs = tree.operator.opcode == string_add
              ? makeString(tree.rhs)
              : tree.rhs;
            app.args = List.of(rhs).prependList(app.args);
            result = app;
        } else {
            result = tree;
        }
    }

    class AssignopDependencyScanner extends TreeScanner {

        Symbol sym;
        boolean dependencyFound = false;

        AssignopDependencyScanner(JCAssignOp tree) {
            this.sym = TreeInfo.symbol(tree.lhs);
        }

        @Override
        public void scan(JCTree tree) {
            if (tree != null && sym != null) {
                tree.accept(this);
            }
        }

        @Override
        public void visitAssignop(JCAssignOp tree) {
            if (TreeInfo.symbol(tree.lhs) == sym) {
                dependencyFound = true;
                return;
            }
            super.visitAssignop(tree);
        }

        @Override
        public void visitUnary(JCUnary tree) {
            if (TreeInfo.symbol(tree.arg) == sym) {
                dependencyFound = true;
                return;
            }
            super.visitUnary(tree);
        }
    }

    /** Lower a tree of the form e++ or e-- where e is an object type */
    JCExpression lowerBoxedPostop(final JCUnary tree) {
        // translate to tmp1=lval(e); tmp2=tmp1; tmp1 OP 1; tmp2
        // or
        // translate to tmp1=lval(e); tmp2=tmp1; (typeof tree)tmp1 OP 1; tmp2
        // where OP is += or -=
        final boolean cast = TreeInfo.skipParens(tree.arg).hasTag(TYPECAST);
        return abstractLval(tree.arg, tmp1 -> abstractRval(tmp1, tree.arg.type, tmp2 -> {
            Tag opcode = (tree.hasTag(POSTINC))
                ? PLUS_ASG : MINUS_ASG;
            //"tmp1" and "tmp2" may refer to the same instance
            //(for e.g. <Class>.super.<ident>). But further processing may
            //change the components of the tree in place (see visitSelect),
            //so cloning the tree to avoid interference between the two uses:
            JCExpression lhs = (JCExpression)tmp1.clone();
            lhs = cast
                ? make.TypeCast(tree.arg.type, lhs)
                : lhs;
            JCExpression update = makeAssignop(opcode,
                                         lhs,
                                         make.Literal(1));
            return makeComma(update, tmp2);
        }));
    }

    public void visitUnary(JCUnary tree) {
        boolean isUpdateOperator = tree.getTag().isIncOrDecUnaryOp();
        if (isUpdateOperator && !tree.arg.type.isPrimitive()) {
            switch(tree.getTag()) {
            case PREINC:            // ++ e
                    // translate to e += 1
            case PREDEC:            // -- e
                    // translate to e -= 1
                {
                    JCTree.Tag opcode = (tree.hasTag(PREINC))
                        ? PLUS_ASG : MINUS_ASG;
                    JCAssignOp newTree = makeAssignop(opcode,
                                                    tree.arg,
                                                    make.Literal(1));
                    result = translate(newTree, tree.type);
                    return;
                }
            case POSTINC:           // e ++
            case POSTDEC:           // e --
                {
                    result = translate(lowerBoxedPostop(tree), tree.type);
                    return;
                }
            }
            throw new AssertionError(tree);
        }

        tree.arg = boxIfNeeded(translate(tree.arg, tree), tree.type);

        if (tree.hasTag(NOT) && tree.arg.type.constValue() != null) {
            tree.type = cfolder.fold1(bool_not, tree.arg.type);
        }

        // If translated left hand side is an Apply, we are
        // seeing an access method invocation. In this case, return
        // that access method invocation as result.
        if (isUpdateOperator && tree.arg.hasTag(APPLY)) {
            result = tree.arg;
        } else {
            result = tree;
        }
    }

    public void visitBinary(JCBinary tree) {
        List<Type> formals = tree.operator.type.getParameterTypes();
        JCTree lhs = tree.lhs = translate(tree.lhs, formals.head);
        switch (tree.getTag()) {
        case OR:
            if (isTrue(lhs)) {
                result = lhs;
                return;
            }
            if (isFalse(lhs)) {
                result = translate(tree.rhs, formals.tail.head);
                return;
            }
            break;
        case AND:
            if (isFalse(lhs)) {
                result = lhs;
                return;
            }
            if (isTrue(lhs)) {
                result = translate(tree.rhs, formals.tail.head);
                return;
            }
            break;
        }
        tree.rhs = translate(tree.rhs, formals.tail.head);
        result = tree;
    }

    public void visitIdent(JCIdent tree) {
        result = access(tree.sym, tree, enclOp, false);
    }

    /** Translate away the foreach loop.  */
    public void visitForeachLoop(JCEnhancedForLoop tree) {
        if (types.elemtype(tree.expr.type) == null)
            visitIterableForeachLoop(tree);
        else
            visitArrayForeachLoop(tree);
    }
        // where
        /**
         * A statement of the form
         *
         * <pre>
         *     for ( T v : arrayexpr ) stmt;
         * </pre>
         *
         * (where arrayexpr is of an array type) gets translated to
         *
         * <pre>{@code
         *     for ( { arraytype #arr = arrayexpr;
         *             int #len = array.length;
         *             int #i = 0; };
         *           #i < #len; i$++ ) {
         *         T v = arr$[#i];
         *         stmt;
         *     }
         * }</pre>
         *
         * where #arr, #len, and #i are freshly named synthetic local variables.
         */
        private void visitArrayForeachLoop(JCEnhancedForLoop tree) {
            make_at(tree.expr.pos());
            VarSymbol arraycache = new VarSymbol(SYNTHETIC,
                                                 names.fromString("arr" + target.syntheticNameChar()),
                                                 tree.expr.type,
                                                 currentMethodSym);
            JCStatement arraycachedef = make.VarDef(arraycache, tree.expr);
            VarSymbol lencache = new VarSymbol(SYNTHETIC,
                                               names.fromString("len" + target.syntheticNameChar()),
                                               syms.intType,
                                               currentMethodSym);
            JCStatement lencachedef = make.
                VarDef(lencache, make.Select(make.Ident(arraycache), syms.lengthVar));
            VarSymbol index = new VarSymbol(SYNTHETIC,
                                            names.fromString("i" + target.syntheticNameChar()),
                                            syms.intType,
                                            currentMethodSym);

            JCVariableDecl indexdef = make.VarDef(index, make.Literal(INT, 0));
            indexdef.init.type = indexdef.type = syms.intType.constType(0);

            List<JCStatement> loopinit = List.of(arraycachedef, lencachedef, indexdef);
            JCBinary cond = makeBinary(LT, make.Ident(index), make.Ident(lencache));

            JCExpressionStatement step = make.Exec(makeUnary(PREINC, make.Ident(index)));

            Type elemtype = types.elemtype(tree.expr.type);
            JCExpression loopvarinit = make.Indexed(make.Ident(arraycache),
                                                    make.Ident(index)).setType(elemtype);
            JCVariableDecl loopvardef = (JCVariableDecl)make.VarDef(tree.var.mods,
                                                  tree.var.name,
                                                  tree.var.vartype,
                                                  loopvarinit).setType(tree.var.type);
            loopvardef.sym = tree.var.sym;
            JCBlock body = make.
                Block(0, List.of(loopvardef, tree.body));

            result = translate(make.
                               ForLoop(loopinit,
                                       cond,
                                       List.of(step),
                                       body));
            patchTargets(body, tree, result);
        }
        /** Patch up break and continue targets. */
        private void patchTargets(JCTree body, final JCTree src, final JCTree dest) {
            class Patcher extends TreeScanner {
                public void visitBreak(JCBreak tree) {
                    if (tree.target == src)
                        tree.target = dest;
                }
                public void visitYield(JCYield tree) {
                    if (tree.target == src)
                        tree.target = dest;
                    scan(tree.value);
                }
                public void visitContinue(JCContinue tree) {
                    if (tree.target == src)
                        tree.target = dest;
                }
                public void visitClassDef(JCClassDecl tree) {}
            }
            new Patcher().scan(body);
        }
        /**
         * A statement of the form
         *
         * <pre>
         *     for ( T v : coll ) stmt ;
         * </pre>
         *
         * (where coll implements {@code Iterable<? extends T>}) gets translated to
         *
         * <pre>{@code
         *     for ( Iterator<? extends T> #i = coll.iterator(); #i.hasNext(); ) {
         *         T v = (T) #i.next();
         *         stmt;
         *     }
         * }</pre>
         *
         * where #i is a freshly named synthetic local variable.
         */
        private void visitIterableForeachLoop(JCEnhancedForLoop tree) {
            make_at(tree.expr.pos());
            Type iteratorTarget = syms.objectType;
            Type iterableType = types.asSuper(types.cvarUpperBound(tree.expr.type),
                                              syms.iterableType.tsym);
            if (iterableType.getTypeArguments().nonEmpty())
                iteratorTarget = types.erasure(iterableType.getTypeArguments().head);
            Type eType = types.skipTypeVars(tree.expr.type, false);
            tree.expr.type = types.erasure(eType);
            if (eType.isCompound())
                tree.expr = make.TypeCast(types.erasure(iterableType), tree.expr);
            Symbol iterator = lookupMethod(tree.expr.pos(),
                                           names.iterator,
                                           eType,
                                           List.nil());
            VarSymbol itvar = new VarSymbol(SYNTHETIC, names.fromString("i" + target.syntheticNameChar()),
                                            types.erasure(types.asSuper(iterator.type.getReturnType(), syms.iteratorType.tsym)),
                                            currentMethodSym);

             JCStatement init = make.
                VarDef(itvar, make.App(make.Select(tree.expr, iterator)
                     .setType(types.erasure(iterator.type))));

            Symbol hasNext = lookupMethod(tree.expr.pos(),
                                          names.hasNext,
                                          itvar.type,
                                          List.nil());
            JCMethodInvocation cond = make.App(make.Select(make.Ident(itvar), hasNext));
            Symbol next = lookupMethod(tree.expr.pos(),
                                       names.next,
                                       itvar.type,
                                       List.nil());
            JCExpression vardefinit = make.App(make.Select(make.Ident(itvar), next));
            if (tree.var.type.isPrimitive())
                vardefinit = make.TypeCast(types.cvarUpperBound(iteratorTarget), vardefinit);
            else
                vardefinit = make.TypeCast(tree.var.type, vardefinit);
            JCVariableDecl indexDef = (JCVariableDecl)make.VarDef(tree.var.mods,
                                                  tree.var.name,
                                                  tree.var.vartype,
                                                  vardefinit).setType(tree.var.type);
            indexDef.sym = tree.var.sym;
            JCBlock body = make.Block(0, List.of(indexDef, tree.body));
            body.endpos = TreeInfo.endPos(tree.body);
            result = translate(make.
                ForLoop(List.of(init),
                        cond,
                        List.nil(),
                        body));
            patchTargets(body, tree, result);
        }

    public void visitVarDef(JCVariableDecl tree) {
        MethodSymbol oldMethodSym = currentMethodSym;
        tree.mods = translate(tree.mods);
        tree.vartype = translate(tree.vartype);
        if (currentMethodSym == null) {
            // A class or instance field initializer.
            currentMethodSym =
                new MethodSymbol((tree.mods.flags&STATIC) | BLOCK,
                                 names.empty, null,
                                 currentClass);
        }
        if (tree.init != null) tree.init = translate(tree.init, tree.type);
        result = tree;
        currentMethodSym = oldMethodSym;
    }

    public void visitBlock(JCBlock tree) {
        MethodSymbol oldMethodSym = currentMethodSym;
        if (currentMethodSym == null) {
            // Block is a static or instance initializer.
            currentMethodSym =
                new MethodSymbol(tree.flags | BLOCK,
                                 names.empty, null,
                                 currentClass);
        }
        super.visitBlock(tree);
        currentMethodSym = oldMethodSym;
    }

    public void visitDoLoop(JCDoWhileLoop tree) {
        tree.body = translate(tree.body);
        tree.cond = translate(tree.cond, syms.booleanType);
        result = tree;
    }

    public void visitWhileLoop(JCWhileLoop tree) {
        tree.cond = translate(tree.cond, syms.booleanType);
        tree.body = translate(tree.body);
        result = tree;
    }

    public void visitForLoop(JCForLoop tree) {
        tree.init = translate(tree.init);
        if (tree.cond != null)
            tree.cond = translate(tree.cond, syms.booleanType);
        tree.step = translate(tree.step);
        tree.body = translate(tree.body);
        result = tree;
    }

    public void visitReturn(JCReturn tree) {
        if (tree.expr != null)
            tree.expr = translate(tree.expr,
                                  types.erasure(currentMethodDef
                                                .restype.type));
        result = tree;
    }

    public void visitSwitch(JCSwitch tree) {
        handleSwitch(tree, tree.selector, tree.cases);
    }

    @Override
    public void visitSwitchExpression(JCSwitchExpression tree) {
        if (tree.cases.stream().noneMatch(c -> c.pats.isEmpty())) {
            JCThrow thr = make.Throw(makeNewClass(syms.incompatibleClassChangeErrorType,
                                                  List.nil()));
            JCCase c = make.Case(JCCase.STATEMENT, List.nil(), List.of(thr), null);
            tree.cases = tree.cases.append(c);
        }
        handleSwitch(tree, tree.selector, tree.cases);
    }

    private void handleSwitch(JCTree tree, JCExpression selector, List<JCCase> cases) {
        //expand multiple label cases:
        ListBuffer<JCCase> convertedCases = new ListBuffer<>();

        for (JCCase c : cases) {
            switch (c.pats.size()) {
                case 0: //default
                case 1: //single label
                    convertedCases.append(c);
                    break;
                default: //multiple labels, expand:
                    //case C1, C2, C3: ...
                    //=>
                    //case C1:
                    //case C2:
                    //case C3: ...
                    List<JCExpression> patterns = c.pats;
                    while (patterns.tail.nonEmpty()) {
                        convertedCases.append(make_at(c.pos()).Case(JCCase.STATEMENT,
                                                           List.of(patterns.head),
                                                           List.nil(),
                                                           null));
                        patterns = patterns.tail;
                    }
                    c.pats = patterns;
                    convertedCases.append(c);
                    break;
            }
        }

        for (JCCase c : convertedCases) {
            if (c.caseKind == JCCase.RULE && c.completesNormally) {
                JCBreak b = make_at(c.pos()).Break(null);
                b.target = tree;
                c.stats = c.stats.append(b);
            }
        }

        cases = convertedCases.toList();

        Type selsuper = types.supertype(selector.type);
        boolean enumSwitch = selsuper != null &&
            (selector.type.tsym.flags() & ENUM) != 0;
        boolean stringSwitch = selsuper != null &&
            types.isSameType(selector.type, syms.stringType);
        Type target = enumSwitch ? selector.type :
            (stringSwitch? syms.stringType : syms.intType);
        selector = translate(selector, target);
        cases = translateCases(cases);
        if (tree.hasTag(SWITCH)) {
            ((JCSwitch) tree).selector = selector;
            ((JCSwitch) tree).cases = cases;
        } else if (tree.hasTag(SWITCH_EXPRESSION)) {
            ((JCSwitchExpression) tree).selector = selector;
            ((JCSwitchExpression) tree).cases = cases;
        } else {
            Assert.error();
        }
        if (enumSwitch) {
            result = visitEnumSwitch(tree, selector, cases);
        } else if (stringSwitch) {
            result = visitStringSwitch(tree, selector, cases);
        } else {
            result = tree;
        }
    }

    public JCTree visitEnumSwitch(JCTree tree, JCExpression selector, List<JCCase> cases) {
        TypeSymbol enumSym = selector.type.tsym;
        EnumMapping map = mapForEnum(tree.pos(), enumSym);
        make_at(tree.pos());
        Symbol ordinalMethod = lookupMethod(tree.pos(),
                                            names.ordinal,
                                            selector.type,
                                            List.nil());
        JCArrayAccess newSelector = make.Indexed(map.mapVar,
                                        make.App(make.Select(selector,
                                                             ordinalMethod)));
        ListBuffer<JCCase> newCases = new ListBuffer<>();
        for (JCCase c : cases) {
            if (c.pats.nonEmpty()) {
                VarSymbol label = (VarSymbol)TreeInfo.symbol(c.pats.head);
                JCLiteral pat = map.forConstant(label);
                newCases.append(make.Case(JCCase.STATEMENT, List.of(pat), c.stats, null));
            } else {
                newCases.append(c);
            }
        }
        JCTree enumSwitch;
        if (tree.hasTag(SWITCH)) {
            enumSwitch = make.Switch(newSelector, newCases.toList());
        } else if (tree.hasTag(SWITCH_EXPRESSION)) {
            enumSwitch = make.SwitchExpression(newSelector, newCases.toList());
            enumSwitch.setType(tree.type);
        } else {
            Assert.error();
            throw new AssertionError();
        }
        patchTargets(enumSwitch, tree, enumSwitch);
        return enumSwitch;
    }

    public JCTree visitStringSwitch(JCTree tree, JCExpression selector, List<JCCase> caseList) {
        int alternatives = caseList.size();

        if (alternatives == 0) { // Strange but legal possibility (only legal for switch statement)
            return make.at(tree.pos()).Exec(attr.makeNullCheck(selector));
        } else {
            /*
             * The general approach used is to translate a single
             * string switch statement into a series of two chained
             * switch statements: the first a synthesized statement
             * switching on the argument string's hash value and
             * computing a string's position in the list of original
             * case labels, if any, followed by a second switch on the
             * computed integer value.  The second switch has the same
             * code structure as the original string switch statement
             * except that the string case labels are replaced with
             * positional integer constants starting at 0.
             *
             * The first switch statement can be thought of as an
             * inlined map from strings to their position in the case
             * label list.  An alternate implementation would use an
             * actual Map for this purpose, as done for enum switches.
             *
             * With some additional effort, it would be possible to
             * use a single switch statement on the hash code of the
             * argument, but care would need to be taken to preserve
             * the proper control flow in the presence of hash
             * collisions and other complications, such as
             * fallthroughs.  Switch statements with one or two
             * alternatives could also be specially translated into
             * if-then statements to omit the computation of the hash
             * code.
             *
             * The generated code assumes that the hashing algorithm
             * of String is the same in the compilation environment as
             * in the environment the code will run in.  The string
             * hashing algorithm in the SE JDK has been unchanged
             * since at least JDK 1.2.  Since the algorithm has been
             * specified since that release as well, it is very
             * unlikely to be changed in the future.
             *
             * Different hashing algorithms, such as the length of the
             * strings or a perfect hashing algorithm over the
             * particular set of case labels, could potentially be
             * used instead of String.hashCode.
             */

            ListBuffer<JCStatement> stmtList = new ListBuffer<>();

            // Map from String case labels to their original position in
            // the list of case labels.
            Map<String, Integer> caseLabelToPosition = new LinkedHashMap<>(alternatives + 1, 1.0f);

            // Map of hash codes to the string case labels having that hashCode.
            Map<Integer, Set<String>> hashToString = new LinkedHashMap<>(alternatives + 1, 1.0f);

            int casePosition = 0;

            for(JCCase oneCase : caseList) {
                if (oneCase.pats.nonEmpty()) { // pats is empty for a "default" case
                    JCExpression expression = oneCase.pats.head;
                    String labelExpr = (String) expression.type.constValue();
                    Integer mapping = caseLabelToPosition.put(labelExpr, casePosition);
                    Assert.checkNull(mapping);
                    int hashCode = labelExpr.hashCode();

                    Set<String> stringSet = hashToString.get(hashCode);
                    if (stringSet == null) {
                        stringSet = new LinkedHashSet<>(1, 1.0f);
                        stringSet.add(labelExpr);
                        hashToString.put(hashCode, stringSet);
                    } else {
                        boolean added = stringSet.add(labelExpr);
                        Assert.check(added);
                    }
                }
                casePosition++;
            }

            // Synthesize a switch statement that has the effect of
            // mapping from a string to the integer position of that
            // string in the list of case labels.  This is done by
            // switching on the hashCode of the string followed by an
            // if-then-else chain comparing the input for equality
            // with all the case labels having that hash value.

            /*
             * s$ = top of stack;
             * tmp$ = -1;
             * switch($s.hashCode()) {
             *     case caseLabel.hashCode:
             *         if (s$.equals("caseLabel_1")
             *           tmp$ = caseLabelToPosition("caseLabel_1");
             *         else if (s$.equals("caseLabel_2"))
             *           tmp$ = caseLabelToPosition("caseLabel_2");
             *         ...
             *         break;
             * ...
             * }
             */

            VarSymbol dollar_s = new VarSymbol(FINAL|SYNTHETIC,
                                               names.fromString("s" + tree.pos + target.syntheticNameChar()),
                                               syms.stringType,
                                               currentMethodSym);
            stmtList.append(make.at(tree.pos()).VarDef(dollar_s, selector).setType(dollar_s.type));

            VarSymbol dollar_tmp = new VarSymbol(SYNTHETIC,
                                                 names.fromString("tmp" + tree.pos + target.syntheticNameChar()),
                                                 syms.intType,
                                                 currentMethodSym);
            JCVariableDecl dollar_tmp_def =
                (JCVariableDecl)make.VarDef(dollar_tmp, make.Literal(INT, -1)).setType(dollar_tmp.type);
            dollar_tmp_def.init.type = dollar_tmp.type = syms.intType;
            stmtList.append(dollar_tmp_def);
            ListBuffer<JCCase> caseBuffer = new ListBuffer<>();
            // hashCode will trigger nullcheck on original switch expression
            JCMethodInvocation hashCodeCall = makeCall(make.Ident(dollar_s),
                                                       names.hashCode,
                                                       List.nil()).setType(syms.intType);
            JCSwitch switch1 = make.Switch(hashCodeCall,
                                        caseBuffer.toList());
            for(Map.Entry<Integer, Set<String>> entry : hashToString.entrySet()) {
                int hashCode = entry.getKey();
                Set<String> stringsWithHashCode = entry.getValue();
                Assert.check(stringsWithHashCode.size() >= 1);

                JCStatement elsepart = null;
                for(String caseLabel : stringsWithHashCode ) {
                    JCMethodInvocation stringEqualsCall = makeCall(make.Ident(dollar_s),
                                                                   names.equals,
                                                                   List.of(make.Literal(caseLabel)));
                    elsepart = make.If(stringEqualsCall,
                                       make.Exec(make.Assign(make.Ident(dollar_tmp),
                                                             make.Literal(caseLabelToPosition.get(caseLabel))).
                                                 setType(dollar_tmp.type)),
                                       elsepart);
                }

                ListBuffer<JCStatement> lb = new ListBuffer<>();
                JCBreak breakStmt = make.Break(null);
                breakStmt.target = switch1;
                lb.append(elsepart).append(breakStmt);

                caseBuffer.append(make.Case(JCCase.STATEMENT, List.of(make.Literal(hashCode)), lb.toList(), null));
            }

            switch1.cases = caseBuffer.toList();
            stmtList.append(switch1);

            // Make isomorphic switch tree replacing string labels
            // with corresponding integer ones from the label to
            // position map.

            ListBuffer<JCCase> lb = new ListBuffer<>();
            for(JCCase oneCase : caseList ) {
                boolean isDefault = (oneCase.pats.isEmpty());
                JCExpression caseExpr;
                if (isDefault)
                    caseExpr = null;
                else {
                    caseExpr = make.Literal(caseLabelToPosition.get((String)TreeInfo.skipParens(oneCase.pats.head).
                                                                    type.constValue()));
                }

                lb.append(make.Case(JCCase.STATEMENT, caseExpr == null ? List.nil() : List.of(caseExpr),
                                    oneCase.stats, null));
            }

            if (tree.hasTag(SWITCH)) {
                JCSwitch switch2 = make.Switch(make.Ident(dollar_tmp), lb.toList());
                // Rewire up old unlabeled break statements to the
                // replacement switch being created.
                patchTargets(switch2, tree, switch2);

                stmtList.append(switch2);

                return make.Block(0L, stmtList.toList());
            } else {
                JCSwitchExpression switch2 = make.SwitchExpression(make.Ident(dollar_tmp), lb.toList());

                // Rewire up old unlabeled break statements to the
                // replacement switch being created.
                patchTargets(switch2, tree, switch2);

                switch2.setType(tree.type);

                LetExpr res = make.LetExpr(stmtList.toList(), switch2);

                res.needsCond = true;
                res.setType(tree.type);

                return res;
            }
        }
    }

    @Override
    public void visitBreak(JCBreak tree) {
        result = tree;
    }

    @Override
    public void visitYield(JCYield tree) {
        tree.value = translate(tree.value, tree.target.type);
        result = tree;
    }

    public void visitNewArray(JCNewArray tree) {
        tree.elemtype = translate(tree.elemtype);
        for (List<JCExpression> t = tree.dims; t.tail != null; t = t.tail)
            if (t.head != null) t.head = translate(t.head, syms.intType);
        tree.elems = translate(tree.elems, types.elemtype(tree.type));
        result = tree;
    }

    public void visitSelect(JCFieldAccess tree) {
        // need to special case-access of the form C.super.x
        // these will always need an access method, unless C
        // is a default interface subclassed by the current class.
        boolean qualifiedSuperAccess =
            tree.selected.hasTag(SELECT) &&
            TreeInfo.name(tree.selected) == names._super &&
            !types.isDirectSuperInterface(((JCFieldAccess)tree.selected).selected.type.tsym, currentClass);
        tree.selected = translate(tree.selected);
        if (tree.name == names._class) {
            result = classOf(tree.selected);
        }
        else if (tree.name == names._super &&
                types.isDirectSuperInterface(tree.selected.type.tsym, currentClass)) {
            //default super call!! Not a classic qualified super call
            TypeSymbol supSym = tree.selected.type.tsym;
            Assert.checkNonNull(types.asSuper(currentClass.type, supSym));
            result = tree;
        }
        else if (tree.name == names._this || tree.name == names._super) {
            result = makeThis(tree.pos(), tree.selected.type.tsym);
        }
        else
            result = access(tree.sym, tree, enclOp, qualifiedSuperAccess);
    }

    public void visitLetExpr(LetExpr tree) {
        tree.defs = translate(tree.defs);
        tree.expr = translate(tree.expr, tree.type);
        result = tree;
    }

    // There ought to be nothing to rewrite here;
    // we don't generate code.
    public void visitAnnotation(JCAnnotation tree) {
        result = tree;
    }

    @Override
    public void visitTry(JCTry tree) {
        if (tree.resources.nonEmpty()) {
            result = makeTwrTry(tree);
            return;
        }

        boolean hasBody = tree.body.getStatements().nonEmpty();
        boolean hasCatchers = tree.catchers.nonEmpty();
        boolean hasFinally = tree.finalizer != null &&
                tree.finalizer.getStatements().nonEmpty();

        if (!hasCatchers && !hasFinally) {
            result = translate(tree.body);
            return;
        }

        if (!hasBody) {
            if (hasFinally) {
                result = translate(tree.finalizer);
            } else {
                result = translate(tree.body);
            }
            return;
        }

        // no optimizations possible
        super.visitTry(tree);
    }

/**************************************************************************
 * main method
 *************************************************************************/

    /** Translate a toplevel class and return a list consisting of
     *  the translated class and translated versions of all inner classes.
     *  @param env   The attribution environment current at the class definition.
     *               We need this for resolving some additional symbols.
     *  @param cdef  The tree representing the class definition.
     */
    public List<JCTree> translateTopLevelClass(Env<AttrContext> env, JCTree cdef, TreeMaker make) {
        ListBuffer<JCTree> translated = null;
        try {
            attrEnv = env;
            this.make = make;
            endPosTable = env.toplevel.endPositions;
            currentClass = null;
            currentMethodDef = null;
            outermostClassDef = (cdef.hasTag(CLASSDEF)) ? (JCClassDecl)cdef : null;
            outermostMemberDef = null;
            this.translated = new ListBuffer<>();
            classdefs = new HashMap<>();
            actualSymbols = new HashMap<>();
            freevarCache = new HashMap<>();
            proxies = new HashMap<>();
            twrVars = WriteableScope.create(syms.noSymbol);
            outerThisStack = List.nil();
            accessNums = new HashMap<>();
            accessSyms = new HashMap<>();
            accessConstrs = new HashMap<>();
            accessConstrTags = List.nil();
            accessed = new ListBuffer<>();
            translate(cdef, (JCExpression)null);
            for (List<Symbol> l = accessed.toList(); l.nonEmpty(); l = l.tail)
                makeAccessible(l.head);
            for (EnumMapping map : enumSwitchMap.values())
                map.translate();
            checkConflicts(this.translated.toList());
            checkAccessConstructorTags();
            translated = this.translated;
        } finally {
            // note that recursive invocations of this method fail hard
            attrEnv = null;
            this.make = null;
            endPosTable = null;
            currentClass = null;
            currentMethodDef = null;
            outermostClassDef = null;
            outermostMemberDef = null;
            this.translated = null;
            classdefs = null;
            actualSymbols = null;
            freevarCache = null;
            proxies = null;
            outerThisStack = null;
            accessNums = null;
            accessSyms = null;
            accessConstrs = null;
            accessConstrTags = null;
            accessed = null;
            enumSwitchMap.clear();
            assertionsDisabledClassCache = null;
        }
        return translated.toList();
    }
}<|MERGE_RESOLUTION|>--- conflicted
+++ resolved
@@ -25,15 +25,12 @@
 
 package com.sun.tools.javac.comp;
 
-import sun.invoke.util.BytecodeName;
-
 import java.util.*;
 import java.util.stream.Collectors;
 
 import com.sun.tools.javac.code.*;
 import com.sun.tools.javac.code.Kinds.KindSelector;
 import com.sun.tools.javac.code.Scope.WriteableScope;
-import com.sun.tools.javac.comp.Resolve.MethodResolutionContext;
 import com.sun.tools.javac.jvm.*;
 import com.sun.tools.javac.jvm.PoolConstant.LoadableConstant;
 import com.sun.tools.javac.main.Option.PkgInfo;
@@ -58,6 +55,10 @@
 import static com.sun.tools.javac.code.TypeTag.*;
 import static com.sun.tools.javac.code.Kinds.Kind.*;
 import static com.sun.tools.javac.jvm.ByteCodes.*;
+import com.sun.tools.javac.tree.JCTree.JCBreak;
+import com.sun.tools.javac.tree.JCTree.JCCase;
+import com.sun.tools.javac.tree.JCTree.JCExpression;
+import com.sun.tools.javac.tree.JCTree.JCExpressionStatement;
 import static com.sun.tools.javac.tree.JCTree.JCOperatorExpression.OperandPos.LEFT;
 import com.sun.tools.javac.tree.JCTree.JCSwitchExpression;
 import static com.sun.tools.javac.tree.JCTree.Tag.*;
@@ -796,21 +797,6 @@
      */
     private MethodSymbol lookupMethod(DiagnosticPosition pos, Name name, Type qual, List<Type> args) {
         return rs.resolveInternalMethod(pos, attrEnv, qual, name, args, List.nil());
-    }
-
-    private Symbol findMethodOrFailSilently(
-            DiagnosticPosition pos,
-            Env<AttrContext> env,
-            Type site,
-            Name name,
-            List<Type> argtypes,
-            List<Type> typeargtypes) {
-        MethodResolutionContext resolveContext = rs.new MethodResolutionContext();
-        resolveContext.internalResolution = true;
-        resolveContext.silentFail = true;
-        Symbol sym = rs.resolveQualifiedMethod(resolveContext, pos, env, site.tsym,
-                site, name, argtypes, typeargtypes);
-        return sym;
     }
 
     /** Anon inner classes are used as access constructor tags.
@@ -2272,54 +2258,6 @@
         result = make_at(tree.pos()).Block(SYNTHETIC, List.nil());
     }
 
-<<<<<<< HEAD
-    List<JCTree> accessors(JCClassDecl tree) {
-        ListBuffer<JCTree> buffer = new ListBuffer<>();
-        tree.defs.stream()
-                .filter(t -> t.hasTag(VARDEF))
-                .map(t -> (JCVariableDecl)t)
-                .filter(vd -> vd.sym.accessors.nonEmpty())
-                .forEach(vd -> {
-                    for (Pair<Accessors.Kind, MethodSymbol> accessor : vd.sym.accessors) {
-                        MethodSymbol accessorSym = accessor.snd;
-                        if ((accessorSym.flags() & Flags.MANDATED) != 0) {
-                            make_at(tree.pos());
-                            switch (accessor.fst) {
-                                case GET:
-                                    buffer.add(make.MethodDef(accessorSym, make.Block(0,
-                                            List.of(make.Return(make.Ident(vd.sym))))));
-                                    break;
-                                case SET:
-                                    buffer.add(make.MethodDef(accessorSym, make.Block(0,
-                                            List.of(make.Exec(
-                                                    make.Assign(make.Ident(vd.sym), make.Ident(accessorSym.params.head))
-                                                            .setType(vd.sym.type))))));
-                                    break;
-                                default:
-                                    Assert.error("Cannot get here!");
-                            }
-                        }
-                    }
-                });
-        return buffer.toList();
-    }
-
-    /* this method looks for explicit accessors to add them to the corresponding field
-     */
-    void findUserDefinedAccessors(JCClassDecl tree) {
-        tree.defs.stream()
-                .filter(t -> t.hasTag(VARDEF))
-                .map(t -> (JCVariableDecl)t)
-                .filter(vd -> (vd.sym.accessors.isEmpty() && !vd.sym.isStatic()))
-                .forEach(vd -> {
-                    MethodSymbol msym = lookupMethod(tree.pos(),
-                            vd.name,
-                            tree.sym.type,
-                            List.nil());
-                    Assert.check(msym != null, "there has to be a user defined accessor");
-                    vd.sym.accessors = List.of(new Pair<>(Accessors.Kind.GET, msym));
-                });
-=======
     List<JCTree> generateMandatedAccessors(JCClassDecl tree) {
         return tree.sym.getRecordComponents().stream()
                 .filter(rc -> (rc.accessor.flags() & Flags.GENERATED_MEMBER) != 0)
@@ -2328,7 +2266,6 @@
                     return make.MethodDef(rc.accessor, make.Block(0,
                             List.of(make.Return(make.Ident(rc)))));
                 }).collect(List.collector());
->>>>>>> ecc066e1
     }
 
     /** Translate an enum class. */
@@ -2486,15 +2423,6 @@
             prepend(makeLit(syms.stringType, var.name.toString()));
     }
 
-<<<<<<< HEAD
-    /** Translate a record. */
-    private void visitRecordDef(JCClassDecl tree) {
-        make_at(tree.pos());
-        List<VarSymbol> vars = types.recordVars(tree.type);
-        MethodHandleSymbol[] getterMethHandles = new MethodHandleSymbol[vars.size()];
-        // for the extractor we use the user provided getter, for the rest we access the field directly
-        MethodHandleSymbol[] getterMethHandlesForExtractor = new MethodHandleSymbol[vars.size()];
-=======
     private List<VarSymbol> recordVars(Type t) {
         List<VarSymbol> vars = List.nil();
         while (!t.hasTag(NONE)) {
@@ -2513,33 +2441,12 @@
         make_at(tree.pos());
         List<VarSymbol> vars = recordVars(tree.type);
         MethodHandleSymbol[] getterMethHandles = new MethodHandleSymbol[vars.size()];
->>>>>>> ecc066e1
         int index = 0;
         for (VarSymbol var : vars) {
             if (var.owner != tree.sym) {
                 var = new VarSymbol(var.flags_field, var.name, var.type, tree.sym);
             }
             getterMethHandles[index] = var.asMethodHandle(true);
-<<<<<<< HEAD
-            if (!var.accessors.isEmpty()) {
-                getterMethHandlesForExtractor[index] = getterMethHandles[index];
-            } else {
-                MethodSymbol msym = lookupMethod(tree, var.name, tree.sym.type, List.nil());
-                getterMethHandlesForExtractor[index] = msym.asHandle();
-            }
-            index++;
-        }
-
-        tree.defs = tree.defs.appendList(accessors(tree));
-        tree.defs = tree.defs.appendList(List.of(
-                generateRecordMethod(tree, names.toString, vars, getterMethHandles),
-                generateRecordMethod(tree, names.hashCode, vars, getterMethHandles),
-                generateRecordMethod(tree, names.equals, vars, getterMethHandles),
-                recordExtractor(tree, getterMethHandlesForExtractor),
-                recordReadResolve(tree)
-        ));
-        findUserDefinedAccessors(tree);
-=======
             index++;
         }
 
@@ -2549,7 +2456,6 @@
                 generateRecordMethod(tree, names.hashCode, vars, getterMethHandles),
                 generateRecordMethod(tree, names.equals, vars, getterMethHandles)
         ));
->>>>>>> ecc066e1
     }
 
     JCTree generateRecordMethod(JCClassDecl tree, Name name, List<VarSymbol> vars, MethodHandleSymbol[] getterMethHandles) {
@@ -2559,9 +2465,6 @@
                 name,
                 tree.sym.type,
                 isEquals ? List.of(syms.objectType) : List.nil());
-<<<<<<< HEAD
-        if ((msym.flags() & RECORD) != 0) {
-=======
         // compiler generated methods have the record flag set, user defined ones dont
         if ((msym.flags() & RECORD) != 0) {
             /* class java.lang.runtime.ObjectMethods provides a common bootstrap that provides a customized implementation
@@ -2569,7 +2472,6 @@
              * java.lang.runtime.ObjectMethods::bootstrap and provide: the record class, the record component names and
              * the accessors.
              */
->>>>>>> ecc066e1
             Name bootstrapName = names.bootstrap;
             LoadableConstant[] staticArgsValues = new LoadableConstant[2 + getterMethHandles.length];
             staticArgsValues[0] = (ClassType)tree.sym.type;
@@ -2587,11 +2489,7 @@
                     syms.stringType,
                     new ArrayType(syms.methodHandleType, syms.arrayClass));
 
-<<<<<<< HEAD
-            JCFieldAccess qualifier = makeIndyQualifier(syms.objectMethodBuildersType, tree, msym,
-=======
             JCFieldAccess qualifier = makeIndyQualifier(syms.objectMethodsType, tree, msym,
->>>>>>> ecc066e1
                     List.of(syms.methodHandleLookupType,
                             syms.stringType,
                             syms.typeDescriptorType).appendList(staticArgTypes),
@@ -2614,71 +2512,6 @@
         }
     }
 
-<<<<<<< HEAD
-    JCTree recordExtractor(JCClassDecl tree, MethodHandleSymbol[] getterMethHandles) {
-        make_at(tree.pos());
-
-        // let's generate the name of the extractor method
-        List<Type> fieldTypes = TreeInfo.types(TreeInfo.recordFields(tree));
-        String argsTypeSig = '(' + argsTypeSig(fieldTypes) + ')';
-        String extractorStr = BytecodeName.toBytecodeName("$pattern$" + tree.sym.name + "$" + argsTypeSig);
-        Name extractorName = names.fromString(extractorStr);
-
-        // let's create the condy now
-        Name bsmName = names.ofLazyProjection;
-        List<Type> staticArgTypes = List.of(syms.classType,
-                new ArrayType(syms.methodHandleType, syms.arrayClass));
-        List<Type> bsm_staticArgs = List.of(syms.methodHandleLookupType,
-                syms.stringType,
-                syms.classType).appendList(staticArgTypes);
-
-        Symbol bsm = rs.resolveInternalMethod(tree, attrEnv, syms.patternHandlesType,
-                bsmName, bsm_staticArgs, List.nil());
-
-        LoadableConstant[] staticArgs = new LoadableConstant[1 + getterMethHandles.length];
-        staticArgs[0] = (ClassType)tree.sym.type;
-        int index = 1;
-        for (MethodHandleSymbol mho : getterMethHandles) {
-            staticArgs[index] = mho;
-            index++;
-        }
-
-        Symbol.DynamicVarSymbol dynSym = new Symbol.DynamicVarSymbol(extractorName,
-                syms.noSymbol,
-                ((MethodSymbol)bsm).asHandle(),
-                syms.patternHandleType,
-                staticArgs);
-        JCIdent ident = make.Ident(dynSym);
-        ident.type = syms.patternHandleType;
-
-        // public PatternHandle extractorName () { return ???; }
-        MethodType extractorMT = new MethodType(List.nil(), syms.patternHandleType, List.nil(), syms.methodClass);
-        MethodSymbol extractorSym = new MethodSymbol(
-                Flags.PUBLIC | Flags.RECORD | Flags.STATIC,
-                extractorName, extractorMT, tree.sym);
-        tree.sym.members().enter(extractorSym);
-        return make.MethodDef(extractorSym, make.Block(0, List.of(make.Return(ident))));
-    }
-
-    JCTree recordReadResolve(JCClassDecl tree) {
-        make_at(tree.pos());
-        Symbol msym = findMethodOrFailSilently(
-                tree.pos(),
-                attrEnv,
-                tree.sym.type,
-                names.readResolve,
-                List.nil(),
-                List.nil());
-        if (!msym.kind.isResolutionError() && (msym.flags() & RECORD) != 0) {
-            List<JCExpression> args = TreeInfo.recordFields(tree).map(vd -> make.Ident(vd));
-            return make.MethodDef((MethodSymbol)msym, make.Block(0, List.of(make.Return(makeNewClass(tree.sym.type, args)))));
-        } else {
-            return make.Block(SYNTHETIC, List.nil());
-        }
-    }
-
-=======
->>>>>>> ecc066e1
     private String argsTypeSig(List<Type> typeList) {
         LowerSignatureGenerator sg = new LowerSignatureGenerator();
         sg.assembleSig(typeList);
@@ -2898,11 +2731,7 @@
                     fields.append((VarSymbol) sym);
             }
             for (VarSymbol field: fields) {
-<<<<<<< HEAD
-                if ((field.flags_field & Flags.COMPACT_RECORD_CONSTRUCTOR) != 0) {
-=======
                 if ((field.flags_field & Flags.UNINITIALIZED_FIELD) != 0) {
->>>>>>> ecc066e1
                     VarSymbol param = tree.params.stream().filter(p -> p.name == field.name).findFirst().get().sym;
                     make.at(tree.pos);
                     tree.body.stats = tree.body.stats.append(
@@ -2911,11 +2740,7 @@
                                             make.Select(make.This(field.owner.erasure(types)), field),
                                             make.Ident(param)).setType(field.erasure(types))));
                     // we don't need the flag at the field anymore
-<<<<<<< HEAD
-                    field.flags_field &= ~Flags.COMPACT_RECORD_CONSTRUCTOR;
-=======
                     field.flags_field &= ~Flags.UNINITIALIZED_FIELD;
->>>>>>> ecc066e1
                 }
             }
         }
