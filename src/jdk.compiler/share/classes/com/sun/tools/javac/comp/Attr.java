--- conflicted
+++ resolved
@@ -74,12 +74,6 @@
 import static com.sun.tools.javac.code.Kinds.Kind.*;
 import static com.sun.tools.javac.code.TypeTag.*;
 import static com.sun.tools.javac.code.TypeTag.WILDCARD;
-<<<<<<< HEAD
-import com.sun.tools.javac.comp.Analyzer.AnalyzerMode;
-import com.sun.tools.javac.comp.MatchBindingsComputer.BindingSymbol;
-import com.sun.tools.javac.tree.JCTree.JCBreak;
-=======
->>>>>>> ecc066e1
 import static com.sun.tools.javac.tree.JCTree.Tag.*;
 import com.sun.tools.javac.util.JCDiagnostic.DiagnosticFlag;
 
@@ -1168,12 +1162,7 @@
                 if (tree.name == names.init && owner.type != syms.objectType) {
                     JCBlock body = tree.body;
                     if (body.stats.isEmpty() ||
-<<<<<<< HEAD
-                            TreeInfo.getConstructorInvocationName(body.stats, names,
-                                    (env.enclClass.sym.flags() & RECORD) != 0) == names.empty) {
-=======
                             TreeInfo.getConstructorInvocationName(body.stats, names) == names.empty) {
->>>>>>> ecc066e1
                         JCStatement supCall = make.at(body.pos).Exec(make.Apply(List.nil(),
                                 make.Ident(names._super), make.Idents(List.nil())));
                         body.stats = body.stats.prepend(supCall);
@@ -1435,10 +1424,7 @@
         attribStat(tree.body, env.dup(tree));
         attribExpr(tree.cond, env, syms.booleanType);
         if (!breaksOutOf(tree, tree.body)) {
-<<<<<<< HEAD
-=======
             //include condition's body when false after the while, if cannot get out of the loop
->>>>>>> ecc066e1
             List<BindingSymbol> bindings = matchBindingsComputer.getMatchBindings(tree.cond, false);
 
             bindings.forEach(env.info.scope::enter);
@@ -1449,11 +1435,7 @@
 
     public void visitWhileLoop(JCWhileLoop tree) {
         attribExpr(tree.cond, env, syms.booleanType);
-<<<<<<< HEAD
-        // include x.T in while's body
-=======
         // include condition's bindings when true in the body:
->>>>>>> ecc066e1
         Env<AttrContext> whileEnv = bindingEnv(env, matchBindingsComputer.getMatchBindings(tree.cond, true));
         try {
             attribStat(tree.body, whileEnv.dup(tree));
@@ -1461,13 +1443,9 @@
             whileEnv.info.scope.leave();
         }
         if (!breaksOutOf(tree, tree.body)) {
-<<<<<<< HEAD
-            List<BindingSymbol> bindings = matchBindingsComputer.getMatchBindings(tree.cond, false);
-=======
             //include condition's bindings when false after the while, if cannot get out of the loop
             List<BindingSymbol> bindings =
                     matchBindingsComputer.getMatchBindings(tree.cond, false);
->>>>>>> ecc066e1
 
             bindings.forEach(env.info.scope::enter);
             bindings.forEach(BindingSymbol::preserveBinding);
@@ -1488,11 +1466,7 @@
             List<BindingSymbol> matchBindings = List.nil();
             if (tree.cond != null) {
                 attribExpr(tree.cond, loopEnv, syms.booleanType);
-<<<<<<< HEAD
-                // include x.T in the evaluation scopes of body & step.
-=======
                 // include condition's bindings when true in the body and step:
->>>>>>> ecc066e1
                 matchBindings = matchBindingsComputer.getMatchBindings(tree.cond, true);
             }
             Env<AttrContext> bodyEnv = bindingEnv(loopEnv, matchBindings);
@@ -1506,13 +1480,7 @@
             result = null;
         }
         finally {
-            loopEnv.info.scope.leave(); // all injected match bindings vanish here.
-        }
-        if (!breaksOutOf(tree, tree.body)) {
-            List<BindingSymbol> bindings = matchBindingsComputer.getMatchBindings(tree.cond, false);
-
-            bindings.forEach(env.info.scope::enter);
-            bindings.forEach(BindingSymbol::preserveBinding);
+            loopEnv.info.scope.leave();
         }
         if (!breaksOutOf(tree, tree.body)) {
             //include condition's body when false after the while, if cannot get out of the loop
@@ -1874,17 +1842,10 @@
                 unknownExprInfo :
                 resultInfo.dup(conditionalContext(resultInfo.checkContext));
 
-<<<<<<< HEAD
-        /*  if e = "x ? y : z", then:
-                include x.T in y
-                include x.F in z
-        */
-=======
 
         // x ? y : z
         // include x's bindings when true in y
         // include x's bindings when false in z
->>>>>>> ecc066e1
 
         Type truetype;
         Env<AttrContext> trueEnv = bindingEnv(env, matchBindingsComputer.getMatchBindings(tree.cond, true));
@@ -2064,13 +2025,9 @@
     public void visitIf(JCIf tree) {
         attribExpr(tree.cond, env, syms.booleanType);
 
-<<<<<<< HEAD
-        // if (x) { y } [ else z ] include x.T in y; include x.F in z
-=======
         // if (x) { y } [ else z ]
         // include x's bindings when true in y
         // include x's bindings when false in z
->>>>>>> ecc066e1
 
         List<BindingSymbol> thenBindings = matchBindingsComputer.getMatchBindings(tree.cond, true);
         Env<AttrContext> thenEnv = bindingEnv(env, thenBindings);
@@ -2272,14 +2229,9 @@
         } else if (!env.info.isLambda &&
                 !env.info.isNewClass &&
                 env.enclMethod != null &&
-<<<<<<< HEAD
-                TreeInfo.isCanonicalConstructor(env.enclMethod)) {
-            log.error(tree, Errors.CanonicalCantHaveReturnStatement);
-=======
                 TreeInfo.isCompactConstructor(env.enclMethod)) {
             log.error(env.enclMethod,
                     Errors.InvalidCanonicalConstructorInRecord(Fragments.Compact, env.enclMethod.sym, Fragments.CanonicalCantHaveReturnStatement));
->>>>>>> ecc066e1
         } else {
             // Attribute return expression, if it exists, and check that
             // it conforms to result type of enclosing method.
@@ -2944,10 +2896,7 @@
         try {
             if (needsRecovery && isSerializable(pt())) {
                 localEnv.info.isSerializable = true;
-<<<<<<< HEAD
-=======
                 localEnv.info.isSerializableLambda = true;
->>>>>>> ecc066e1
             }
             localEnv.info.isLambda = true;
             List<Type> explicitParamTypes = null;
@@ -3834,16 +3783,12 @@
     public void visitBinary(JCBinary tree) {
         // Attribute arguments.
         Type left = chk.checkNonVoid(tree.lhs.pos(), attribExpr(tree.lhs, env));
-<<<<<<< HEAD
-        // If e = "x && y", then, include x.T in y;  If e = "x || y", then, include x.F in y
-=======
         // x && y
         // include x's bindings when true in y
 
         // x || y
         // include x's bindings when false in y
 
->>>>>>> ecc066e1
         List<BindingSymbol> matchBindings;
         switch (tree.getTag()) {
             case AND:
@@ -3930,13 +3875,6 @@
         Type exprtype = chk.checkNullOrRefType(
                 tree.expr.pos(), attribExpr(tree.expr, env));
         Type clazztype;
-<<<<<<< HEAD
-        if (tree.pattern.getTag() == BINDINGPATTERN) {
-            attribTree(tree.pattern, env, unknownExprInfo);
-            clazztype = tree.pattern.type;
-            if (!clazztype.hasTag(TYPEVAR)) {
-                JCBindingPattern pattern = (JCBindingPattern) tree.pattern;
-=======
         JCTree typeTree;
         if (tree.pattern.getTag() == BINDINGPATTERN) {
             attribTree(tree.pattern, env, unknownExprInfo);
@@ -3944,22 +3882,10 @@
             JCBindingPattern pattern = (JCBindingPattern) tree.pattern;
             typeTree = pattern.vartype;
             if (!clazztype.hasTag(TYPEVAR)) {
->>>>>>> ecc066e1
                 clazztype = chk.checkClassOrArrayType(pattern.vartype.pos(), clazztype);
             }
         } else {
             clazztype = attribType(tree.pattern, env);
-<<<<<<< HEAD
-            if (!clazztype.hasTag(TYPEVAR)) {
-                clazztype = chk.checkClassOrArrayType(tree.pattern.pos(), clazztype);
-            }
-            if (!clazztype.isErroneous() && !types.isReifiable(clazztype)) {
-                log.error(tree.pattern.pos(), Errors.IllegalGenericTypeForInstof);
-                clazztype = types.createErrorType(clazztype);
-            }
-            chk.validate(tree.pattern, env, false);
-        }
-=======
             typeTree = tree.pattern;
         }
         if (!clazztype.hasTag(TYPEVAR)) {
@@ -3989,30 +3915,16 @@
             }
         }
         chk.validate(typeTree, env, false);
->>>>>>> ecc066e1
         chk.checkCastable(tree.expr.pos(), exprtype, clazztype);
         result = check(tree, syms.booleanType, KindSelector.VAL, resultInfo);
     }
 
     public void visitBindingPattern(JCBindingPattern tree) {
-<<<<<<< HEAD
-        if (tree.vartype != null) {
-            ResultInfo varInfo = new ResultInfo(KindSelector.TYP, resultInfo.pt, resultInfo.checkContext);
-            tree.type = attribTree(tree.vartype, env, varInfo);
-        } else {
-            tree.type = resultInfo.pt;
-        }
-        VarSymbol v = tree.symbol = new BindingSymbol(tree.name, tree.vartype != null ? tree.vartype.type : (tree.type.hasTag(BOT) ? syms.objectType : tree.type), env.info.scope.owner);
-        if (chk.checkUnique(tree.pos(), v, env.info.scope)) {
-            chk.checkTransparentVar(tree.pos(), v, env.info.scope);
-            // env.info.scope.enter(v); // we inject into scopes expressly at various points.
-=======
         ResultInfo varInfo = new ResultInfo(KindSelector.TYP, resultInfo.pt, resultInfo.checkContext);
         tree.type = attribTree(tree.vartype, env, varInfo);
         VarSymbol v = tree.symbol = new BindingSymbol(tree.name, tree.vartype.type, env.info.scope.owner);
         if (chk.checkUnique(tree.pos(), v, env.info.scope)) {
             chk.checkTransparentVar(tree.pos(), v, env.info.scope);
->>>>>>> ecc066e1
         }
         annotate.queueScanTreeAndTypeAnnotate(tree.vartype, env, v, tree.pos());
         annotate.flush();
@@ -5682,10 +5594,6 @@
 
         @Override
         public void visitBindingPattern(JCBindingPattern that) {
-<<<<<<< HEAD
-            //initTypeIfNeeded(that);
-=======
->>>>>>> ecc066e1
             if (that.symbol == null) {
                 that.symbol = new BindingSymbol(that.name, that.type, syms.noSymbol);
                 that.symbol.adr = 0;
