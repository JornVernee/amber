/*
 * Copyright (c) 1999, 2019, Oracle and/or its affiliates. All rights reserved.
 * DO NOT ALTER OR REMOVE COPYRIGHT NOTICES OR THIS FILE HEADER.
 *
 * This code is free software; you can redistribute it and/or modify it
 * under the terms of the GNU General Public License version 2 only, as
 * published by the Free Software Foundation.  Oracle designates this
 * particular file as subject to the "Classpath" exception as provided
 * by Oracle in the LICENSE file that accompanied this code.
 *
 * This code is distributed in the hope that it will be useful, but WITHOUT
 * ANY WARRANTY; without even the implied warranty of MERCHANTABILITY or
 * FITNESS FOR A PARTICULAR PURPOSE.  See the GNU General Public License
 * version 2 for more details (a copy is included in the LICENSE file that
 * accompanied this code).
 *
 * You should have received a copy of the GNU General Public License version
 * 2 along with this work; if not, write to the Free Software Foundation,
 * Inc., 51 Franklin St, Fifth Floor, Boston, MA 02110-1301 USA.
 *
 * Please contact Oracle, 500 Oracle Parkway, Redwood Shores, CA 94065 USA
 * or visit www.oracle.com if you need additional information or have any
 * questions.
 */

package com.sun.tools.javac.comp;

import java.util.*;
import java.util.function.Supplier;
import java.util.stream.Collectors;

import javax.lang.model.element.ElementKind;
import javax.tools.JavaFileManager;

import com.sun.tools.javac.code.*;
import com.sun.tools.javac.code.Attribute.Compound;
import com.sun.tools.javac.code.Directive.ExportsDirective;
import com.sun.tools.javac.code.Directive.RequiresDirective;
import com.sun.tools.javac.code.Source.Feature;
import com.sun.tools.javac.comp.Annotate.AnnotationTypeMetadata;
import com.sun.tools.javac.jvm.*;
import com.sun.tools.javac.resources.CompilerProperties.Errors;
import com.sun.tools.javac.resources.CompilerProperties.Fragments;
import com.sun.tools.javac.resources.CompilerProperties.Warnings;
import com.sun.tools.javac.tree.*;
import com.sun.tools.javac.util.*;
import com.sun.tools.javac.util.JCDiagnostic.DiagnosticFlag;
import com.sun.tools.javac.util.JCDiagnostic.DiagnosticPosition;
import com.sun.tools.javac.util.JCDiagnostic.Error;
import com.sun.tools.javac.util.JCDiagnostic.Fragment;
import com.sun.tools.javac.util.JCDiagnostic.Warning;
import com.sun.tools.javac.util.List;

import com.sun.tools.javac.code.Lint;
import com.sun.tools.javac.code.Lint.LintCategory;
import com.sun.tools.javac.code.Scope.WriteableScope;
import com.sun.tools.javac.code.Type.*;
import com.sun.tools.javac.code.Symbol.*;
import com.sun.tools.javac.comp.DeferredAttr.DeferredAttrContext;
import com.sun.tools.javac.tree.JCTree.*;

import static com.sun.tools.javac.code.Flags.*;
import static com.sun.tools.javac.code.Flags.ANNOTATION;
import static com.sun.tools.javac.code.Flags.SYNCHRONIZED;
import static com.sun.tools.javac.code.Kinds.*;
import static com.sun.tools.javac.code.Kinds.Kind.*;
import static com.sun.tools.javac.code.Scope.LookupKind.NON_RECURSIVE;
import static com.sun.tools.javac.code.TypeTag.*;
import static com.sun.tools.javac.code.TypeTag.WILDCARD;

import static com.sun.tools.javac.tree.JCTree.Tag.*;

/** Type checking helper class for the attribution phase.
 *
 *  <p><b>This is NOT part of any supported API.
 *  If you write code that depends on this, you do so at your own risk.
 *  This code and its internal interfaces are subject to change or
 *  deletion without notice.</b>
 */
public class Check {
    protected static final Context.Key<Check> checkKey = new Context.Key<>();

    private final Names names;
    private final Log log;
    private final Resolve rs;
    private final Symtab syms;
    private final Enter enter;
    private final DeferredAttr deferredAttr;
    private final Infer infer;
    private final Types types;
    private final TypeAnnotations typeAnnotations;
    private final JCDiagnostic.Factory diags;
    private final JavaFileManager fileManager;
    private final Source source;
    private final Target target;
    private final Profile profile;
    private final Preview preview;
    private final boolean warnOnAnyAccessToMembers;
    private final boolean debug;
    private final boolean allowStaticMembersInInners;

    // The set of lint options currently in effect. It is initialized
    // from the context, and then is set/reset as needed by Attr as it
    // visits all the various parts of the trees during attribution.
    private Lint lint;

    // The method being analyzed in Attr - it is set/reset as needed by
    // Attr as it visits new method declarations.
    private MethodSymbol method;

    public static Check instance(Context context) {
        Check instance = context.get(checkKey);
        if (instance == null)
            instance = new Check(context);
        return instance;
    }

    protected Check(Context context) {
        context.put(checkKey, this);

        names = Names.instance(context);
        dfltTargetMeta = new Name[] { names.PACKAGE, names.TYPE,
            names.FIELD, names.RECORD_COMPONENT, names.METHOD, names.CONSTRUCTOR,
            names.ANNOTATION_TYPE, names.LOCAL_VARIABLE, names.PARAMETER};
        log = Log.instance(context);
        rs = Resolve.instance(context);
        syms = Symtab.instance(context);
        enter = Enter.instance(context);
        deferredAttr = DeferredAttr.instance(context);
        infer = Infer.instance(context);
        types = Types.instance(context);
        typeAnnotations = TypeAnnotations.instance(context);
        diags = JCDiagnostic.Factory.instance(context);
        Options options = Options.instance(context);
        lint = Lint.instance(context);
        fileManager = context.get(JavaFileManager.class);

        source = Source.instance(context);
        target = Target.instance(context);
        warnOnAnyAccessToMembers = options.isSet("warnOnAccessToMembers");
        allowStaticMembersInInners = options.isSet("allowStaticMembersInInners");

        Target target = Target.instance(context);
        syntheticNameChar = target.syntheticNameChar();

        profile = Profile.instance(context);
        preview = Preview.instance(context);

        boolean verboseDeprecated = lint.isEnabled(LintCategory.DEPRECATION);
        boolean verboseRemoval = lint.isEnabled(LintCategory.REMOVAL);
        boolean verboseUnchecked = lint.isEnabled(LintCategory.UNCHECKED);
        boolean enforceMandatoryWarnings = true;

        deprecationHandler = new MandatoryWarningHandler(log, verboseDeprecated,
                enforceMandatoryWarnings, "deprecated", LintCategory.DEPRECATION);
        removalHandler = new MandatoryWarningHandler(log, verboseRemoval,
                enforceMandatoryWarnings, "removal", LintCategory.REMOVAL);
        uncheckedHandler = new MandatoryWarningHandler(log, verboseUnchecked,
                enforceMandatoryWarnings, "unchecked", LintCategory.UNCHECKED);
        sunApiHandler = new MandatoryWarningHandler(log, false,
                enforceMandatoryWarnings, "sunapi", null);

        deferredLintHandler = DeferredLintHandler.instance(context);
        debug = options.isSet("debug");
    }

    /** Character for synthetic names
     */
    char syntheticNameChar;

    /** A table mapping flat names of all compiled classes for each module in this run
     *  to their symbols; maintained from outside.
     */
    private Map<Pair<ModuleSymbol, Name>,ClassSymbol> compiled = new HashMap<>();

    /** A handler for messages about deprecated usage.
     */
    private MandatoryWarningHandler deprecationHandler;

    /** A handler for messages about deprecated-for-removal usage.
     */
    private MandatoryWarningHandler removalHandler;

    /** A handler for messages about unchecked or unsafe usage.
     */
    private MandatoryWarningHandler uncheckedHandler;

    /** A handler for messages about using proprietary API.
     */
    private MandatoryWarningHandler sunApiHandler;

    /** A handler for deferred lint warnings.
     */
    private DeferredLintHandler deferredLintHandler;

/* *************************************************************************
 * Errors and Warnings
 **************************************************************************/

    Lint setLint(Lint newLint) {
        Lint prev = lint;
        lint = newLint;
        return prev;
    }

    MethodSymbol setMethod(MethodSymbol newMethod) {
        MethodSymbol prev = method;
        method = newMethod;
        return prev;
    }

    /** Warn about deprecated symbol.
     *  @param pos        Position to be used for error reporting.
     *  @param sym        The deprecated symbol.
     */
    void warnDeprecated(DiagnosticPosition pos, Symbol sym) {
        if (sym.isDeprecatedForRemoval()) {
            if (!lint.isSuppressed(LintCategory.REMOVAL)) {
                if (sym.kind == MDL) {
                    removalHandler.report(pos, Warnings.HasBeenDeprecatedForRemovalModule(sym));
                } else {
                    removalHandler.report(pos, Warnings.HasBeenDeprecatedForRemoval(sym, sym.location()));
                }
            }
        } else if (!lint.isSuppressed(LintCategory.DEPRECATION)) {
            if (sym.kind == MDL) {
                deprecationHandler.report(pos, Warnings.HasBeenDeprecatedModule(sym));
            } else {
                deprecationHandler.report(pos, Warnings.HasBeenDeprecated(sym, sym.location()));
            }
        }
    }

    /** Warn about deprecated symbol.
     *  @param pos        Position to be used for error reporting.
     *  @param sym        The deprecated symbol.
     */
    void warnPreview(DiagnosticPosition pos, Symbol sym) {
        warnPreview(pos, Warnings.IsPreview(sym));
    }

    /** Log a preview warning.
     *  @param pos        Position to be used for error reporting.
     *  @param msg        A Warning describing the problem.
     */
    public void warnPreview(DiagnosticPosition pos, Warning warnKey) {
        if (!lint.isSuppressed(LintCategory.PREVIEW))
            preview.reportPreviewWarning(pos, warnKey);
    }

    /** Warn about unchecked operation.
     *  @param pos        Position to be used for error reporting.
     *  @param msg        A string describing the problem.
     */
    public void warnUnchecked(DiagnosticPosition pos, Warning warnKey) {
        if (!lint.isSuppressed(LintCategory.UNCHECKED))
            uncheckedHandler.report(pos, warnKey);
    }

    /** Warn about unsafe vararg method decl.
     *  @param pos        Position to be used for error reporting.
     */
    void warnUnsafeVararg(DiagnosticPosition pos, Warning warnKey) {
        if (lint.isEnabled(LintCategory.VARARGS))
            log.warning(LintCategory.VARARGS, pos, warnKey);
    }

    public void warnStatic(DiagnosticPosition pos, Warning warnKey) {
        if (lint.isEnabled(LintCategory.STATIC))
            log.warning(LintCategory.STATIC, pos, warnKey);
    }

    /** Warn about division by integer constant zero.
     *  @param pos        Position to be used for error reporting.
     */
    void warnDivZero(DiagnosticPosition pos) {
        if (lint.isEnabled(LintCategory.DIVZERO))
            log.warning(LintCategory.DIVZERO, pos, Warnings.DivZero);
    }

    /**
     * Report any deferred diagnostics.
     */
    public void reportDeferredDiagnostics() {
        deprecationHandler.reportDeferredDiagnostic();
        removalHandler.reportDeferredDiagnostic();
        uncheckedHandler.reportDeferredDiagnostic();
        sunApiHandler.reportDeferredDiagnostic();
    }


    /** Report a failure to complete a class.
     *  @param pos        Position to be used for error reporting.
     *  @param ex         The failure to report.
     */
    public Type completionError(DiagnosticPosition pos, CompletionFailure ex) {
        log.error(JCDiagnostic.DiagnosticFlag.NON_DEFERRABLE, pos, Errors.CantAccess(ex.sym, ex.getDetailValue()));
        return syms.errType;
    }

    /** Report an error that wrong type tag was found.
     *  @param pos        Position to be used for error reporting.
     *  @param required   An internationalized string describing the type tag
     *                    required.
     *  @param found      The type that was found.
     */
    Type typeTagError(DiagnosticPosition pos, JCDiagnostic required, Object found) {
        // this error used to be raised by the parser,
        // but has been delayed to this point:
        if (found instanceof Type && ((Type)found).hasTag(VOID)) {
            log.error(pos, Errors.IllegalStartOfType);
            return syms.errType;
        }
        log.error(pos, Errors.TypeFoundReq(found, required));
        return types.createErrorType(found instanceof Type ? (Type)found : syms.errType);
    }

    /** Report an error that symbol cannot be referenced before super
     *  has been called.
     *  @param pos        Position to be used for error reporting.
     *  @param sym        The referenced symbol.
     */
    void earlyRefError(DiagnosticPosition pos, Symbol sym) {
        log.error(pos, Errors.CantRefBeforeCtorCalled(sym));
    }

    /** Report duplicate declaration error.
     */
    void duplicateError(DiagnosticPosition pos, Symbol sym) {
        if (!sym.type.isErroneous()) {
            Symbol location = sym.location();
            if (location.kind == MTH &&
                    ((MethodSymbol)location).isStaticOrInstanceInit()) {
                log.error(pos,
                          Errors.AlreadyDefinedInClinit(kindName(sym),
                                                        sym,
                                                        kindName(sym.location()),
                                                        kindName(sym.location().enclClass()),
                                                        sym.location().enclClass()));
            } else {
                /* dont error if this is a duplicated parameter of a generated canonical constructor
                 * as we should have issued an error for the duplicated fields
                 */
                if (location.kind != MTH ||
                        ((sym.owner.flags_field & GENERATEDCONSTR) == 0) ||
                        ((sym.owner.flags_field & RECORD) == 0)) {
                    log.error(pos,
                            Errors.AlreadyDefined(kindName(sym),
                                    sym,
                                    kindName(sym.location()),
                                    sym.location()));
                }
            }
        }
    }

    /** Report array/varargs duplicate declaration
     */
    void varargsDuplicateError(DiagnosticPosition pos, Symbol sym1, Symbol sym2) {
        if (!sym1.type.isErroneous() && !sym2.type.isErroneous()) {
            log.error(pos, Errors.ArrayAndVarargs(sym1, sym2, sym2.location()));
        }
    }

/* ************************************************************************
 * duplicate declaration checking
 *************************************************************************/

    /** Check that variable does not hide variable with same name in
     *  immediately enclosing local scope.
     *  @param pos           Position for error reporting.
     *  @param v             The symbol.
     *  @param s             The scope.
     */
    void checkTransparentVar(DiagnosticPosition pos, VarSymbol v, Scope s) {
        for (Symbol sym : s.getSymbolsByName(v.name)) {
            if (sym.owner != v.owner) break;
            if (sym.kind == VAR &&
                sym.owner.kind.matches(KindSelector.VAL_MTH) &&
                v.name != names.error) {
                duplicateError(pos, sym);
                return;
            }
        }
    }

    /** Check that a class or interface does not hide a class or
     *  interface with same name in immediately enclosing local scope.
     *  @param pos           Position for error reporting.
     *  @param c             The symbol.
     *  @param s             The scope.
     */
    void checkTransparentClass(DiagnosticPosition pos, ClassSymbol c, Scope s) {
        for (Symbol sym : s.getSymbolsByName(c.name)) {
            if (sym.owner != c.owner) break;
            if (sym.kind == TYP && !sym.type.hasTag(TYPEVAR) &&
                sym.owner.kind.matches(KindSelector.VAL_MTH) &&
                c.name != names.error) {
                duplicateError(pos, sym);
                return;
            }
        }
    }

    /** Check that class does not have the same name as one of
     *  its enclosing classes, or as a class defined in its enclosing scope.
     *  return true if class is unique in its enclosing scope.
     *  @param pos           Position for error reporting.
     *  @param name          The class name.
     *  @param s             The enclosing scope.
     */
    boolean checkUniqueClassName(DiagnosticPosition pos, Name name, Scope s) {
        for (Symbol sym : s.getSymbolsByName(name, NON_RECURSIVE)) {
            if (sym.kind == TYP && sym.name != names.error) {
                duplicateError(pos, sym);
                return false;
            }
        }
        for (Symbol sym = s.owner; sym != null; sym = sym.owner) {
            if (sym.kind == TYP && sym.name == name && sym.name != names.error) {
                duplicateError(pos, sym);
                return true;
            }
        }
        return true;
    }

/* *************************************************************************
 * Class name generation
 **************************************************************************/


    private Map<Pair<Name, Name>, Integer> localClassNameIndexes = new HashMap<>();

    /** Return name of local class.
     *  This is of the form   {@code <enclClass> $ n <classname> }
     *  where
     *    enclClass is the flat name of the enclosing class,
     *    classname is the simple name of the local class
     */
    public Name localClassName(ClassSymbol c) {
        Name enclFlatname = c.owner.enclClass().flatname;
        String enclFlatnameStr = enclFlatname.toString();
        Pair<Name, Name> key = new Pair<>(enclFlatname, c.name);
        Integer index = localClassNameIndexes.get(key);
        for (int i = (index == null) ? 1 : index; ; i++) {
            Name flatname = names.fromString(enclFlatnameStr
                    + syntheticNameChar + i + c.name);
            if (getCompiled(c.packge().modle, flatname) == null) {
                localClassNameIndexes.put(key, i + 1);
                return flatname;
            }
        }
    }

    public void clearLocalClassNameIndexes(ClassSymbol c) {
        if (c.owner != null && c.owner.kind != NIL) {
            localClassNameIndexes.remove(new Pair<>(
                    c.owner.enclClass().flatname, c.name));
        }
    }

    public void newRound() {
        compiled.clear();
        localClassNameIndexes.clear();
    }

    public void clear() {
        deprecationHandler.clear();
        removalHandler.clear();
        uncheckedHandler.clear();
        sunApiHandler.clear();
    }

    public void putCompiled(ClassSymbol csym) {
        compiled.put(Pair.of(csym.packge().modle, csym.flatname), csym);
    }

    public ClassSymbol getCompiled(ClassSymbol csym) {
        return compiled.get(Pair.of(csym.packge().modle, csym.flatname));
    }

    public ClassSymbol getCompiled(ModuleSymbol msym, Name flatname) {
        return compiled.get(Pair.of(msym, flatname));
    }

    public void removeCompiled(ClassSymbol csym) {
        compiled.remove(Pair.of(csym.packge().modle, csym.flatname));
    }

/* *************************************************************************
 * Type Checking
 **************************************************************************/

    /**
     * A check context is an object that can be used to perform compatibility
     * checks - depending on the check context, meaning of 'compatibility' might
     * vary significantly.
     */
    public interface CheckContext {
        /**
         * Is type 'found' compatible with type 'req' in given context
         */
        boolean compatible(Type found, Type req, Warner warn);
        /**
         * Report a check error
         */
        void report(DiagnosticPosition pos, JCDiagnostic details);
        /**
         * Obtain a warner for this check context
         */
        public Warner checkWarner(DiagnosticPosition pos, Type found, Type req);

        public InferenceContext inferenceContext();

        public DeferredAttr.DeferredAttrContext deferredAttrContext();
    }

    /**
     * This class represent a check context that is nested within another check
     * context - useful to check sub-expressions. The default behavior simply
     * redirects all method calls to the enclosing check context leveraging
     * the forwarding pattern.
     */
    static class NestedCheckContext implements CheckContext {
        CheckContext enclosingContext;

        NestedCheckContext(CheckContext enclosingContext) {
            this.enclosingContext = enclosingContext;
        }

        public boolean compatible(Type found, Type req, Warner warn) {
            return enclosingContext.compatible(found, req, warn);
        }

        public void report(DiagnosticPosition pos, JCDiagnostic details) {
            enclosingContext.report(pos, details);
        }

        public Warner checkWarner(DiagnosticPosition pos, Type found, Type req) {
            return enclosingContext.checkWarner(pos, found, req);
        }

        public InferenceContext inferenceContext() {
            return enclosingContext.inferenceContext();
        }

        public DeferredAttrContext deferredAttrContext() {
            return enclosingContext.deferredAttrContext();
        }
    }

    /**
     * Check context to be used when evaluating assignment/return statements
     */
    CheckContext basicHandler = new CheckContext() {
        public void report(DiagnosticPosition pos, JCDiagnostic details) {
            log.error(pos, Errors.ProbFoundReq(details));
        }
        public boolean compatible(Type found, Type req, Warner warn) {
            return types.isAssignable(found, req, warn);
        }

        public Warner checkWarner(DiagnosticPosition pos, Type found, Type req) {
            return convertWarner(pos, found, req);
        }

        public InferenceContext inferenceContext() {
            return infer.emptyContext;
        }

        public DeferredAttrContext deferredAttrContext() {
            return deferredAttr.emptyDeferredAttrContext;
        }

        @Override
        public String toString() {
            return "CheckContext: basicHandler";
        }
    };

    /** Check that a given type is assignable to a given proto-type.
     *  If it is, return the type, otherwise return errType.
     *  @param pos        Position to be used for error reporting.
     *  @param found      The type that was found.
     *  @param req        The type that was required.
     */
    public Type checkType(DiagnosticPosition pos, Type found, Type req) {
        return checkType(pos, found, req, basicHandler);
    }

    Type checkType(final DiagnosticPosition pos, final Type found, final Type req, final CheckContext checkContext) {
        final InferenceContext inferenceContext = checkContext.inferenceContext();
        if (inferenceContext.free(req) || inferenceContext.free(found)) {
            inferenceContext.addFreeTypeListener(List.of(req, found),
                    solvedContext -> checkType(pos, solvedContext.asInstType(found), solvedContext.asInstType(req), checkContext));
        }
        if (req.hasTag(ERROR))
            return req;
        if (req.hasTag(NONE))
            return found;
        if (checkContext.compatible(found, req, checkContext.checkWarner(pos, found, req))) {
            return found;
        } else {
            if (found.isNumeric() && req.isNumeric()) {
                checkContext.report(pos, diags.fragment(Fragments.PossibleLossOfPrecision(found, req)));
                return types.createErrorType(found);
            }
            checkContext.report(pos, diags.fragment(Fragments.InconvertibleTypes(found, req)));
            return types.createErrorType(found);
        }
    }

    /** Check that a given type can be cast to a given target type.
     *  Return the result of the cast.
     *  @param pos        Position to be used for error reporting.
     *  @param found      The type that is being cast.
     *  @param req        The target type of the cast.
     */
    Type checkCastable(DiagnosticPosition pos, Type found, Type req) {
        return checkCastable(pos, found, req, basicHandler);
    }
    Type checkCastable(DiagnosticPosition pos, Type found, Type req, CheckContext checkContext) {
        if (types.isCastable(found, req, castWarner(pos, found, req))) {
            return req;
        } else {
            checkContext.report(pos, diags.fragment(Fragments.InconvertibleTypes(found, req)));
            return types.createErrorType(found);
        }
    }

    /** Check for redundant casts (i.e. where source type is a subtype of target type)
     * The problem should only be reported for non-292 cast
     */
    public void checkRedundantCast(Env<AttrContext> env, final JCTypeCast tree) {
        if (!tree.type.isErroneous()
                && types.isSameType(tree.expr.type, tree.clazz.type)
                && !(ignoreAnnotatedCasts && TreeInfo.containsTypeAnnotation(tree.clazz))
                && !is292targetTypeCast(tree)) {
            deferredLintHandler.report(() -> {
                if (lint.isEnabled(LintCategory.CAST))
                    log.warning(LintCategory.CAST,
                            tree.pos(), Warnings.RedundantCast(tree.clazz.type));
            });
        }
    }
    //where
        private boolean is292targetTypeCast(JCTypeCast tree) {
            boolean is292targetTypeCast = false;
            JCExpression expr = TreeInfo.skipParens(tree.expr);
            if (expr.hasTag(APPLY)) {
                JCMethodInvocation apply = (JCMethodInvocation)expr;
                Symbol sym = TreeInfo.symbol(apply.meth);
                is292targetTypeCast = sym != null &&
                    sym.kind == MTH &&
                    (sym.flags() & HYPOTHETICAL) != 0;
            }
            return is292targetTypeCast;
        }

        private static final boolean ignoreAnnotatedCasts = true;

    /** Check that a type is within some bounds.
     *
     *  Used in TypeApply to verify that, e.g., X in {@code V<X>} is a valid
     *  type argument.
     *  @param a             The type that should be bounded by bs.
     *  @param bound         The bound.
     */
    private boolean checkExtends(Type a, Type bound) {
         if (a.isUnbound()) {
             return true;
         } else if (!a.hasTag(WILDCARD)) {
             a = types.cvarUpperBound(a);
             return types.isSubtype(a, bound);
         } else if (a.isExtendsBound()) {
             return types.isCastable(bound, types.wildUpperBound(a), types.noWarnings);
         } else if (a.isSuperBound()) {
             return !types.notSoftSubtype(types.wildLowerBound(a), bound);
         }
         return true;
     }

    /** Check that type is different from 'void'.
     *  @param pos           Position to be used for error reporting.
     *  @param t             The type to be checked.
     */
    Type checkNonVoid(DiagnosticPosition pos, Type t) {
        if (t.hasTag(VOID)) {
            log.error(pos, Errors.VoidNotAllowedHere);
            return types.createErrorType(t);
        } else {
            return t;
        }
    }

    Type checkClassOrArrayType(DiagnosticPosition pos, Type t) {
        if (!t.hasTag(CLASS) && !t.hasTag(ARRAY) && !t.hasTag(ERROR)) {
            return typeTagError(pos,
                                diags.fragment(Fragments.TypeReqClassArray),
                                asTypeParam(t));
        } else {
            return t;
        }
    }

    /** Check that type is a class or interface type.
     *  @param pos           Position to be used for error reporting.
     *  @param t             The type to be checked.
     */
    Type checkClassType(DiagnosticPosition pos, Type t) {
        if (!t.hasTag(CLASS) && !t.hasTag(ERROR)) {
            return typeTagError(pos,
                                diags.fragment(Fragments.TypeReqClass),
                                asTypeParam(t));
        } else {
            return t;
        }
    }
    //where
        private Object asTypeParam(Type t) {
            return (t.hasTag(TYPEVAR))
                                    ? diags.fragment(Fragments.TypeParameter(t))
                                    : t;
        }

    /** Check that type is a valid qualifier for a constructor reference expression
     */
    Type checkConstructorRefType(DiagnosticPosition pos, Type t) {
        t = checkClassOrArrayType(pos, t);
        if (t.hasTag(CLASS)) {
            if ((t.tsym.flags() & (ABSTRACT | INTERFACE)) != 0) {
                log.error(pos, Errors.AbstractCantBeInstantiated(t.tsym));
                t = types.createErrorType(t);
            } else if ((t.tsym.flags() & ENUM) != 0) {
                log.error(pos, Errors.EnumCantBeInstantiated);
                t = types.createErrorType(t);
            } else {
                t = checkClassType(pos, t, true);
            }
        } else if (t.hasTag(ARRAY)) {
            if (!types.isReifiable(((ArrayType)t).elemtype)) {
                log.error(pos, Errors.GenericArrayCreation);
                t = types.createErrorType(t);
            }
        }
        return t;
    }

    /** Check that type is a class or interface type.
     *  @param pos           Position to be used for error reporting.
     *  @param t             The type to be checked.
     *  @param noBounds    True if type bounds are illegal here.
     */
    Type checkClassType(DiagnosticPosition pos, Type t, boolean noBounds) {
        t = checkClassType(pos, t);
        if (noBounds && t.isParameterized()) {
            List<Type> args = t.getTypeArguments();
            while (args.nonEmpty()) {
                if (args.head.hasTag(WILDCARD))
                    return typeTagError(pos,
                                        diags.fragment(Fragments.TypeReqExact),
                                        args.head);
                args = args.tail;
            }
        }
        return t;
    }

    /** Check that type is a reference type, i.e. a class, interface or array type
     *  or a type variable.
     *  @param pos           Position to be used for error reporting.
     *  @param t             The type to be checked.
     */
    Type checkRefType(DiagnosticPosition pos, Type t) {
        if (t.isReference())
            return t;
        else
            return typeTagError(pos,
                                diags.fragment(Fragments.TypeReqRef),
                                t);
    }

    /** Check that each type is a reference type, i.e. a class, interface or array type
     *  or a type variable.
     *  @param trees         Original trees, used for error reporting.
     *  @param types         The types to be checked.
     */
    List<Type> checkRefTypes(List<JCExpression> trees, List<Type> types) {
        List<JCExpression> tl = trees;
        for (List<Type> l = types; l.nonEmpty(); l = l.tail) {
            l.head = checkRefType(tl.head.pos(), l.head);
            tl = tl.tail;
        }
        return types;
    }

    /** Check that type is a null or reference type.
     *  @param pos           Position to be used for error reporting.
     *  @param t             The type to be checked.
     */
    Type checkNullOrRefType(DiagnosticPosition pos, Type t) {
        if (t.isReference() || t.hasTag(BOT))
            return t;
        else
            return typeTagError(pos,
                                diags.fragment(Fragments.TypeReqRef),
                                t);
    }

    /** Check that flag set does not contain elements of two conflicting sets. s
     *  Return true if it doesn't.
     *  @param pos           Position to be used for error reporting.
     *  @param flags         The set of flags to be checked.
     *  @param set1          Conflicting flags set #1.
     *  @param set2          Conflicting flags set #2.
     */
    boolean checkDisjoint(DiagnosticPosition pos, long flags, long set1, long set2) {
        if ((flags & set1) != 0 && (flags & set2) != 0) {
            log.error(pos,
                      Errors.IllegalCombinationOfModifiers(asFlagSet(TreeInfo.firstFlag(flags & set1)),
                                                           asFlagSet(TreeInfo.firstFlag(flags & set2))));
            return false;
        } else
            return true;
    }

    /** Check that usage of diamond operator is correct (i.e. diamond should not
     * be used with non-generic classes or in anonymous class creation expressions)
     */
    Type checkDiamond(JCNewClass tree, Type t) {
        if (!TreeInfo.isDiamond(tree) ||
                t.isErroneous()) {
            return checkClassType(tree.clazz.pos(), t, true);
        } else {
            if (tree.def != null && !Feature.DIAMOND_WITH_ANONYMOUS_CLASS_CREATION.allowedInSource(source)) {
                log.error(DiagnosticFlag.SOURCE_LEVEL, tree.clazz.pos(),
                        Errors.CantApplyDiamond1(t, Feature.DIAMOND_WITH_ANONYMOUS_CLASS_CREATION.fragment(source.name)));
            }
            if (t.tsym.type.getTypeArguments().isEmpty()) {
                log.error(tree.clazz.pos(),
                          Errors.CantApplyDiamond1(t,
                                                   Fragments.DiamondNonGeneric(t)));
                return types.createErrorType(t);
            } else if (tree.typeargs != null &&
                    tree.typeargs.nonEmpty()) {
                log.error(tree.clazz.pos(),
                          Errors.CantApplyDiamond1(t,
                                                   Fragments.DiamondAndExplicitParams(t)));
                return types.createErrorType(t);
            } else {
                return t;
            }
        }
    }

    /** Check that the type inferred using the diamond operator does not contain
     *  non-denotable types such as captured types or intersection types.
     *  @param t the type inferred using the diamond operator
     *  @return  the (possibly empty) list of non-denotable types.
     */
    List<Type> checkDiamondDenotable(ClassType t) {
        ListBuffer<Type> buf = new ListBuffer<>();
        for (Type arg : t.allparams()) {
            if (!checkDenotable(arg)) {
                buf.append(arg);
            }
        }
        return buf.toList();
    }

    public boolean checkDenotable(Type t) {
        return denotableChecker.visit(t, null);
    }
        // where

        /** diamondTypeChecker: A type visitor that descends down the given type looking for non-denotable
         *  types. The visit methods return false as soon as a non-denotable type is encountered and true
         *  otherwise.
         */
        private static final Types.SimpleVisitor<Boolean, Void> denotableChecker = new Types.SimpleVisitor<Boolean, Void>() {
            @Override
            public Boolean visitType(Type t, Void s) {
                return true;
            }
            @Override
            public Boolean visitClassType(ClassType t, Void s) {
                if (t.isUnion() || t.isIntersection()) {
                    return false;
                }
                for (Type targ : t.allparams()) {
                    if (!visit(targ, s)) {
                        return false;
                    }
                }
                return true;
            }

            @Override
            public Boolean visitTypeVar(TypeVar t, Void s) {
                /* Any type variable mentioned in the inferred type must have been declared as a type parameter
                  (i.e cannot have been produced by inference (18.4))
                */
                return (t.tsym.flags() & SYNTHETIC) == 0;
            }

            @Override
            public Boolean visitCapturedType(CapturedType t, Void s) {
                /* Any type variable mentioned in the inferred type must have been declared as a type parameter
                  (i.e cannot have been produced by capture conversion (5.1.10))
                */
                return false;
            }

            @Override
            public Boolean visitArrayType(ArrayType t, Void s) {
                return visit(t.elemtype, s);
            }

            @Override
            public Boolean visitWildcardType(WildcardType t, Void s) {
                return visit(t.type, s);
            }
        };

    void checkVarargsMethodDecl(Env<AttrContext> env, JCMethodDecl tree) {
        MethodSymbol m = tree.sym;
        boolean hasTrustMeAnno = m.attribute(syms.trustMeType.tsym) != null;
        Type varargElemType = null;
        if (m.isVarArgs()) {
            varargElemType = types.elemtype(tree.params.last().type);
        }
        if (hasTrustMeAnno && !isTrustMeAllowedOnMethod(m)) {
            if (varargElemType != null) {
                JCDiagnostic msg = Feature.PRIVATE_SAFE_VARARGS.allowedInSource(source) ?
                        diags.fragment(Fragments.VarargsTrustmeOnVirtualVarargs(m)) :
                        diags.fragment(Fragments.VarargsTrustmeOnVirtualVarargsFinalOnly(m));
                log.error(tree,
                          Errors.VarargsInvalidTrustmeAnno(syms.trustMeType.tsym,
                                                           msg));
            } else {
                log.error(tree,
                          Errors.VarargsInvalidTrustmeAnno(syms.trustMeType.tsym,
                                                           Fragments.VarargsTrustmeOnNonVarargsMeth(m)));
            }
        } else if (hasTrustMeAnno && varargElemType != null &&
                            types.isReifiable(varargElemType)) {
            warnUnsafeVararg(tree, Warnings.VarargsRedundantTrustmeAnno(
                                syms.trustMeType.tsym,
                                diags.fragment(Fragments.VarargsTrustmeOnReifiableVarargs(varargElemType))));
        }
        else if (!hasTrustMeAnno && varargElemType != null &&
                !types.isReifiable(varargElemType)) {
            warnUnchecked(tree.params.head.pos(), Warnings.UncheckedVarargsNonReifiableType(varargElemType));
        }
    }
    //where
        private boolean isTrustMeAllowedOnMethod(Symbol s) {
            return (s.flags() & VARARGS) != 0 &&
                (s.isConstructor() ||
                    (s.flags() & (STATIC | FINAL |
                                  (Feature.PRIVATE_SAFE_VARARGS.allowedInSource(source) ? PRIVATE : 0) )) != 0);
        }

    Type checkLocalVarType(DiagnosticPosition pos, Type t, Name name) {
        //check that resulting type is not the null type
        if (t.hasTag(BOT)) {
            log.error(pos, Errors.CantInferLocalVarType(name, Fragments.LocalCantInferNull));
            return types.createErrorType(t);
        } else if (t.hasTag(VOID)) {
            log.error(pos, Errors.CantInferLocalVarType(name, Fragments.LocalCantInferVoid));
            return types.createErrorType(t);
        }

        //upward project the initializer type
        return types.upward(t, types.captures(t));
    }

    Type checkMethod(final Type mtype,
            final Symbol sym,
            final Env<AttrContext> env,
            final List<JCExpression> argtrees,
            final List<Type> argtypes,
            final boolean useVarargs,
            InferenceContext inferenceContext) {
        // System.out.println("call   : " + env.tree);
        // System.out.println("method : " + owntype);
        // System.out.println("actuals: " + argtypes);
        if (inferenceContext.free(mtype)) {
            inferenceContext.addFreeTypeListener(List.of(mtype),
                    solvedContext -> checkMethod(solvedContext.asInstType(mtype), sym, env, argtrees, argtypes, useVarargs, solvedContext));
            return mtype;
        }
        Type owntype = mtype;
        List<Type> formals = owntype.getParameterTypes();
        List<Type> nonInferred = sym.type.getParameterTypes();
        if (nonInferred.length() != formals.length()) nonInferred = formals;
        Type last = useVarargs ? formals.last() : null;
        if (sym.name == names.init && sym.owner == syms.enumSym) {
            formals = formals.tail.tail;
            nonInferred = nonInferred.tail.tail;
        }
        if ((sym.flags() & ANONCONSTR_BASED) != 0) {
            formals = formals.tail;
            nonInferred = nonInferred.tail;
        }
        List<JCExpression> args = argtrees;
        if (args != null) {
            //this is null when type-checking a method reference
            while (formals.head != last) {
                JCTree arg = args.head;
                Warner warn = convertWarner(arg.pos(), arg.type, nonInferred.head);
                assertConvertible(arg, arg.type, formals.head, warn);
                args = args.tail;
                formals = formals.tail;
                nonInferred = nonInferred.tail;
            }
            if (useVarargs) {
                Type varArg = types.elemtype(last);
                while (args.tail != null) {
                    JCTree arg = args.head;
                    Warner warn = convertWarner(arg.pos(), arg.type, varArg);
                    assertConvertible(arg, arg.type, varArg, warn);
                    args = args.tail;
                }
            } else if ((sym.flags() & (VARARGS | SIGNATURE_POLYMORPHIC)) == VARARGS) {
                // non-varargs call to varargs method
                Type varParam = owntype.getParameterTypes().last();
                Type lastArg = argtypes.last();
                if (types.isSubtypeUnchecked(lastArg, types.elemtype(varParam)) &&
                    !types.isSameType(types.erasure(varParam), types.erasure(lastArg)))
                    log.warning(argtrees.last().pos(),
                                Warnings.InexactNonVarargsCall(types.elemtype(varParam),varParam));
            }
        }
        if (useVarargs) {
            Type argtype = owntype.getParameterTypes().last();
            if (!types.isReifiable(argtype) &&
                (sym.baseSymbol().attribute(syms.trustMeType.tsym) == null ||
                 !isTrustMeAllowedOnMethod(sym))) {
                warnUnchecked(env.tree.pos(), Warnings.UncheckedGenericArrayCreation(argtype));
            }
            TreeInfo.setVarargsElement(env.tree, types.elemtype(argtype));
         }
         return owntype;
    }
    //where
    private void assertConvertible(JCTree tree, Type actual, Type formal, Warner warn) {
        if (types.isConvertible(actual, formal, warn))
            return;

        if (formal.isCompound()
            && types.isSubtype(actual, types.supertype(formal))
            && types.isSubtypeUnchecked(actual, types.interfaces(formal), warn))
            return;
    }

    /**
     * Check that type 't' is a valid instantiation of a generic class
     * (see JLS 4.5)
     *
     * @param t class type to be checked
     * @return true if 't' is well-formed
     */
    public boolean checkValidGenericType(Type t) {
        return firstIncompatibleTypeArg(t) == null;
    }
    //WHERE
        private Type firstIncompatibleTypeArg(Type type) {
            List<Type> formals = type.tsym.type.allparams();
            List<Type> actuals = type.allparams();
            List<Type> args = type.getTypeArguments();
            List<Type> forms = type.tsym.type.getTypeArguments();
            ListBuffer<Type> bounds_buf = new ListBuffer<>();

            // For matching pairs of actual argument types `a' and
            // formal type parameters with declared bound `b' ...
            while (args.nonEmpty() && forms.nonEmpty()) {
                // exact type arguments needs to know their
                // bounds (for upper and lower bound
                // calculations).  So we create new bounds where
                // type-parameters are replaced with actuals argument types.
                bounds_buf.append(types.subst(forms.head.getUpperBound(), formals, actuals));
                args = args.tail;
                forms = forms.tail;
            }

            args = type.getTypeArguments();
            List<Type> tvars_cap = types.substBounds(formals,
                                      formals,
                                      types.capture(type).allparams());
            while (args.nonEmpty() && tvars_cap.nonEmpty()) {
                // Let the actual arguments know their bound
                args.head.withTypeVar((TypeVar)tvars_cap.head);
                args = args.tail;
                tvars_cap = tvars_cap.tail;
            }

            args = type.getTypeArguments();
            List<Type> bounds = bounds_buf.toList();

            while (args.nonEmpty() && bounds.nonEmpty()) {
                Type actual = args.head;
                if (!isTypeArgErroneous(actual) &&
                        !bounds.head.isErroneous() &&
                        !checkExtends(actual, bounds.head)) {
                    return args.head;
                }
                args = args.tail;
                bounds = bounds.tail;
            }

            args = type.getTypeArguments();
            bounds = bounds_buf.toList();

            for (Type arg : types.capture(type).getTypeArguments()) {
                if (arg.hasTag(TYPEVAR) &&
                        arg.getUpperBound().isErroneous() &&
                        !bounds.head.isErroneous() &&
                        !isTypeArgErroneous(args.head)) {
                    return args.head;
                }
                bounds = bounds.tail;
                args = args.tail;
            }

            return null;
        }
        //where
        boolean isTypeArgErroneous(Type t) {
            return isTypeArgErroneous.visit(t);
        }

        Types.UnaryVisitor<Boolean> isTypeArgErroneous = new Types.UnaryVisitor<Boolean>() {
            public Boolean visitType(Type t, Void s) {
                return t.isErroneous();
            }
            @Override
            public Boolean visitTypeVar(TypeVar t, Void s) {
                return visit(t.getUpperBound());
            }
            @Override
            public Boolean visitCapturedType(CapturedType t, Void s) {
                return visit(t.getUpperBound()) ||
                        visit(t.getLowerBound());
            }
            @Override
            public Boolean visitWildcardType(WildcardType t, Void s) {
                return visit(t.type);
            }
        };

    /** Check that given modifiers are legal for given symbol and
     *  return modifiers together with any implicit modifiers for that symbol.
     *  Warning: we can't use flags() here since this method
     *  is called during class enter, when flags() would cause a premature
     *  completion.
     *  @param pos           Position to be used for error reporting.
     *  @param flags         The set of modifiers given in a definition.
     *  @param sym           The defined symbol.
     */
    long checkFlags(DiagnosticPosition pos, long flags, Symbol sym, JCTree tree) {
        long mask;
        long implicit = 0;

        switch (sym.kind) {
        case VAR:
            if (TreeInfo.isReceiverParam(tree))
                mask = ReceiverParamFlags;
            else if (sym.owner.kind != TYP)
                mask = LocalVarFlags;
            else if ((sym.owner.flags_field & INTERFACE) != 0)
                mask = implicit = InterfaceVarFlags;
            else
                mask = VarFlags;
            break;
        case MTH:
            if (debug) {
                System.out.println("checking method with flags " + Flags.toString(flags));
            }
            if (sym.name == names.init) {
                if ((sym.owner.flags_field & ENUM) != 0) {
                    // enum constructors cannot be declared public or
                    // protected and must be implicitly or explicitly
                    // private
                    implicit = PRIVATE;
                    mask = PRIVATE;
                } else
                    mask = ConstructorFlags;
            } else if ((sym.owner.flags_field & INTERFACE) != 0) {
                if ((sym.owner.flags_field & ANNOTATION) != 0) {
                    mask = AnnotationTypeElementMask;
                    implicit = PUBLIC | ABSTRACT;
                } else if ((flags & (DEFAULT | STATIC | PRIVATE)) != 0) {
                    mask = InterfaceMethodMask;
                    implicit = (flags & PRIVATE) != 0 ? 0 : PUBLIC;
                    if ((flags & DEFAULT) != 0) {
                        implicit |= ABSTRACT;
                    }
                } else {
                    mask = implicit = InterfaceMethodFlags;
                }
            } else if ((sym.owner.flags_field & RECORD) != 0) {
                mask = RecordMethodFlags;
            } else {
                mask = MethodFlags;
            }
            // Imply STRICTFP if owner has STRICTFP set.
            if (((flags|implicit) & Flags.ABSTRACT) == 0 ||
                ((flags) & Flags.DEFAULT) != 0)
                implicit |= sym.owner.flags_field & STRICTFP;
            break;
        case TYP:
            if (debug) {
                System.out.println("checking type with flags " + Flags.toString(flags));
            }
            if (sym.isLocal()) {
                mask = (flags & RECORD) != 0 ? LocalRecordFlags : ExtendedLocalClassFlags;
<<<<<<< HEAD
=======
                if ((flags & RECORD) != 0) {
                    implicit = STATIC;
                    if (sym.owner.kind == TYP) {
                        log.error(pos, Errors.RecordDeclarationNotAllowedInInnerClasses);
                    }
                }
>>>>>>> ecc066e1
                if ((sym.owner.flags_field & STATIC) == 0 &&
                    (flags & ENUM) != 0) {
                    log.error(pos, Errors.EnumsMustBeStatic);
                }
<<<<<<< HEAD
                if ((flags & RECORD) != 0 && (flags & STATIC) == 0) {
                    log.error(pos, Errors.NestedRecordsMustBeStatic);
                }
            } else if (sym.owner.kind == TYP) {
                mask = (flags & RECORD) != 0 ? ExtendedMemberRecordClassFlags : ExtendedMemberClassFlags;
=======
            } else if (sym.owner.kind == TYP) {
                mask = (flags & RECORD) != 0 ? MemberRecordFlags : ExtendedMemberClassFlags;
>>>>>>> ecc066e1
                if (sym.owner.owner.kind == PCK ||
                    (sym.owner.flags_field & STATIC) != 0 ||
                    allowStaticMembersInInners)
                    mask |= STATIC;
<<<<<<< HEAD
                else if ((flags & ENUM) != 0 && !allowStaticMembersInInners) {
                    log.error(pos, Errors.EnumsMustBeStatic);
=======
                else if ((flags & ENUM) != 0) {
                    log.error(pos, Errors.EnumsMustBeStatic);
                } else if ((flags & RECORD) != 0) {
                    log.error(pos, Errors.RecordDeclarationNotAllowedInInnerClasses);
>>>>>>> ecc066e1
                }
                // Nested interfaces and enums are always STATIC (Spec ???)
                if ((flags & (INTERFACE | ENUM | RECORD)) != 0 ) implicit = STATIC;
            } else {
                mask = ExtendedClassFlags;
            }
            // Interfaces are always ABSTRACT
            if ((flags & INTERFACE) != 0) implicit |= ABSTRACT;

            if ((flags & ENUM) != 0) {
                // enums can't be declared abstract, final, sealed or non-sealed
                mask &= ~(ABSTRACT | FINAL | SEALED | NON_SEALED);
                implicit |= implicitEnumFinalFlag(tree);
            }
            if ((flags & RECORD) != 0) {
                // records can't be declared abstract
                mask &= ~ABSTRACT;
<<<<<<< HEAD
=======
                implicit |= FINAL;
>>>>>>> ecc066e1
            }
            // Imply STRICTFP if owner has STRICTFP set.
            implicit |= sym.owner.flags_field & STRICTFP;
            break;
        default:
            throw new AssertionError();
        }
        long illegal = flags & ExtendedStandardFlags & ~mask;
        if (debug) {
            System.out.println("illegal flags: " + Flags.toString(illegal));
        }
        if (illegal != 0) {
            if ((illegal & INTERFACE) != 0) {
                log.error(pos, ((flags & ANNOTATION) != 0) ? Errors.AnnotationDeclNotAllowedHere : Errors.IntfNotAllowedHere);
                mask |= INTERFACE;
            }
            else {
                log.error(pos,
                          Errors.ModNotAllowedHere(asFlagSet(illegal)));
            }
        }
        else if ((sym.kind == TYP ||
                  // ISSUE: Disallowing abstract&private is no longer appropriate
                  // in the presence of inner classes. Should it be deleted here?
                  checkDisjoint(pos, flags,
                                ABSTRACT,
                                PRIVATE | STATIC | DEFAULT))
                 &&
                 checkDisjoint(pos, flags,
                                STATIC | PRIVATE,
                                DEFAULT)
                 &&
                 checkDisjoint(pos, flags,
                               ABSTRACT | INTERFACE,
                               FINAL | NATIVE | SYNCHRONIZED)
                 &&
                 checkDisjoint(pos, flags,
                               PUBLIC,
                               PRIVATE | PROTECTED)
                 &&
                 checkDisjoint(pos, flags,
                               PRIVATE,
                               PUBLIC | PROTECTED)
                 &&
                 checkDisjoint(pos, flags,
                               FINAL,
                               VOLATILE)
                 &&
                 (sym.kind == TYP ||
                  checkDisjoint(pos, flags,
                                ABSTRACT | NATIVE,
                                STRICTFP))
                 && checkDisjoint(pos, flags,
                                FINAL,
                           SEALED | NON_SEALED)
                 && checkDisjoint(pos, flags,
                                SEALED,
                           FINAL | NON_SEALED)) {
            // skip
        }
        return flags & (mask | ~ExtendedStandardFlags) | implicit;
    }


    /** Determine if this enum should be implicitly final.
     *
     *  If the enum has no specialized enum constants, it is final.
     *
     *  If the enum does have specialized enum constants, it is
     *  <i>not</i> final.
     */
    private long implicitEnumFinalFlag(JCTree tree) {
        if (!tree.hasTag(CLASSDEF)) return 0;
        class SpecialTreeVisitor extends JCTree.Visitor {
            boolean specialized;
            SpecialTreeVisitor() {
                this.specialized = false;
            }

            @Override
            public void visitTree(JCTree tree) { /* no-op */ }

            @Override
            public void visitVarDef(JCVariableDecl tree) {
                if ((tree.mods.flags & ENUM) != 0) {
                    if (tree.init instanceof JCNewClass &&
                        ((JCNewClass) tree.init).def != null) {
                        specialized = true;
                    }
                }
            }
        }

        SpecialTreeVisitor sts = new SpecialTreeVisitor();
        JCClassDecl cdef = (JCClassDecl) tree;
        for (JCTree defs: cdef.defs) {
            defs.accept(sts);
            if (sts.specialized) return 0;
        }
        return FINAL;
    }

/* *************************************************************************
 * Type Validation
 **************************************************************************/

    /** Validate a type expression. That is,
     *  check that all type arguments of a parametric type are within
     *  their bounds. This must be done in a second phase after type attribution
     *  since a class might have a subclass as type parameter bound. E.g:
     *
     *  <pre>{@code
     *  class B<A extends C> { ... }
     *  class C extends B<C> { ... }
     *  }</pre>
     *
     *  and we can't make sure that the bound is already attributed because
     *  of possible cycles.
     *
     * Visitor method: Validate a type expression, if it is not null, catching
     *  and reporting any completion failures.
     */
    void validate(JCTree tree, Env<AttrContext> env) {
        validate(tree, env, true);
    }
    void validate(JCTree tree, Env<AttrContext> env, boolean checkRaw) {
        new Validator(env).validateTree(tree, checkRaw, true);
    }

    /** Visitor method: Validate a list of type expressions.
     */
    void validate(List<? extends JCTree> trees, Env<AttrContext> env) {
        for (List<? extends JCTree> l = trees; l.nonEmpty(); l = l.tail)
            validate(l.head, env);
    }

    /** A visitor class for type validation.
     */
    class Validator extends JCTree.Visitor {

        boolean checkRaw;
        boolean isOuter;
        Env<AttrContext> env;

        Validator(Env<AttrContext> env) {
            this.env = env;
        }

        @Override
        public void visitTypeArray(JCArrayTypeTree tree) {
            validateTree(tree.elemtype, checkRaw, isOuter);
        }

        @Override
        public void visitTypeApply(JCTypeApply tree) {
            if (tree.type.hasTag(CLASS)) {
                List<JCExpression> args = tree.arguments;
                List<Type> forms = tree.type.tsym.type.getTypeArguments();

                Type incompatibleArg = firstIncompatibleTypeArg(tree.type);
                if (incompatibleArg != null) {
                    for (JCTree arg : tree.arguments) {
                        if (arg.type == incompatibleArg) {
                            log.error(arg, Errors.NotWithinBounds(incompatibleArg, forms.head));
                        }
                        forms = forms.tail;
                     }
                 }

                forms = tree.type.tsym.type.getTypeArguments();

                boolean is_java_lang_Class = tree.type.tsym.flatName() == names.java_lang_Class;

                // For matching pairs of actual argument types `a' and
                // formal type parameters with declared bound `b' ...
                while (args.nonEmpty() && forms.nonEmpty()) {
                    validateTree(args.head,
                            !(isOuter && is_java_lang_Class),
                            false);
                    args = args.tail;
                    forms = forms.tail;
                }

                // Check that this type is either fully parameterized, or
                // not parameterized at all.
                if (tree.type.getEnclosingType().isRaw())
                    log.error(tree.pos(), Errors.ImproperlyFormedTypeInnerRawParam);
                if (tree.clazz.hasTag(SELECT))
                    visitSelectInternal((JCFieldAccess)tree.clazz);
            }
        }

        @Override
        public void visitTypeParameter(JCTypeParameter tree) {
            validateTrees(tree.bounds, true, isOuter);
            checkClassBounds(tree.pos(), tree.type);
        }

        @Override
        public void visitWildcard(JCWildcard tree) {
            if (tree.inner != null)
                validateTree(tree.inner, true, isOuter);
        }

        @Override
        public void visitSelect(JCFieldAccess tree) {
            if (tree.type.hasTag(CLASS)) {
                visitSelectInternal(tree);

                // Check that this type is either fully parameterized, or
                // not parameterized at all.
                if (tree.selected.type.isParameterized() && tree.type.tsym.type.getTypeArguments().nonEmpty())
                    log.error(tree.pos(), Errors.ImproperlyFormedTypeParamMissing);
            }
        }

        public void visitSelectInternal(JCFieldAccess tree) {
            if (tree.type.tsym.isStatic() &&
                tree.selected.type.isParameterized()) {
                // The enclosing type is not a class, so we are
                // looking at a static member type.  However, the
                // qualifying expression is parameterized.
                log.error(tree.pos(), Errors.CantSelectStaticClassFromParamType);
            } else {
                // otherwise validate the rest of the expression
                tree.selected.accept(this);
            }
        }

        @Override
        public void visitAnnotatedType(JCAnnotatedType tree) {
            tree.underlyingType.accept(this);
        }

        @Override
        public void visitTypeIdent(JCPrimitiveTypeTree that) {
            if (that.type.hasTag(TypeTag.VOID)) {
                log.error(that.pos(), Errors.VoidNotAllowedHere);
            }
            super.visitTypeIdent(that);
        }

        /** Default visitor method: do nothing.
         */
        @Override
        public void visitTree(JCTree tree) {
        }

        public void validateTree(JCTree tree, boolean checkRaw, boolean isOuter) {
            if (tree != null) {
                boolean prevCheckRaw = this.checkRaw;
                this.checkRaw = checkRaw;
                this.isOuter = isOuter;

                try {
                    tree.accept(this);
                    if (checkRaw)
                        checkRaw(tree, env);
                } catch (CompletionFailure ex) {
                    completionError(tree.pos(), ex);
                } finally {
                    this.checkRaw = prevCheckRaw;
                }
            }
        }

        public void validateTrees(List<? extends JCTree> trees, boolean checkRaw, boolean isOuter) {
            for (List<? extends JCTree> l = trees; l.nonEmpty(); l = l.tail)
                validateTree(l.head, checkRaw, isOuter);
        }
    }

    void checkRaw(JCTree tree, Env<AttrContext> env) {
        if (lint.isEnabled(LintCategory.RAW) &&
            tree.type.hasTag(CLASS) &&
            !TreeInfo.isDiamond(tree) &&
            !withinAnonConstr(env) &&
            tree.type.isRaw()) {
            log.warning(LintCategory.RAW,
                    tree.pos(), Warnings.RawClassUse(tree.type, tree.type.tsym.type));
        }
    }
    //where
        private boolean withinAnonConstr(Env<AttrContext> env) {
            return env.enclClass.name.isEmpty() &&
                    env.enclMethod != null && env.enclMethod.name == names.init;
        }

/* *************************************************************************
 * Exception checking
 **************************************************************************/

    /* The following methods treat classes as sets that contain
     * the class itself and all their subclasses
     */

    /** Is given type a subtype of some of the types in given list?
     */
    boolean subset(Type t, List<Type> ts) {
        for (List<Type> l = ts; l.nonEmpty(); l = l.tail)
            if (types.isSubtype(t, l.head)) return true;
        return false;
    }

    /** Is given type a subtype or supertype of
     *  some of the types in given list?
     */
    boolean intersects(Type t, List<Type> ts) {
        for (List<Type> l = ts; l.nonEmpty(); l = l.tail)
            if (types.isSubtype(t, l.head) || types.isSubtype(l.head, t)) return true;
        return false;
    }

    /** Add type set to given type list, unless it is a subclass of some class
     *  in the list.
     */
    List<Type> incl(Type t, List<Type> ts) {
        return subset(t, ts) ? ts : excl(t, ts).prepend(t);
    }

    /** Remove type set from type set list.
     */
    List<Type> excl(Type t, List<Type> ts) {
        if (ts.isEmpty()) {
            return ts;
        } else {
            List<Type> ts1 = excl(t, ts.tail);
            if (types.isSubtype(ts.head, t)) return ts1;
            else if (ts1 == ts.tail) return ts;
            else return ts1.prepend(ts.head);
        }
    }

    /** Form the union of two type set lists.
     */
    List<Type> union(List<Type> ts1, List<Type> ts2) {
        List<Type> ts = ts1;
        for (List<Type> l = ts2; l.nonEmpty(); l = l.tail)
            ts = incl(l.head, ts);
        return ts;
    }

    /** Form the difference of two type lists.
     */
    List<Type> diff(List<Type> ts1, List<Type> ts2) {
        List<Type> ts = ts1;
        for (List<Type> l = ts2; l.nonEmpty(); l = l.tail)
            ts = excl(l.head, ts);
        return ts;
    }

    /** Form the intersection of two type lists.
     */
    public List<Type> intersect(List<Type> ts1, List<Type> ts2) {
        List<Type> ts = List.nil();
        for (List<Type> l = ts1; l.nonEmpty(); l = l.tail)
            if (subset(l.head, ts2)) ts = incl(l.head, ts);
        for (List<Type> l = ts2; l.nonEmpty(); l = l.tail)
            if (subset(l.head, ts1)) ts = incl(l.head, ts);
        return ts;
    }

    /** Is exc an exception symbol that need not be declared?
     */
    boolean isUnchecked(ClassSymbol exc) {
        return
            exc.kind == ERR ||
            exc.isSubClass(syms.errorType.tsym, types) ||
            exc.isSubClass(syms.runtimeExceptionType.tsym, types);
    }

    /** Is exc an exception type that need not be declared?
     */
    boolean isUnchecked(Type exc) {
        return
            (exc.hasTag(TYPEVAR)) ? isUnchecked(types.supertype(exc)) :
            (exc.hasTag(CLASS)) ? isUnchecked((ClassSymbol)exc.tsym) :
            exc.hasTag(BOT);
    }

    boolean isChecked(Type exc) {
        return !isUnchecked(exc);
    }

    /** Same, but handling completion failures.
     */
    boolean isUnchecked(DiagnosticPosition pos, Type exc) {
        try {
            return isUnchecked(exc);
        } catch (CompletionFailure ex) {
            completionError(pos, ex);
            return true;
        }
    }

    /** Is exc handled by given exception list?
     */
    boolean isHandled(Type exc, List<Type> handled) {
        return isUnchecked(exc) || subset(exc, handled);
    }

    /** Return all exceptions in thrown list that are not in handled list.
     *  @param thrown     The list of thrown exceptions.
     *  @param handled    The list of handled exceptions.
     */
    List<Type> unhandled(List<Type> thrown, List<Type> handled) {
        List<Type> unhandled = List.nil();
        for (List<Type> l = thrown; l.nonEmpty(); l = l.tail)
            if (!isHandled(l.head, handled)) unhandled = unhandled.prepend(l.head);
        return unhandled;
    }

/* *************************************************************************
 * Overriding/Implementation checking
 **************************************************************************/

    /** The level of access protection given by a flag set,
     *  where PRIVATE is highest and PUBLIC is lowest.
     */
    static int protection(long flags) {
        switch ((short)(flags & AccessFlags)) {
        case PRIVATE: return 3;
        case PROTECTED: return 1;
        default:
        case PUBLIC: return 0;
        case 0: return 2;
        }
    }

    /** A customized "cannot override" error message.
     *  @param m      The overriding method.
     *  @param other  The overridden method.
     *  @return       An internationalized string.
     */
    Fragment cannotOverride(MethodSymbol m, MethodSymbol other) {
        Symbol mloc = m.location();
        Symbol oloc = other.location();

        if ((other.owner.flags() & INTERFACE) == 0)
            return Fragments.CantOverride(m, mloc, other, oloc);
        else if ((m.owner.flags() & INTERFACE) == 0)
            return Fragments.CantImplement(m, mloc, other, oloc);
        else
            return Fragments.ClashesWith(m, mloc, other, oloc);
    }

    /** A customized "override" warning message.
     *  @param m      The overriding method.
     *  @param other  The overridden method.
     *  @return       An internationalized string.
     */
    Fragment uncheckedOverrides(MethodSymbol m, MethodSymbol other) {
        Symbol mloc = m.location();
        Symbol oloc = other.location();

        if ((other.owner.flags() & INTERFACE) == 0)
            return Fragments.UncheckedOverride(m, mloc, other, oloc);
        else if ((m.owner.flags() & INTERFACE) == 0)
            return Fragments.UncheckedImplement(m, mloc, other, oloc);
        else
            return Fragments.UncheckedClashWith(m, mloc, other, oloc);
    }

    /** A customized "override" warning message.
     *  @param m      The overriding method.
     *  @param other  The overridden method.
     *  @return       An internationalized string.
     */
    Fragment varargsOverrides(MethodSymbol m, MethodSymbol other) {
        Symbol mloc = m.location();
        Symbol oloc = other.location();

        if ((other.owner.flags() & INTERFACE) == 0)
            return Fragments.VarargsOverride(m, mloc, other, oloc);
        else  if ((m.owner.flags() & INTERFACE) == 0)
            return Fragments.VarargsImplement(m, mloc, other, oloc);
        else
            return Fragments.VarargsClashWith(m, mloc, other, oloc);
    }

    /** Check that this method conforms with overridden method 'other'.
     *  where `origin' is the class where checking started.
     *  Complications:
     *  (1) Do not check overriding of synthetic methods
     *      (reason: they might be final).
     *      todo: check whether this is still necessary.
     *  (2) Admit the case where an interface proxy throws fewer exceptions
     *      than the method it implements. Augment the proxy methods with the
     *      undeclared exceptions in this case.
     *  (3) When generics are enabled, admit the case where an interface proxy
     *      has a result type
     *      extended by the result type of the method it implements.
     *      Change the proxies result type to the smaller type in this case.
     *
     *  @param tree         The tree from which positions
     *                      are extracted for errors.
     *  @param m            The overriding method.
     *  @param other        The overridden method.
     *  @param origin       The class of which the overriding method
     *                      is a member.
     */
    void checkOverride(JCTree tree,
                       MethodSymbol m,
                       MethodSymbol other,
                       ClassSymbol origin) {
        // Don't check overriding of synthetic methods or by bridge methods.
        if ((m.flags() & (SYNTHETIC|BRIDGE)) != 0 || (other.flags() & SYNTHETIC) != 0) {
            return;
        }

        // Error if static method overrides instance method (JLS 8.4.6.2).
        if ((m.flags() & STATIC) != 0 &&
                   (other.flags() & STATIC) == 0) {
            log.error(TreeInfo.diagnosticPositionFor(m, tree),
                      Errors.OverrideStatic(cannotOverride(m, other)));
            m.flags_field |= BAD_OVERRIDE;
            return;
        }

        // Error if instance method overrides static or final
        // method (JLS 8.4.6.1).
        if ((other.flags() & FINAL) != 0 ||
                 (m.flags() & STATIC) == 0 &&
                 (other.flags() & STATIC) != 0) {
            log.error(TreeInfo.diagnosticPositionFor(m, tree),
                      Errors.OverrideMeth(cannotOverride(m, other),
                                          asFlagSet(other.flags() & (FINAL | STATIC))));
            m.flags_field |= BAD_OVERRIDE;
            return;
        }

        if ((m.owner.flags() & ANNOTATION) != 0) {
            // handled in validateAnnotationMethod
            return;
        }

        // Error if overriding method has weaker access (JLS 8.4.6.3).
        if (protection(m.flags()) > protection(other.flags())) {
            log.error(TreeInfo.diagnosticPositionFor(m, tree),
                      (other.flags() & AccessFlags) == 0 ?
                              Errors.OverrideWeakerAccess(cannotOverride(m, other),
                                                          "package") :
                              Errors.OverrideWeakerAccess(cannotOverride(m, other),
                                                          asFlagSet(other.flags() & AccessFlags)));
            m.flags_field |= BAD_OVERRIDE;
            return;
        }

        Type mt = types.memberType(origin.type, m);
        Type ot = types.memberType(origin.type, other);
        // Error if overriding result type is different
        // (or, in the case of generics mode, not a subtype) of
        // overridden result type. We have to rename any type parameters
        // before comparing types.
        List<Type> mtvars = mt.getTypeArguments();
        List<Type> otvars = ot.getTypeArguments();
        Type mtres = mt.getReturnType();
        Type otres = types.subst(ot.getReturnType(), otvars, mtvars);

        overrideWarner.clear();
        boolean resultTypesOK =
            types.returnTypeSubstitutable(mt, ot, otres, overrideWarner);
        if (!resultTypesOK) {
            if ((m.flags() & STATIC) != 0 && (other.flags() & STATIC) != 0) {
                log.error(TreeInfo.diagnosticPositionFor(m, tree),
                          Errors.OverrideIncompatibleRet(Fragments.CantHide(m, m.location(), other,
                                        other.location()), mtres, otres));
                m.flags_field |= BAD_OVERRIDE;
            } else {
                log.error(TreeInfo.diagnosticPositionFor(m, tree),
                          Errors.OverrideIncompatibleRet(cannotOverride(m, other), mtres, otres));
                m.flags_field |= BAD_OVERRIDE;
            }
            return;
        } else if (overrideWarner.hasNonSilentLint(LintCategory.UNCHECKED)) {
            warnUnchecked(TreeInfo.diagnosticPositionFor(m, tree),
                    Warnings.OverrideUncheckedRet(uncheckedOverrides(m, other), mtres, otres));
        }

        // Error if overriding method throws an exception not reported
        // by overridden method.
        List<Type> otthrown = types.subst(ot.getThrownTypes(), otvars, mtvars);
        List<Type> unhandledErased = unhandled(mt.getThrownTypes(), types.erasure(otthrown));
        List<Type> unhandledUnerased = unhandled(mt.getThrownTypes(), otthrown);
        if (unhandledErased.nonEmpty()) {
            log.error(TreeInfo.diagnosticPositionFor(m, tree),
                      Errors.OverrideMethDoesntThrow(cannotOverride(m, other), unhandledUnerased.head));
            m.flags_field |= BAD_OVERRIDE;
            return;
        }
        else if (unhandledUnerased.nonEmpty()) {
            warnUnchecked(TreeInfo.diagnosticPositionFor(m, tree),
                          Warnings.OverrideUncheckedThrown(cannotOverride(m, other), unhandledUnerased.head));
            return;
        }

        // Optional warning if varargs don't agree
        if ((((m.flags() ^ other.flags()) & Flags.VARARGS) != 0)
            && lint.isEnabled(LintCategory.OVERRIDES)) {
            log.warning(TreeInfo.diagnosticPositionFor(m, tree),
                        ((m.flags() & Flags.VARARGS) != 0)
                        ? Warnings.OverrideVarargsMissing(varargsOverrides(m, other))
                        : Warnings.OverrideVarargsExtra(varargsOverrides(m, other)));
        }

        // Warn if instance method overrides bridge method (compiler spec ??)
        if ((other.flags() & BRIDGE) != 0) {
            log.warning(TreeInfo.diagnosticPositionFor(m, tree),
                        Warnings.OverrideBridge(uncheckedOverrides(m, other)));
        }

        // Warn if a deprecated method overridden by a non-deprecated one.
        if (!isDeprecatedOverrideIgnorable(other, origin)) {
            Lint prevLint = setLint(lint.augment(m));
            try {
                checkDeprecated(() -> TreeInfo.diagnosticPositionFor(m, tree), m, other);
            } finally {
                setLint(prevLint);
            }
        }
    }
    // where
        private boolean isDeprecatedOverrideIgnorable(MethodSymbol m, ClassSymbol origin) {
            // If the method, m, is defined in an interface, then ignore the issue if the method
            // is only inherited via a supertype and also implemented in the supertype,
            // because in that case, we will rediscover the issue when examining the method
            // in the supertype.
            // If the method, m, is not defined in an interface, then the only time we need to
            // address the issue is when the method is the supertype implementation: any other
            // case, we will have dealt with when examining the supertype classes
            ClassSymbol mc = m.enclClass();
            Type st = types.supertype(origin.type);
            if (!st.hasTag(CLASS))
                return true;
            MethodSymbol stimpl = m.implementation((ClassSymbol)st.tsym, types, false);

            if (mc != null && ((mc.flags() & INTERFACE) != 0)) {
                List<Type> intfs = types.interfaces(origin.type);
                return (intfs.contains(mc.type) ? false : (stimpl != null));
            }
            else
                return (stimpl != m);
        }


    // used to check if there were any unchecked conversions
    Warner overrideWarner = new Warner();

    /** Check that a class does not inherit two concrete methods
     *  with the same signature.
     *  @param pos          Position to be used for error reporting.
     *  @param site         The class type to be checked.
     */
    public void checkCompatibleConcretes(DiagnosticPosition pos, Type site) {
        Type sup = types.supertype(site);
        if (!sup.hasTag(CLASS)) return;

        for (Type t1 = sup;
             t1.hasTag(CLASS) && t1.tsym.type.isParameterized();
             t1 = types.supertype(t1)) {
            for (Symbol s1 : t1.tsym.members().getSymbols(NON_RECURSIVE)) {
                if (s1.kind != MTH ||
                    (s1.flags() & (STATIC|SYNTHETIC|BRIDGE)) != 0 ||
                    !s1.isInheritedIn(site.tsym, types) ||
                    ((MethodSymbol)s1).implementation(site.tsym,
                                                      types,
                                                      true) != s1)
                    continue;
                Type st1 = types.memberType(t1, s1);
                int s1ArgsLength = st1.getParameterTypes().length();
                if (st1 == s1.type) continue;

                for (Type t2 = sup;
                     t2.hasTag(CLASS);
                     t2 = types.supertype(t2)) {
                    for (Symbol s2 : t2.tsym.members().getSymbolsByName(s1.name)) {
                        if (s2 == s1 ||
                            s2.kind != MTH ||
                            (s2.flags() & (STATIC|SYNTHETIC|BRIDGE)) != 0 ||
                            s2.type.getParameterTypes().length() != s1ArgsLength ||
                            !s2.isInheritedIn(site.tsym, types) ||
                            ((MethodSymbol)s2).implementation(site.tsym,
                                                              types,
                                                              true) != s2)
                            continue;
                        Type st2 = types.memberType(t2, s2);
                        if (types.overrideEquivalent(st1, st2))
                            log.error(pos,
                                      Errors.ConcreteInheritanceConflict(s1, t1, s2, t2, sup));
                    }
                }
            }
        }
    }

    /** Check that classes (or interfaces) do not each define an abstract
     *  method with same name and arguments but incompatible return types.
     *  @param pos          Position to be used for error reporting.
     *  @param t1           The first argument type.
     *  @param t2           The second argument type.
     */
    public boolean checkCompatibleAbstracts(DiagnosticPosition pos,
                                            Type t1,
                                            Type t2,
                                            Type site) {
        if ((site.tsym.flags() & COMPOUND) != 0) {
            // special case for intersections: need to eliminate wildcards in supertypes
            t1 = types.capture(t1);
            t2 = types.capture(t2);
        }
        return firstIncompatibility(pos, t1, t2, site) == null;
    }

    /** Return the first method which is defined with same args
     *  but different return types in two given interfaces, or null if none
     *  exists.
     *  @param t1     The first type.
     *  @param t2     The second type.
     *  @param site   The most derived type.
     *  @return symbol from t2 that conflicts with one in t1.
     */
    private Symbol firstIncompatibility(DiagnosticPosition pos, Type t1, Type t2, Type site) {
        Map<TypeSymbol,Type> interfaces1 = new HashMap<>();
        closure(t1, interfaces1);
        Map<TypeSymbol,Type> interfaces2;
        if (t1 == t2)
            interfaces2 = interfaces1;
        else
            closure(t2, interfaces1, interfaces2 = new HashMap<>());

        for (Type t3 : interfaces1.values()) {
            for (Type t4 : interfaces2.values()) {
                Symbol s = firstDirectIncompatibility(pos, t3, t4, site);
                if (s != null) return s;
            }
        }
        return null;
    }

    /** Compute all the supertypes of t, indexed by type symbol. */
    private void closure(Type t, Map<TypeSymbol,Type> typeMap) {
        if (!t.hasTag(CLASS)) return;
        if (typeMap.put(t.tsym, t) == null) {
            closure(types.supertype(t), typeMap);
            for (Type i : types.interfaces(t))
                closure(i, typeMap);
        }
    }

    /** Compute all the supertypes of t, indexed by type symbol (except those in typesSkip). */
    private void closure(Type t, Map<TypeSymbol,Type> typesSkip, Map<TypeSymbol,Type> typeMap) {
        if (!t.hasTag(CLASS)) return;
        if (typesSkip.get(t.tsym) != null) return;
        if (typeMap.put(t.tsym, t) == null) {
            closure(types.supertype(t), typesSkip, typeMap);
            for (Type i : types.interfaces(t))
                closure(i, typesSkip, typeMap);
        }
    }

    /** Return the first method in t2 that conflicts with a method from t1. */
    private Symbol firstDirectIncompatibility(DiagnosticPosition pos, Type t1, Type t2, Type site) {
        for (Symbol s1 : t1.tsym.members().getSymbols(NON_RECURSIVE)) {
            Type st1 = null;
            if (s1.kind != MTH || !s1.isInheritedIn(site.tsym, types) ||
                    (s1.flags() & SYNTHETIC) != 0) continue;
            Symbol impl = ((MethodSymbol)s1).implementation(site.tsym, types, false);
            if (impl != null && (impl.flags() & ABSTRACT) == 0) continue;
            for (Symbol s2 : t2.tsym.members().getSymbolsByName(s1.name)) {
                if (s1 == s2) continue;
                if (s2.kind != MTH || !s2.isInheritedIn(site.tsym, types) ||
                        (s2.flags() & SYNTHETIC) != 0) continue;
                if (st1 == null) st1 = types.memberType(t1, s1);
                Type st2 = types.memberType(t2, s2);
                if (types.overrideEquivalent(st1, st2)) {
                    List<Type> tvars1 = st1.getTypeArguments();
                    List<Type> tvars2 = st2.getTypeArguments();
                    Type rt1 = st1.getReturnType();
                    Type rt2 = types.subst(st2.getReturnType(), tvars2, tvars1);
                    boolean compat =
                        types.isSameType(rt1, rt2) ||
                        !rt1.isPrimitiveOrVoid() &&
                        !rt2.isPrimitiveOrVoid() &&
                        (types.covariantReturnType(rt1, rt2, types.noWarnings) ||
                         types.covariantReturnType(rt2, rt1, types.noWarnings)) ||
                         checkCommonOverriderIn(s1,s2,site);
                    if (!compat) {
                        log.error(pos, Errors.TypesIncompatible(t1, t2,
                                Fragments.IncompatibleDiffRet(s2.name, types.memberType(t2, s2).getParameterTypes())));
                        return s2;
                    }
                } else if (checkNameClash((ClassSymbol)site.tsym, s1, s2) &&
                        !checkCommonOverriderIn(s1, s2, site)) {
                    log.error(pos, Errors.NameClashSameErasureNoOverride(
                            s1.name, types.memberType(site, s1).asMethodType().getParameterTypes(), s1.location(),
                            s2.name, types.memberType(site, s2).asMethodType().getParameterTypes(), s2.location()));
                    return s2;
                }
            }
        }
        return null;
    }
    //WHERE
    boolean checkCommonOverriderIn(Symbol s1, Symbol s2, Type site) {
        Map<TypeSymbol,Type> supertypes = new HashMap<>();
        Type st1 = types.memberType(site, s1);
        Type st2 = types.memberType(site, s2);
        closure(site, supertypes);
        for (Type t : supertypes.values()) {
            for (Symbol s3 : t.tsym.members().getSymbolsByName(s1.name)) {
                if (s3 == s1 || s3 == s2 || s3.kind != MTH || (s3.flags() & (BRIDGE|SYNTHETIC)) != 0) continue;
                Type st3 = types.memberType(site,s3);
                if (types.overrideEquivalent(st3, st1) &&
                        types.overrideEquivalent(st3, st2) &&
                        types.returnTypeSubstitutable(st3, st1) &&
                        types.returnTypeSubstitutable(st3, st2)) {
                    return true;
                }
            }
        }
        return false;
    }

    /** Check that a given method conforms with any method it overrides.
     *  @param tree         The tree from which positions are extracted
     *                      for errors.
     *  @param m            The overriding method.
     */
    void checkOverride(Env<AttrContext> env, JCMethodDecl tree, MethodSymbol m) {
        ClassSymbol origin = (ClassSymbol)m.owner;
        if ((origin.flags() & ENUM) != 0 && names.finalize.equals(m.name))
            if (m.overrides(syms.enumFinalFinalize, origin, types, false)) {
                log.error(tree.pos(), Errors.EnumNoFinalize);
                return;
            }
        for (Type t = origin.type; t.hasTag(CLASS);
             t = types.supertype(t)) {
            if (t != origin.type) {
                checkOverride(tree, t, origin, m);
            }
            for (Type t2 : types.interfaces(t)) {
                checkOverride(tree, t2, origin, m);
            }
        }

        final boolean explicitOverride = m.attribute(syms.overrideType.tsym) != null;
        // Check if this method must override a super method due to being annotated with @Override
        // or by virtue of being a member of a diamond inferred anonymous class. Latter case is to
        // be treated "as if as they were annotated" with @Override.
        boolean mustOverride = explicitOverride ||
                (env.info.isAnonymousDiamond && !m.isConstructor() && !m.isPrivate());
        if (mustOverride && !isOverrider(m)) {
            DiagnosticPosition pos = tree.pos();
            for (JCAnnotation a : tree.getModifiers().annotations) {
                if (a.annotationType.type.tsym == syms.overrideType.tsym) {
                    pos = a.pos();
                    break;
                }
            }
            log.error(pos,
                      explicitOverride ? (m.isStatic() ? Errors.StaticMethodsCannotBeAnnotatedWithOverride : Errors.MethodDoesNotOverrideSuperclass) :
                                Errors.AnonymousDiamondMethodDoesNotOverrideSuperclass(Fragments.DiamondAnonymousMethodsImplicitlyOverride));
        }
    }

    void checkOverride(JCTree tree, Type site, ClassSymbol origin, MethodSymbol m) {
        TypeSymbol c = site.tsym;
        for (Symbol sym : c.members().getSymbolsByName(m.name)) {
            if (m.overrides(sym, origin, types, false)) {
                if ((sym.flags() & ABSTRACT) == 0) {
                    checkOverride(tree, m, (MethodSymbol)sym, origin);
                }
            }
        }
    }

    private Filter<Symbol> equalsHasCodeFilter = s -> MethodSymbol.implementation_filter.accepts(s) &&
            (s.flags() & BAD_OVERRIDE) == 0;

    public void checkClassOverrideEqualsAndHashIfNeeded(DiagnosticPosition pos,
            ClassSymbol someClass) {
        /* At present, annotations cannot possibly have a method that is override
         * equivalent with Object.equals(Object) but in any case the condition is
         * fine for completeness.
         */
        if (someClass == (ClassSymbol)syms.objectType.tsym ||
            someClass.isInterface() || someClass.isEnum() ||
            (someClass.flags() & ANNOTATION) != 0 ||
            (someClass.flags() & ABSTRACT) != 0) return;
        //anonymous inner classes implementing interfaces need especial treatment
        if (someClass.isAnonymous()) {
            List<Type> interfaces =  types.interfaces(someClass.type);
            if (interfaces != null && !interfaces.isEmpty() &&
                interfaces.head.tsym == syms.comparatorType.tsym) return;
        }
        checkClassOverrideEqualsAndHash(pos, someClass);
    }

    private void checkClassOverrideEqualsAndHash(DiagnosticPosition pos,
            ClassSymbol someClass) {
        if (lint.isEnabled(LintCategory.OVERRIDES)) {
            MethodSymbol equalsAtObject = (MethodSymbol)syms.objectType
                    .tsym.members().findFirst(names.equals);
            MethodSymbol hashCodeAtObject = (MethodSymbol)syms.objectType
                    .tsym.members().findFirst(names.hashCode);
            boolean overridesEquals = types.implementation(equalsAtObject,
                someClass, false, equalsHasCodeFilter).owner == someClass;
            boolean overridesHashCode = types.implementation(hashCodeAtObject,
                someClass, false, equalsHasCodeFilter) != hashCodeAtObject;

            if (overridesEquals && !overridesHashCode) {
                log.warning(LintCategory.OVERRIDES, pos,
                            Warnings.OverrideEqualsButNotHashcode(someClass));
            }
        }
    }

    public void checkModuleName (JCModuleDecl tree) {
        Name moduleName = tree.sym.name;
        Assert.checkNonNull(moduleName);
        if (lint.isEnabled(LintCategory.MODULE)) {
            JCExpression qualId = tree.qualId;
            while (qualId != null) {
                Name componentName;
                DiagnosticPosition pos;
                switch (qualId.getTag()) {
                    case SELECT:
                        JCFieldAccess selectNode = ((JCFieldAccess) qualId);
                        componentName = selectNode.name;
                        pos = selectNode.pos();
                        qualId = selectNode.selected;
                        break;
                    case IDENT:
                        componentName = ((JCIdent) qualId).name;
                        pos = qualId.pos();
                        qualId = null;
                        break;
                    default:
                        throw new AssertionError("Unexpected qualified identifier: " + qualId.toString());
                }
                if (componentName != null) {
                    String moduleNameComponentString = componentName.toString();
                    int nameLength = moduleNameComponentString.length();
                    if (nameLength > 0 && Character.isDigit(moduleNameComponentString.charAt(nameLength - 1))) {
                        log.warning(Lint.LintCategory.MODULE, pos, Warnings.PoorChoiceForModuleName(componentName));
                    }
                }
            }
        }
    }

    private boolean checkNameClash(ClassSymbol origin, Symbol s1, Symbol s2) {
        ClashFilter cf = new ClashFilter(origin.type);
        return (cf.accepts(s1) &&
                cf.accepts(s2) &&
                types.hasSameArgs(s1.erasure(types), s2.erasure(types)));
    }


    /** Check that all abstract members of given class have definitions.
     *  @param pos          Position to be used for error reporting.
     *  @param c            The class.
     */
    void checkAllDefined(DiagnosticPosition pos, ClassSymbol c) {
        MethodSymbol undef = types.firstUnimplementedAbstract(c);
        if (undef != null) {
            MethodSymbol undef1 =
                new MethodSymbol(undef.flags(), undef.name,
                                 types.memberType(c.type, undef), undef.owner);
            log.error(pos,
                      Errors.DoesNotOverrideAbstract(c, undef1, undef1.location()));
        }
    }

    void checkNonCyclicDecl(JCClassDecl tree) {
        CycleChecker cc = new CycleChecker();
        cc.scan(tree);
        if (!cc.errorFound && !cc.partialCheck) {
            tree.sym.flags_field |= ACYCLIC;
        }
    }

    class CycleChecker extends TreeScanner {

        List<Symbol> seenClasses = List.nil();
        boolean errorFound = false;
        boolean partialCheck = false;

        private void checkSymbol(DiagnosticPosition pos, Symbol sym) {
            if (sym != null && sym.kind == TYP) {
                Env<AttrContext> classEnv = enter.getEnv((TypeSymbol)sym);
                if (classEnv != null) {
                    DiagnosticSource prevSource = log.currentSource();
                    try {
                        log.useSource(classEnv.toplevel.sourcefile);
                        scan(classEnv.tree);
                    }
                    finally {
                        log.useSource(prevSource.getFile());
                    }
                } else if (sym.kind == TYP) {
                    checkClass(pos, sym, List.nil());
                }
            } else {
                //not completed yet
                partialCheck = true;
            }
        }

        @Override
        public void visitSelect(JCFieldAccess tree) {
            super.visitSelect(tree);
            checkSymbol(tree.pos(), tree.sym);
        }

        @Override
        public void visitIdent(JCIdent tree) {
            checkSymbol(tree.pos(), tree.sym);
        }

        @Override
        public void visitTypeApply(JCTypeApply tree) {
            scan(tree.clazz);
        }

        @Override
        public void visitTypeArray(JCArrayTypeTree tree) {
            scan(tree.elemtype);
        }

        @Override
        public void visitClassDef(JCClassDecl tree) {
            List<JCTree> supertypes = List.nil();
            if (tree.getExtendsClause() != null) {
                supertypes = supertypes.prepend(tree.getExtendsClause());
            }
            if (tree.getImplementsClause() != null) {
                for (JCTree intf : tree.getImplementsClause()) {
                    supertypes = supertypes.prepend(intf);
                }
            }
            checkClass(tree.pos(), tree.sym, supertypes);
        }

        void checkClass(DiagnosticPosition pos, Symbol c, List<JCTree> supertypes) {
            if ((c.flags_field & ACYCLIC) != 0)
                return;
            if (seenClasses.contains(c)) {
                errorFound = true;
                noteCyclic(pos, (ClassSymbol)c);
            } else if (!c.type.isErroneous()) {
                try {
                    seenClasses = seenClasses.prepend(c);
                    if (c.type.hasTag(CLASS)) {
                        if (supertypes.nonEmpty()) {
                            scan(supertypes);
                        }
                        else {
                            ClassType ct = (ClassType)c.type;
                            if (ct.supertype_field == null ||
                                    ct.interfaces_field == null) {
                                //not completed yet
                                partialCheck = true;
                                return;
                            }
                            checkSymbol(pos, ct.supertype_field.tsym);
                            for (Type intf : ct.interfaces_field) {
                                checkSymbol(pos, intf.tsym);
                            }
                        }
                        if (c.owner.kind == TYP) {
                            checkSymbol(pos, c.owner);
                        }
                    }
                } finally {
                    seenClasses = seenClasses.tail;
                }
            }
        }
    }

    /** Check for cyclic references. Issue an error if the
     *  symbol of the type referred to has a LOCKED flag set.
     *
     *  @param pos      Position to be used for error reporting.
     *  @param t        The type referred to.
     */
    void checkNonCyclic(DiagnosticPosition pos, Type t) {
        checkNonCyclicInternal(pos, t);
    }


    void checkNonCyclic(DiagnosticPosition pos, TypeVar t) {
        checkNonCyclic1(pos, t, List.nil());
    }

    private void checkNonCyclic1(DiagnosticPosition pos, Type t, List<TypeVar> seen) {
        final TypeVar tv;
        if  (t.hasTag(TYPEVAR) && (t.tsym.flags() & UNATTRIBUTED) != 0)
            return;
        if (seen.contains(t)) {
            tv = (TypeVar)t;
            tv.setUpperBound(types.createErrorType(t));
            log.error(pos, Errors.CyclicInheritance(t));
        } else if (t.hasTag(TYPEVAR)) {
            tv = (TypeVar)t;
            seen = seen.prepend(tv);
            for (Type b : types.getBounds(tv))
                checkNonCyclic1(pos, b, seen);
        }
    }

    /** Check for cyclic references. Issue an error if the
     *  symbol of the type referred to has a LOCKED flag set.
     *
     *  @param pos      Position to be used for error reporting.
     *  @param t        The type referred to.
     *  @returns        True if the check completed on all attributed classes
     */
    private boolean checkNonCyclicInternal(DiagnosticPosition pos, Type t) {
        boolean complete = true; // was the check complete?
        //- System.err.println("checkNonCyclicInternal("+t+");");//DEBUG
        Symbol c = t.tsym;
        if ((c.flags_field & ACYCLIC) != 0) return true;

        if ((c.flags_field & LOCKED) != 0) {
            noteCyclic(pos, (ClassSymbol)c);
        } else if (!c.type.isErroneous()) {
            try {
                c.flags_field |= LOCKED;
                if (c.type.hasTag(CLASS)) {
                    ClassType clazz = (ClassType)c.type;
                    if (clazz.interfaces_field != null)
                        for (List<Type> l=clazz.interfaces_field; l.nonEmpty(); l=l.tail)
                            complete &= checkNonCyclicInternal(pos, l.head);
                    if (clazz.supertype_field != null) {
                        Type st = clazz.supertype_field;
                        if (st != null && st.hasTag(CLASS))
                            complete &= checkNonCyclicInternal(pos, st);
                    }
                    if (c.owner.kind == TYP)
                        complete &= checkNonCyclicInternal(pos, c.owner.type);
                }
            } finally {
                c.flags_field &= ~LOCKED;
            }
        }
        if (complete)
            complete = ((c.flags_field & UNATTRIBUTED) == 0) && c.isCompleted();
        if (complete) c.flags_field |= ACYCLIC;
        return complete;
    }

    /** Note that we found an inheritance cycle. */
    private void noteCyclic(DiagnosticPosition pos, ClassSymbol c) {
        log.error(pos, Errors.CyclicInheritance(c));
        for (List<Type> l=types.interfaces(c.type); l.nonEmpty(); l=l.tail)
            l.head = types.createErrorType((ClassSymbol)l.head.tsym, Type.noType);
        Type st = types.supertype(c.type);
        if (st.hasTag(CLASS))
            ((ClassType)c.type).supertype_field = types.createErrorType((ClassSymbol)st.tsym, Type.noType);
        c.type = types.createErrorType(c, c.type);
        c.flags_field |= ACYCLIC;
    }

    /** Check that all methods which implement some
     *  method conform to the method they implement.
     *  @param tree         The class definition whose members are checked.
     */
    void checkImplementations(JCClassDecl tree) {
        checkImplementations(tree, tree.sym, tree.sym);
    }
    //where
        /** Check that all methods which implement some
         *  method in `ic' conform to the method they implement.
         */
        void checkImplementations(JCTree tree, ClassSymbol origin, ClassSymbol ic) {
            for (List<Type> l = types.closure(ic.type); l.nonEmpty(); l = l.tail) {
                ClassSymbol lc = (ClassSymbol)l.head.tsym;
                if ((lc.flags() & ABSTRACT) != 0) {
                    for (Symbol sym : lc.members().getSymbols(NON_RECURSIVE)) {
                        if (sym.kind == MTH &&
                            (sym.flags() & (STATIC|ABSTRACT)) == ABSTRACT) {
                            MethodSymbol absmeth = (MethodSymbol)sym;
                            MethodSymbol implmeth = absmeth.implementation(origin, types, false);
                            if (implmeth != null && implmeth != absmeth &&
                                (implmeth.owner.flags() & INTERFACE) ==
                                (origin.flags() & INTERFACE)) {
                                // don't check if implmeth is in a class, yet
                                // origin is an interface. This case arises only
                                // if implmeth is declared in Object. The reason is
                                // that interfaces really don't inherit from
                                // Object it's just that the compiler represents
                                // things that way.
                                checkOverride(tree, implmeth, absmeth, origin);
                            }
                        }
                    }
                }
            }
        }

    /** Check that all abstract methods implemented by a class are
     *  mutually compatible.
     *  @param pos          Position to be used for error reporting.
     *  @param c            The class whose interfaces are checked.
     */
    void checkCompatibleSupertypes(DiagnosticPosition pos, Type c) {
        List<Type> supertypes = types.interfaces(c);
        Type supertype = types.supertype(c);
        if (supertype.hasTag(CLASS) &&
            (supertype.tsym.flags() & ABSTRACT) != 0)
            supertypes = supertypes.prepend(supertype);
        for (List<Type> l = supertypes; l.nonEmpty(); l = l.tail) {
            if (!l.head.getTypeArguments().isEmpty() &&
                !checkCompatibleAbstracts(pos, l.head, l.head, c))
                return;
            for (List<Type> m = supertypes; m != l; m = m.tail)
                if (!checkCompatibleAbstracts(pos, l.head, m.head, c))
                    return;
        }
        checkCompatibleConcretes(pos, c);
    }

    /** Check that all non-override equivalent methods accessible from 'site'
     *  are mutually compatible (JLS 8.4.8/9.4.1).
     *
     *  @param pos  Position to be used for error reporting.
     *  @param site The class whose methods are checked.
     *  @param sym  The method symbol to be checked.
     */
    void checkOverrideClashes(DiagnosticPosition pos, Type site, MethodSymbol sym) {
         ClashFilter cf = new ClashFilter(site);
        //for each method m1 that is overridden (directly or indirectly)
        //by method 'sym' in 'site'...

        List<MethodSymbol> potentiallyAmbiguousList = List.nil();
        boolean overridesAny = false;
        ArrayList<Symbol> symbolsByName = new ArrayList<>();
        types.membersClosure(site, false).getSymbolsByName(sym.name, cf).forEach(symbolsByName::add);
        for (Symbol m1 : symbolsByName) {
            if (!sym.overrides(m1, site.tsym, types, false)) {
                if (m1 == sym) {
                    continue;
                }

                if (!overridesAny) {
                    potentiallyAmbiguousList = potentiallyAmbiguousList.prepend((MethodSymbol)m1);
                }
                continue;
            }

            if (m1 != sym) {
                overridesAny = true;
                potentiallyAmbiguousList = List.nil();
            }

            //...check each method m2 that is a member of 'site'
            for (Symbol m2 : symbolsByName) {
                if (m2 == m1) continue;
                //if (i) the signature of 'sym' is not a subsignature of m1 (seen as
                //a member of 'site') and (ii) m1 has the same erasure as m2, issue an error
                if (!types.isSubSignature(sym.type, types.memberType(site, m2), Feature.STRICT_METHOD_CLASH_CHECK.allowedInSource(source)) &&
                        types.hasSameArgs(m2.erasure(types), m1.erasure(types))) {
                    sym.flags_field |= CLASH;
                    if (m1 == sym) {
                        log.error(pos, Errors.NameClashSameErasureNoOverride(
                            m1.name, types.memberType(site, m1).asMethodType().getParameterTypes(), m1.location(),
                            m2.name, types.memberType(site, m2).asMethodType().getParameterTypes(), m2.location()));
                    } else {
                        ClassType ct = (ClassType)site;
                        String kind = ct.isInterface() ? "interface" : "class";
                        log.error(pos, Errors.NameClashSameErasureNoOverride1(
                            kind,
                            ct.tsym.name,
                            m1.name,
                            types.memberType(site, m1).asMethodType().getParameterTypes(),
                            m1.location(),
                            m2.name,
                            types.memberType(site, m2).asMethodType().getParameterTypes(),
                            m2.location()));
                    }
                    return;
                }
            }
        }

        if (!overridesAny) {
            for (MethodSymbol m: potentiallyAmbiguousList) {
                checkPotentiallyAmbiguousOverloads(pos, site, sym, m);
            }
        }
    }

    /** Check that all static methods accessible from 'site' are
     *  mutually compatible (JLS 8.4.8).
     *
     *  @param pos  Position to be used for error reporting.
     *  @param site The class whose methods are checked.
     *  @param sym  The method symbol to be checked.
     */
    void checkHideClashes(DiagnosticPosition pos, Type site, MethodSymbol sym) {
        ClashFilter cf = new ClashFilter(site);
        //for each method m1 that is a member of 'site'...
        for (Symbol s : types.membersClosure(site, true).getSymbolsByName(sym.name, cf)) {
            //if (i) the signature of 'sym' is not a subsignature of m1 (seen as
            //a member of 'site') and (ii) 'sym' has the same erasure as m1, issue an error
            if (!types.isSubSignature(sym.type, types.memberType(site, s), Feature.STRICT_METHOD_CLASH_CHECK.allowedInSource(source))) {
                if (types.hasSameArgs(s.erasure(types), sym.erasure(types))) {
                    log.error(pos,
                              Errors.NameClashSameErasureNoHide(sym, sym.location(), s, s.location()));
                    return;
                } else {
                    checkPotentiallyAmbiguousOverloads(pos, site, sym, (MethodSymbol)s);
                }
            }
         }
     }

     //where
     private class ClashFilter implements Filter<Symbol> {

         Type site;

         ClashFilter(Type site) {
             this.site = site;
         }

         boolean shouldSkip(Symbol s) {
             return (s.flags() & CLASH) != 0 &&
                s.owner == site.tsym;
         }

         public boolean accepts(Symbol s) {
             return s.kind == MTH &&
                     (s.flags() & SYNTHETIC) == 0 &&
                     !shouldSkip(s) &&
                     s.isInheritedIn(site.tsym, types) &&
                     !s.isConstructor();
         }
     }

    void checkDefaultMethodClashes(DiagnosticPosition pos, Type site) {
        DefaultMethodClashFilter dcf = new DefaultMethodClashFilter(site);
        for (Symbol m : types.membersClosure(site, false).getSymbols(dcf)) {
            Assert.check(m.kind == MTH);
            List<MethodSymbol> prov = types.interfaceCandidates(site, (MethodSymbol)m);
            if (prov.size() > 1) {
                ListBuffer<Symbol> abstracts = new ListBuffer<>();
                ListBuffer<Symbol> defaults = new ListBuffer<>();
                for (MethodSymbol provSym : prov) {
                    if ((provSym.flags() & DEFAULT) != 0) {
                        defaults = defaults.append(provSym);
                    } else if ((provSym.flags() & ABSTRACT) != 0) {
                        abstracts = abstracts.append(provSym);
                    }
                    if (defaults.nonEmpty() && defaults.size() + abstracts.size() >= 2) {
                        //strong semantics - issue an error if two sibling interfaces
                        //have two override-equivalent defaults - or if one is abstract
                        //and the other is default
                        Fragment diagKey;
                        Symbol s1 = defaults.first();
                        Symbol s2;
                        if (defaults.size() > 1) {
                            s2 = defaults.toList().tail.head;
                            diagKey = Fragments.IncompatibleUnrelatedDefaults(Kinds.kindName(site.tsym), site,
                                    m.name, types.memberType(site, m).getParameterTypes(),
                                    s1.location(), s2.location());

                        } else {
                            s2 = abstracts.first();
                            diagKey = Fragments.IncompatibleAbstractDefault(Kinds.kindName(site.tsym), site,
                                    m.name, types.memberType(site, m).getParameterTypes(),
                                    s1.location(), s2.location());
                        }
                        log.error(pos, Errors.TypesIncompatible(s1.location().type, s2.location().type, diagKey));
                        break;
                    }
                }
            }
        }
    }

    //where
     private class DefaultMethodClashFilter implements Filter<Symbol> {

         Type site;

         DefaultMethodClashFilter(Type site) {
             this.site = site;
         }

         public boolean accepts(Symbol s) {
             return s.kind == MTH &&
                     (s.flags() & DEFAULT) != 0 &&
                     s.isInheritedIn(site.tsym, types) &&
                     !s.isConstructor();
         }
     }

    /**
      * Report warnings for potentially ambiguous method declarations. Two declarations
      * are potentially ambiguous if they feature two unrelated functional interface
      * in same argument position (in which case, a call site passing an implicit
      * lambda would be ambiguous).
      */
    void checkPotentiallyAmbiguousOverloads(DiagnosticPosition pos, Type site,
            MethodSymbol msym1, MethodSymbol msym2) {
        if (msym1 != msym2 &&
                Feature.DEFAULT_METHODS.allowedInSource(source) &&
                lint.isEnabled(LintCategory.OVERLOADS) &&
                (msym1.flags() & POTENTIALLY_AMBIGUOUS) == 0 &&
                (msym2.flags() & POTENTIALLY_AMBIGUOUS) == 0) {
            Type mt1 = types.memberType(site, msym1);
            Type mt2 = types.memberType(site, msym2);
            //if both generic methods, adjust type variables
            if (mt1.hasTag(FORALL) && mt2.hasTag(FORALL) &&
                    types.hasSameBounds((ForAll)mt1, (ForAll)mt2)) {
                mt2 = types.subst(mt2, ((ForAll)mt2).tvars, ((ForAll)mt1).tvars);
            }
            //expand varargs methods if needed
            int maxLength = Math.max(mt1.getParameterTypes().length(), mt2.getParameterTypes().length());
            List<Type> args1 = rs.adjustArgs(mt1.getParameterTypes(), msym1, maxLength, true);
            List<Type> args2 = rs.adjustArgs(mt2.getParameterTypes(), msym2, maxLength, true);
            //if arities don't match, exit
            if (args1.length() != args2.length()) return;
            boolean potentiallyAmbiguous = false;
            while (args1.nonEmpty() && args2.nonEmpty()) {
                Type s = args1.head;
                Type t = args2.head;
                if (!types.isSubtype(t, s) && !types.isSubtype(s, t)) {
                    if (types.isFunctionalInterface(s) && types.isFunctionalInterface(t) &&
                            types.findDescriptorType(s).getParameterTypes().length() > 0 &&
                            types.findDescriptorType(s).getParameterTypes().length() ==
                            types.findDescriptorType(t).getParameterTypes().length()) {
                        potentiallyAmbiguous = true;
                    } else {
                        break;
                    }
                }
                args1 = args1.tail;
                args2 = args2.tail;
            }
            if (potentiallyAmbiguous) {
                //we found two incompatible functional interfaces with same arity
                //this means a call site passing an implicit lambda would be ambiguous
                msym1.flags_field |= POTENTIALLY_AMBIGUOUS;
                msym2.flags_field |= POTENTIALLY_AMBIGUOUS;
                log.warning(LintCategory.OVERLOADS, pos,
                            Warnings.PotentiallyAmbiguousOverload(msym1, msym1.location(),
                                                                  msym2, msym2.location()));
                return;
            }
        }
    }

    void checkAccessFromSerializableElement(final JCTree tree, boolean isLambda) {
        if (warnOnAnyAccessToMembers ||
            (lint.isEnabled(LintCategory.SERIAL) &&
            !lint.isSuppressed(LintCategory.SERIAL) &&
            isLambda)) {
            Symbol sym = TreeInfo.symbol(tree);
            if (!sym.kind.matches(KindSelector.VAL_MTH)) {
                return;
            }

            if (sym.kind == VAR) {
                if ((sym.flags() & PARAMETER) != 0 ||
                    sym.isLocal() ||
                    sym.name == names._this ||
                    sym.name == names._super) {
                    return;
                }
            }

            if (!types.isSubtype(sym.owner.type, syms.serializableType) &&
                isEffectivelyNonPublic(sym)) {
                if (isLambda) {
                    if (belongsToRestrictedPackage(sym)) {
                        log.warning(LintCategory.SERIAL, tree.pos(),
                                    Warnings.AccessToMemberFromSerializableLambda(sym));
                    }
                } else {
                    log.warning(tree.pos(),
                                Warnings.AccessToMemberFromSerializableElement(sym));
                }
            }
        }
    }

    private boolean isEffectivelyNonPublic(Symbol sym) {
        if (sym.packge() == syms.rootPackage) {
            return false;
        }

        while (sym.kind != PCK) {
            if ((sym.flags() & PUBLIC) == 0) {
                return true;
            }
            sym = sym.owner;
        }
        return false;
    }

    private boolean belongsToRestrictedPackage(Symbol sym) {
        String fullName = sym.packge().fullname.toString();
        return fullName.startsWith("java.") ||
                fullName.startsWith("javax.") ||
                fullName.startsWith("sun.") ||
                fullName.contains(".internal.");
    }

    /** Check that class c does not implement directly or indirectly
     *  the same parameterized interface with two different argument lists.
     *  @param pos          Position to be used for error reporting.
     *  @param type         The type whose interfaces are checked.
     */
    void checkClassBounds(DiagnosticPosition pos, Type type) {
        checkClassBounds(pos, new HashMap<TypeSymbol,Type>(), type);
    }
//where
        /** Enter all interfaces of type `type' into the hash table `seensofar'
         *  with their class symbol as key and their type as value. Make
         *  sure no class is entered with two different types.
         */
        void checkClassBounds(DiagnosticPosition pos,
                              Map<TypeSymbol,Type> seensofar,
                              Type type) {
            if (type.isErroneous()) return;
            for (List<Type> l = types.interfaces(type); l.nonEmpty(); l = l.tail) {
                Type it = l.head;
                if (type.hasTag(CLASS) && !it.hasTag(CLASS)) continue; // JLS 8.1.5

                Type oldit = seensofar.put(it.tsym, it);
                if (oldit != null) {
                    List<Type> oldparams = oldit.allparams();
                    List<Type> newparams = it.allparams();
                    if (!types.containsTypeEquivalent(oldparams, newparams))
                        log.error(pos,
                                  Errors.CantInheritDiffArg(it.tsym,
                                                            Type.toString(oldparams),
                                                            Type.toString(newparams)));
                }
                checkClassBounds(pos, seensofar, it);
            }
            Type st = types.supertype(type);
            if (type.hasTag(CLASS) && !st.hasTag(CLASS)) return; // JLS 8.1.4
            if (st != Type.noType) checkClassBounds(pos, seensofar, st);
        }

    /** Enter interface into into set.
     *  If it existed already, issue a "repeated interface" error.
     */
    void checkNotRepeated(DiagnosticPosition pos, Type it, Set<Type> its) {
        if (its.contains(it))
            log.error(pos, Errors.RepeatedInterface);
        else {
            its.add(it);
        }
    }

/* *************************************************************************
 * Check annotations
 **************************************************************************/

    /**
     * Recursively validate annotations values
     */
    void validateAnnotationTree(JCTree tree) {
        class AnnotationValidator extends TreeScanner {
            @Override
            public void visitAnnotation(JCAnnotation tree) {
                if (!tree.type.isErroneous() && tree.type.tsym.isAnnotationType()) {
                    super.visitAnnotation(tree);
                    validateAnnotation(tree);
                }
            }
        }
        tree.accept(new AnnotationValidator());
    }

    /**
     *  {@literal
     *  Annotation types are restricted to primitives, String, an
     *  enum, an annotation, Class, Class<?>, Class<? extends
     *  Anything>, arrays of the preceding.
     *  }
     */
    void validateAnnotationType(JCTree restype) {
        // restype may be null if an error occurred, so don't bother validating it
        if (restype != null) {
            validateAnnotationType(restype.pos(), restype.type);
        }
    }

    void validateAnnotationType(DiagnosticPosition pos, Type type) {
        if (type.isPrimitive()) return;
        if (types.isSameType(type, syms.stringType)) return;
        if ((type.tsym.flags() & Flags.ENUM) != 0) return;
        if ((type.tsym.flags() & Flags.ANNOTATION) != 0) return;
        if (types.cvarLowerBound(type).tsym == syms.classType.tsym) return;
        if (types.isArray(type) && !types.isArray(types.elemtype(type))) {
            validateAnnotationType(pos, types.elemtype(type));
            return;
        }
        log.error(pos, Errors.InvalidAnnotationMemberType);
    }

    /**
     * "It is also a compile-time error if any method declared in an
     * annotation type has a signature that is override-equivalent to
     * that of any public or protected method declared in class Object
     * or in the interface annotation.Annotation."
     *
     * @jls 9.6 Annotation Types
     */
    void validateAnnotationMethod(DiagnosticPosition pos, MethodSymbol m) {
        for (Type sup = syms.annotationType; sup.hasTag(CLASS); sup = types.supertype(sup)) {
            Scope s = sup.tsym.members();
            for (Symbol sym : s.getSymbolsByName(m.name)) {
                if (sym.kind == MTH &&
                    (sym.flags() & (PUBLIC | PROTECTED)) != 0 &&
                    types.overrideEquivalent(m.type, sym.type))
                    log.error(pos, Errors.IntfAnnotationMemberClash(sym, sup));
            }
        }
    }

    /** Check the annotations of a symbol.
     */
    public void validateAnnotations(List<JCAnnotation> annotations, JCTree declarationTree, Symbol s) {
        for (JCAnnotation a : annotations)
            validateAnnotation(a, declarationTree, s);
    }

    /** Check the type annotations.
     */
    public void validateTypeAnnotations(List<JCAnnotation> annotations, boolean isTypeParameter) {
        for (JCAnnotation a : annotations)
            validateTypeAnnotation(a, isTypeParameter);
    }

    /** Check an annotation of a symbol.
     */
    private void validateAnnotation(JCAnnotation a, JCTree declarationTree, Symbol s) {
        validateAnnotationTree(a);
<<<<<<< HEAD
        boolean isRecordMember = s.isRecord() || s.enclClass() != null && s.enclClass().isRecord();
        if (debug) {
            System.out.println("validating annotations for tree " + declarationTree);
        }

        boolean isRecordField = isRecordMember &&
                (s.flags_field & (Flags.PRIVATE | Flags.FINAL | Flags.MANDATED | Flags.RECORD)) != 0 &&
=======
        boolean isRecordMember = (s.flags_field & RECORD) != 0 || s.enclClass() != null && s.enclClass().isRecord();

        boolean isRecordField = isRecordMember &&
                (s.flags_field & (Flags.PRIVATE | Flags.FINAL | Flags.GENERATED_MEMBER | Flags.RECORD)) != 0 &&
>>>>>>> ecc066e1
                declarationTree.hasTag(VARDEF) &&
                s.owner.kind == TYP;

        if (isRecordField) {
<<<<<<< HEAD
            // we are seeing a record field, which had the original annotations, now is the moment,
            // before stripping some of them just below, to check if the original annotations
            // applied to records at all, first version only cares about declaration annotations
            // we will add type annotations later on
=======
            // first we need to check if the annotation is applicable to records
>>>>>>> ecc066e1
            Name[] targets = getTargetNames(a);
            boolean appliesToRecords = false;
            for (Name target : targets) {
                appliesToRecords =
                                target == names.FIELD ||
                                target == names.PARAMETER ||
                                target == names.METHOD ||
                                target == names.TYPE_USE ||
                                target == names.RECORD_COMPONENT;
                if (appliesToRecords) {
                    break;
                }
            }
            if (!appliesToRecords) {
                log.error(a.pos(), Errors.AnnotationTypeNotApplicable);
            } else {
<<<<<<< HEAD
                ClassSymbol recordClass = (ClassSymbol) s.owner;
                RecordComponent rc = recordClass.getRecordComponent((VarSymbol)s, false);
                rc.appendAttributes(s.getRawAttributes().stream().filter(anno ->
                    Arrays.stream(getTargetNames(anno.type.tsym)).anyMatch(name -> name == names.RECORD_COMPONENT)
                ).collect(List.collector()));
                rc.appendUniqueTypeAttributes(s.getRawTypeAttributes());
                if (s.type.isAnnotated()) {
                    rc.type = s.type.cloneWithMetadata(s.type.getMetadata());
                }
            }
        }

        //System.out.println("at Check.validateAnnotation: flags: " + Flags.toString(s.flags_field) + ", declaration tree " + declarationTree);

        if (a.type.tsym.isAnnotationType() && !annotationApplicable(a, s)) {
            // debug
            //System.out.println("at Check.validateAnnotation: flags: " + Flags.toString(s.flags_field) + ", declaration tree " + declarationTree);
            if (isRecordMember && (s.flags_field & Flags.MANDATED) != 0) {
=======
                /* lets now find the annotations in the field that are targeted to record components and append them to
                 * the corresponding record component
                 */
                ClassSymbol recordClass = (ClassSymbol) s.owner;
                RecordComponent rc = recordClass.getRecordComponent((VarSymbol)s, false);
                SymbolMetadata metadata = rc.getMetadata();
                if (metadata == null || metadata.isEmpty()) {
                    /* if not is empty then we have already been here, which is the case if multiple annotations are applied
                     * to the record component declaration
                     */
                    rc.appendAttributes(s.getRawAttributes().stream().filter(anno ->
                            Arrays.stream(getTargetNames(anno.type.tsym)).anyMatch(name -> name == names.RECORD_COMPONENT)
                    ).collect(List.collector()));
                    rc.appendUniqueTypeAttributes(s.getRawTypeAttributes());
                    // to get all the type annotations applied to the type
                    rc.type = s.type;
                }
            }
        }

        if (a.type.tsym.isAnnotationType() && !annotationApplicable(a, s)) {
            if (isRecordMember && (s.flags_field & Flags.GENERATED_MEMBER) != 0) {
                /* so we have found an annotation that is not applicable to a record member that was generated by the
                 * compiler. This was intentionally done at TypeEnter, now is the moment strip away the annotations
                 * that are not applicable to the given record member
                 */
>>>>>>> ecc066e1
                JCModifiers modifiers = TreeInfo.getModifiers(declarationTree);
                // lets first remove the annotation from the modifier
                if (modifiers != null) {
                    ListBuffer<JCAnnotation> newAnnotations = new ListBuffer<>();
                    for (JCAnnotation anno : modifiers.annotations) {
                        if (anno != a) {
                            newAnnotations.add(anno);
                        }
                    }
                    modifiers.annotations = newAnnotations.toList();
                }
                // now lets remove it from the symbol
                s.getMetadata().remove(a.attribute);
            } else {
                log.error(a.pos(), Errors.AnnotationTypeNotApplicable);
            }
        }

        if (a.annotationType.type.tsym == syms.functionalInterfaceType.tsym) {
            if (s.kind != TYP) {
                log.error(a.pos(), Errors.BadFunctionalIntfAnno);
            } else if (!s.isInterface() || (s.flags() & ANNOTATION) != 0) {
                log.error(a.pos(), Errors.BadFunctionalIntfAnno1(Fragments.NotAFunctionalIntf(s)));
            }
        }
    }

    public void validateTypeAnnotation(JCAnnotation a, boolean isTypeParameter) {
        Assert.checkNonNull(a.type);
        validateAnnotationTree(a);

        if (a.hasTag(TYPE_ANNOTATION) &&
                !a.annotationType.type.isErroneous() &&
                !isTypeAnnotation(a, isTypeParameter)) {
            log.error(a.pos(), Errors.AnnotationTypeNotApplicableToType(a.type));
        }
    }

    /**
     * Validate the proposed container 'repeatable' on the
     * annotation type symbol 's'. Report errors at position
     * 'pos'.
     *
     * @param s The (annotation)type declaration annotated with a @Repeatable
     * @param repeatable the @Repeatable on 's'
     * @param pos where to report errors
     */
    public void validateRepeatable(TypeSymbol s, Attribute.Compound repeatable, DiagnosticPosition pos) {
        Assert.check(types.isSameType(repeatable.type, syms.repeatableType));

        Type t = null;
        List<Pair<MethodSymbol,Attribute>> l = repeatable.values;
        if (!l.isEmpty()) {
            Assert.check(l.head.fst.name == names.value);
            t = ((Attribute.Class)l.head.snd).getValue();
        }

        if (t == null) {
            // errors should already have been reported during Annotate
            return;
        }

        validateValue(t.tsym, s, pos);
        validateRetention(t.tsym, s, pos);
        validateDocumented(t.tsym, s, pos);
        validateInherited(t.tsym, s, pos);
        validateTarget(t.tsym, s, pos);
        validateDefault(t.tsym, pos);
    }

    private void validateValue(TypeSymbol container, TypeSymbol contained, DiagnosticPosition pos) {
        Symbol sym = container.members().findFirst(names.value);
        if (sym != null && sym.kind == MTH) {
            MethodSymbol m = (MethodSymbol) sym;
            Type ret = m.getReturnType();
            if (!(ret.hasTag(ARRAY) && types.isSameType(((ArrayType)ret).elemtype, contained.type))) {
                log.error(pos,
                          Errors.InvalidRepeatableAnnotationValueReturn(container,
                                                                        ret,
                                                                        types.makeArrayType(contained.type)));
            }
        } else {
            log.error(pos, Errors.InvalidRepeatableAnnotationNoValue(container));
        }
    }

    private void validateRetention(TypeSymbol container, TypeSymbol contained, DiagnosticPosition pos) {
        Attribute.RetentionPolicy containerRetention = types.getRetention(container);
        Attribute.RetentionPolicy containedRetention = types.getRetention(contained);

        boolean error = false;
        switch (containedRetention) {
        case RUNTIME:
            if (containerRetention != Attribute.RetentionPolicy.RUNTIME) {
                error = true;
            }
            break;
        case CLASS:
            if (containerRetention == Attribute.RetentionPolicy.SOURCE)  {
                error = true;
            }
        }
        if (error ) {
            log.error(pos,
                      Errors.InvalidRepeatableAnnotationRetention(container,
                                                                  containerRetention.name(),
                                                                  contained,
                                                                  containedRetention.name()));
        }
    }

    private void validateDocumented(Symbol container, Symbol contained, DiagnosticPosition pos) {
        if (contained.attribute(syms.documentedType.tsym) != null) {
            if (container.attribute(syms.documentedType.tsym) == null) {
                log.error(pos, Errors.InvalidRepeatableAnnotationNotDocumented(container, contained));
            }
        }
    }

    private void validateInherited(Symbol container, Symbol contained, DiagnosticPosition pos) {
        if (contained.attribute(syms.inheritedType.tsym) != null) {
            if (container.attribute(syms.inheritedType.tsym) == null) {
                log.error(pos, Errors.InvalidRepeatableAnnotationNotInherited(container, contained));
            }
        }
    }

    private void validateTarget(TypeSymbol container, TypeSymbol contained, DiagnosticPosition pos) {
        // The set of targets the container is applicable to must be a subset
        // (with respect to annotation target semantics) of the set of targets
        // the contained is applicable to. The target sets may be implicit or
        // explicit.

        Set<Name> containerTargets;
        Attribute.Array containerTarget = getAttributeTargetAttribute(container);
        if (containerTarget == null) {
            containerTargets = getDefaultTargetSet();
        } else {
            containerTargets = new HashSet<>();
            for (Attribute app : containerTarget.values) {
                if (!(app instanceof Attribute.Enum)) {
                    continue; // recovery
                }
                Attribute.Enum e = (Attribute.Enum)app;
                containerTargets.add(e.value.name);
            }
        }

        Set<Name> containedTargets;
        Attribute.Array containedTarget = getAttributeTargetAttribute(contained);
        if (containedTarget == null) {
            containedTargets = getDefaultTargetSet();
        } else {
            containedTargets = new HashSet<>();
            for (Attribute app : containedTarget.values) {
                if (!(app instanceof Attribute.Enum)) {
                    continue; // recovery
                }
                Attribute.Enum e = (Attribute.Enum)app;
                containedTargets.add(e.value.name);
            }
        }

        if (!isTargetSubsetOf(containerTargets, containedTargets)) {
            log.error(pos, Errors.InvalidRepeatableAnnotationIncompatibleTarget(container, contained));
        }
    }

    /* get a set of names for the default target */
    private Set<Name> getDefaultTargetSet() {
        if (defaultTargets == null) {
            Set<Name> targets = new HashSet<>();
            targets.add(names.ANNOTATION_TYPE);
            targets.add(names.CONSTRUCTOR);
            targets.add(names.FIELD);
            targets.add(names.RECORD_COMPONENT);
            targets.add(names.LOCAL_VARIABLE);
            targets.add(names.METHOD);
            targets.add(names.PACKAGE);
            targets.add(names.PARAMETER);
            targets.add(names.TYPE);

            defaultTargets = java.util.Collections.unmodifiableSet(targets);
        }

        return defaultTargets;
    }
    private Set<Name> defaultTargets;


    /** Checks that s is a subset of t, with respect to ElementType
     * semantics, specifically {ANNOTATION_TYPE} is a subset of {TYPE},
     * and {TYPE_USE} covers the set {ANNOTATION_TYPE, TYPE, TYPE_USE,
     * TYPE_PARAMETER}.
     */
    private boolean isTargetSubsetOf(Set<Name> s, Set<Name> t) {
        // Check that all elements in s are present in t
        for (Name n2 : s) {
            boolean currentElementOk = false;
            for (Name n1 : t) {
                if (n1 == n2) {
                    currentElementOk = true;
                    break;
                } else if (n1 == names.TYPE && n2 == names.ANNOTATION_TYPE) {
                    currentElementOk = true;
                    break;
                } else if (n1 == names.TYPE_USE &&
                        (n2 == names.TYPE ||
                         n2 == names.ANNOTATION_TYPE ||
                         n2 == names.TYPE_PARAMETER)) {
                    currentElementOk = true;
                    break;
                }
            }
            if (!currentElementOk)
                return false;
        }
        return true;
    }

    private void validateDefault(Symbol container, DiagnosticPosition pos) {
        // validate that all other elements of containing type has defaults
        Scope scope = container.members();
        for(Symbol elm : scope.getSymbols()) {
            if (elm.name != names.value &&
                elm.kind == MTH &&
                ((MethodSymbol)elm).defaultValue == null) {
                log.error(pos,
                          Errors.InvalidRepeatableAnnotationElemNondefault(container, elm));
            }
        }
    }

    /** Is s a method symbol that overrides a method in a superclass? */
    boolean isOverrider(Symbol s) {
        if (s.kind != MTH || s.isStatic())
            return false;
        MethodSymbol m = (MethodSymbol)s;
        TypeSymbol owner = (TypeSymbol)m.owner;
        for (Type sup : types.closure(owner.type)) {
            if (sup == owner.type)
                continue; // skip "this"
            Scope scope = sup.tsym.members();
            for (Symbol sym : scope.getSymbolsByName(m.name)) {
                if (!sym.isStatic() && m.overrides(sym, owner, types, true))
                    return true;
            }
        }
        return false;
    }

    /** Is the annotation applicable to types? */
    protected boolean isTypeAnnotation(JCAnnotation a, boolean isTypeParameter) {
        List<Attribute> targets = typeAnnotations.annotationTargets(a.annotationType.type.tsym);
        return (targets == null) ?
                false :
                targets.stream()
                        .anyMatch(attr -> isTypeAnnotation(attr, isTypeParameter));
    }
    //where
        boolean isTypeAnnotation(Attribute a, boolean isTypeParameter) {
            Attribute.Enum e = (Attribute.Enum)a;
            return (e.value.name == names.TYPE_USE ||
                    (isTypeParameter && e.value.name == names.TYPE_PARAMETER));
        }

    /** Is the annotation applicable to the symbol? */
    Name[] getTargetNames(JCAnnotation a) {
        return getTargetNames(a.annotationType.type.tsym);
    }
<<<<<<< HEAD
=======

    public Name[] getTargetNames(TypeSymbol annoSym) {
        Attribute.Array arr = getAttributeTargetAttribute(annoSym);
        Name[] targets;
        if (arr == null) {
            targets = defaultTargetMetaInfo();
        } else {
            // TODO: can we optimize this?
            targets = new Name[arr.values.length];
            for (int i=0; i<arr.values.length; ++i) {
                Attribute app = arr.values[i];
                if (!(app instanceof Attribute.Enum)) {
                    return new Name[0];
                }
                Attribute.Enum e = (Attribute.Enum) app;
                targets[i] = e.value.name;
            }
        }
        return targets;
    }

    @SuppressWarnings("preview")
    boolean annotationApplicable(JCAnnotation a, Symbol s) {
        Attribute.Array arr = getAttributeTargetAttribute(a.annotationType.type.tsym);
        Name[] targets;
>>>>>>> ecc066e1

    public Name[] getTargetNames(TypeSymbol annoSym) {
        Attribute.Array arr = getAttributeTargetAttribute(annoSym);
        Name[] targets;
        if (arr == null) {
            targets = defaultTargetMetaInfo();
        } else {
            // TODO: can we optimize this?
            targets = new Name[arr.values.length];
            for (int i=0; i<arr.values.length; ++i) {
                Attribute app = arr.values[i];
                if (!(app instanceof Attribute.Enum)) {
                    return new Name[0];
                }
                Attribute.Enum e = (Attribute.Enum) app;
                targets[i] = e.value.name;
            }
        }
        return targets;
    }

    boolean annotationApplicable(JCAnnotation a, Symbol s) {
        Name[] targets = getTargetNames(a);
        if (targets.length == 0) {
            // recovery
            return true;
        }
        for (Name target : targets) {
            if (target == names.TYPE) {
                if (s.kind == TYP)
                    return true;
            } else if (target == names.FIELD) {
                if (s.kind == VAR && s.owner.kind != MTH)
                    return true;
            } else if (target == names.RECORD_COMPONENT) {
                if (s.getKind() == ElementKind.RECORD_COMPONENT) {
                    return true;
                }
            } else if (target == names.METHOD) {
                if (s.kind == MTH && !s.isConstructor())
                    return true;
            } else if (target == names.PARAMETER) {
                if (s.kind == VAR &&
                    (s.owner.kind == MTH && (s.flags() & PARAMETER) != 0)) {
                    return true;
                }
            } else if (target == names.CONSTRUCTOR) {
                if (s.kind == MTH && s.isConstructor())
                    return true;
            } else if (target == names.LOCAL_VARIABLE) {
                if (s.kind == VAR && s.owner.kind == MTH &&
                      (s.flags() & PARAMETER) == 0) {
                    return true;
                }
            } else if (target == names.ANNOTATION_TYPE) {
                if (s.kind == TYP && (s.flags() & ANNOTATION) != 0) {
                    return true;
                }
            } else if (target == names.PACKAGE) {
                if (s.kind == PCK)
                    return true;
            } else if (target == names.TYPE_USE) {
                if (s.kind == VAR && s.owner.kind == MTH && s.type.hasTag(NONE)) {
                    //cannot type annotate implicitly typed locals
                    return false;
                } else if (s.kind == TYP || s.kind == VAR ||
                        (s.kind == MTH && !s.isConstructor() &&
                                !s.type.getReturnType().hasTag(VOID)) ||
                        (s.kind == MTH && s.isConstructor())) {
                    return true;
                }
            } else if (target == names.TYPE_PARAMETER) {
                if (s.kind == TYP && s.type.hasTag(TYPEVAR))
                    return true;
            } else
                return true; // Unknown ElementType. This should be an error at declaration site,
                             // assume applicable.
        }
        return false;
    }

    Attribute.Array getAttributeTargetAttribute(TypeSymbol s) {
        Attribute.Compound atTarget = s.getAnnotationTypeMetadata().getTarget();
        if (atTarget == null) return null; // ok, is applicable
        Attribute atValue = atTarget.member(names.value);
        if (!(atValue instanceof Attribute.Array)) return null; // error recovery
        return (Attribute.Array) atValue;
    }

    public final Name[] dfltTargetMeta;
    private Name[] defaultTargetMetaInfo() {
        return dfltTargetMeta;
    }

    /** Check an annotation value.
     *
     * @param a The annotation tree to check
     * @return true if this annotation tree is valid, otherwise false
     */
    public boolean validateAnnotationDeferErrors(JCAnnotation a) {
        boolean res = false;
        final Log.DiagnosticHandler diagHandler = new Log.DiscardDiagnosticHandler(log);
        try {
            res = validateAnnotation(a);
        } finally {
            log.popDiagnosticHandler(diagHandler);
        }
        return res;
    }

    private boolean validateAnnotation(JCAnnotation a) {
        boolean isValid = true;
        AnnotationTypeMetadata metadata = a.annotationType.type.tsym.getAnnotationTypeMetadata();

        // collect an inventory of the annotation elements
        Set<MethodSymbol> elements = metadata.getAnnotationElements();

        // remove the ones that are assigned values
        for (JCTree arg : a.args) {
            if (!arg.hasTag(ASSIGN)) continue; // recovery
            JCAssign assign = (JCAssign)arg;
            Symbol m = TreeInfo.symbol(assign.lhs);
            if (m == null || m.type.isErroneous()) continue;
            if (!elements.remove(m)) {
                isValid = false;
                log.error(assign.lhs.pos(),
                          Errors.DuplicateAnnotationMemberValue(m.name, a.type));
            }
        }

        // all the remaining ones better have default values
        List<Name> missingDefaults = List.nil();
        Set<MethodSymbol> membersWithDefault = metadata.getAnnotationElementsWithDefault();
        for (MethodSymbol m : elements) {
            if (m.type.isErroneous())
                continue;

            if (!membersWithDefault.contains(m))
                missingDefaults = missingDefaults.append(m.name);
        }
        missingDefaults = missingDefaults.reverse();
        if (missingDefaults.nonEmpty()) {
            isValid = false;
            Error errorKey = (missingDefaults.size() > 1)
                    ? Errors.AnnotationMissingDefaultValue1(a.type, missingDefaults)
                    : Errors.AnnotationMissingDefaultValue(a.type, missingDefaults);
            log.error(a.pos(), errorKey);
        }

        return isValid && validateTargetAnnotationValue(a);
    }

    /* Validate the special java.lang.annotation.Target annotation */
    boolean validateTargetAnnotationValue(JCAnnotation a) {
        // special case: java.lang.annotation.Target must not have
        // repeated values in its value member
        if (a.annotationType.type.tsym != syms.annotationTargetType.tsym ||
                a.args.tail == null)
            return true;

        boolean isValid = true;
        if (!a.args.head.hasTag(ASSIGN)) return false; // error recovery
        JCAssign assign = (JCAssign) a.args.head;
        Symbol m = TreeInfo.symbol(assign.lhs);
        if (m.name != names.value) return false;
        JCTree rhs = assign.rhs;
        if (!rhs.hasTag(NEWARRAY)) return false;
        JCNewArray na = (JCNewArray) rhs;
        Set<Symbol> targets = new HashSet<>();
        for (JCTree elem : na.elems) {
            if (!targets.add(TreeInfo.symbol(elem))) {
                isValid = false;
                log.error(elem.pos(), Errors.RepeatedAnnotationTarget);
            }
        }
        return isValid;
    }

    void checkDeprecatedAnnotation(DiagnosticPosition pos, Symbol s) {
        if (lint.isEnabled(LintCategory.DEP_ANN) && s.isDeprecatableViaAnnotation() &&
            (s.flags() & DEPRECATED) != 0 &&
            !syms.deprecatedType.isErroneous() &&
            s.attribute(syms.deprecatedType.tsym) == null) {
            log.warning(LintCategory.DEP_ANN,
                    pos, Warnings.MissingDeprecatedAnnotation);
        }
        // Note: @Deprecated has no effect on local variables, parameters and package decls.
        if (lint.isEnabled(LintCategory.DEPRECATION) && !s.isDeprecatableViaAnnotation()) {
            if (!syms.deprecatedType.isErroneous() && s.attribute(syms.deprecatedType.tsym) != null) {
                log.warning(LintCategory.DEPRECATION, pos,
                            Warnings.DeprecatedAnnotationHasNoEffect(Kinds.kindName(s)));
            }
        }
    }

    void checkDeprecated(final DiagnosticPosition pos, final Symbol other, final Symbol s) {
        checkDeprecated(() -> pos, other, s);
    }

    void checkDeprecated(Supplier<DiagnosticPosition> pos, final Symbol other, final Symbol s) {
        if ( (s.isDeprecatedForRemoval()
                || s.isDeprecated() && !other.isDeprecated())
                && (s.outermostClass() != other.outermostClass() || s.outermostClass() == null)) {
            deferredLintHandler.report(() -> warnDeprecated(pos.get(), s));
        }
    }

    void checkSunAPI(final DiagnosticPosition pos, final Symbol s) {
        if ((s.flags() & PROPRIETARY) != 0) {
            deferredLintHandler.report(() -> {
                log.mandatoryWarning(pos, Warnings.SunProprietary(s));
            });
        }
    }

    void checkProfile(final DiagnosticPosition pos, final Symbol s) {
        if (profile != Profile.DEFAULT && (s.flags() & NOT_IN_PROFILE) != 0) {
            log.error(pos, Errors.NotInProfile(s, profile));
        }
    }

    void checkPreview(DiagnosticPosition pos, Symbol s) {
        if ((s.flags() & PREVIEW_API) != 0) {
            if ((s.flags() & PREVIEW_ESSENTIAL_API) != 0 && !preview.isEnabled()) {
                log.error(pos, Errors.IsPreview(s));
            } else {
                deferredLintHandler.report(() -> warnPreview(pos, s));
            }
        }
    }

/* *************************************************************************
 * Check for recursive annotation elements.
 **************************************************************************/

    /** Check for cycles in the graph of annotation elements.
     */
    void checkNonCyclicElements(JCClassDecl tree) {
        if ((tree.sym.flags_field & ANNOTATION) == 0) return;
        Assert.check((tree.sym.flags_field & LOCKED) == 0);
        try {
            tree.sym.flags_field |= LOCKED;
            for (JCTree def : tree.defs) {
                if (!def.hasTag(METHODDEF)) continue;
                JCMethodDecl meth = (JCMethodDecl)def;
                checkAnnotationResType(meth.pos(), meth.restype.type);
            }
        } finally {
            tree.sym.flags_field &= ~LOCKED;
            tree.sym.flags_field |= ACYCLIC_ANN;
        }
    }

    void checkNonCyclicElementsInternal(DiagnosticPosition pos, TypeSymbol tsym) {
        if ((tsym.flags_field & ACYCLIC_ANN) != 0)
            return;
        if ((tsym.flags_field & LOCKED) != 0) {
            log.error(pos, Errors.CyclicAnnotationElement(tsym));
            return;
        }
        try {
            tsym.flags_field |= LOCKED;
            for (Symbol s : tsym.members().getSymbols(NON_RECURSIVE)) {
                if (s.kind != MTH)
                    continue;
                checkAnnotationResType(pos, ((MethodSymbol)s).type.getReturnType());
            }
        } finally {
            tsym.flags_field &= ~LOCKED;
            tsym.flags_field |= ACYCLIC_ANN;
        }
    }

    void checkAnnotationResType(DiagnosticPosition pos, Type type) {
        switch (type.getTag()) {
        case CLASS:
            if ((type.tsym.flags() & ANNOTATION) != 0)
                checkNonCyclicElementsInternal(pos, type.tsym);
            break;
        case ARRAY:
            checkAnnotationResType(pos, types.elemtype(type));
            break;
        default:
            break; // int etc
        }
    }

/* *************************************************************************
 * Check for cycles in the constructor call graph.
 **************************************************************************/

    /** Check for cycles in the graph of constructors calling other
     *  constructors.
     */
    void checkCyclicConstructors(JCClassDecl tree) {
        Map<Symbol,Symbol> callMap = new HashMap<>();

        // enter each constructor this-call into the map
        for (List<JCTree> l = tree.defs; l.nonEmpty(); l = l.tail) {
            JCMethodInvocation app = TreeInfo.firstConstructorCall(l.head);
            if (app == null) continue;
            JCMethodDecl meth = (JCMethodDecl) l.head;
            if (TreeInfo.name(app.meth) == names._this) {
                callMap.put(meth.sym, TreeInfo.symbol(app.meth));
            } else {
                meth.sym.flags_field |= ACYCLIC;
            }
        }

        // Check for cycles in the map
        Symbol[] ctors = new Symbol[0];
        ctors = callMap.keySet().toArray(ctors);
        for (Symbol caller : ctors) {
            checkCyclicConstructor(tree, caller, callMap);
        }
    }

    /** Look in the map to see if the given constructor is part of a
     *  call cycle.
     */
    private void checkCyclicConstructor(JCClassDecl tree, Symbol ctor,
                                        Map<Symbol,Symbol> callMap) {
        if (ctor != null && (ctor.flags_field & ACYCLIC) == 0) {
            if ((ctor.flags_field & LOCKED) != 0) {
                log.error(TreeInfo.diagnosticPositionFor(ctor, tree),
                          Errors.RecursiveCtorInvocation);
            } else {
                ctor.flags_field |= LOCKED;
                checkCyclicConstructor(tree, callMap.remove(ctor), callMap);
                ctor.flags_field &= ~LOCKED;
            }
            ctor.flags_field |= ACYCLIC;
        }
    }

/* *************************************************************************
 * Miscellaneous
 **************************************************************************/

    /**
     *  Check for division by integer constant zero
     *  @param pos           Position for error reporting.
     *  @param operator      The operator for the expression
     *  @param operand       The right hand operand for the expression
     */
    void checkDivZero(final DiagnosticPosition pos, Symbol operator, Type operand) {
        if (operand.constValue() != null
            && operand.getTag().isSubRangeOf(LONG)
            && ((Number) (operand.constValue())).longValue() == 0) {
            int opc = ((OperatorSymbol)operator).opcode;
            if (opc == ByteCodes.idiv || opc == ByteCodes.imod
                || opc == ByteCodes.ldiv || opc == ByteCodes.lmod) {
                deferredLintHandler.report(() -> warnDivZero(pos));
            }
        }
    }

    /**
     * Check for empty statements after if
     */
    void checkEmptyIf(JCIf tree) {
        if (tree.thenpart.hasTag(SKIP) && tree.elsepart == null &&
                lint.isEnabled(LintCategory.EMPTY))
            log.warning(LintCategory.EMPTY, tree.thenpart.pos(), Warnings.EmptyIf);
    }

    /** Check that symbol is unique in given scope.
     *  @param pos           Position for error reporting.
     *  @param sym           The symbol.
     *  @param s             The scope.
     */
    boolean checkUnique(DiagnosticPosition pos, Symbol sym, Scope s) {
        if (sym.type.isErroneous())
            return true;
        if (sym.owner.name == names.any) return false;
        for (Symbol byName : s.getSymbolsByName(sym.name, NON_RECURSIVE)) {
            if (sym != byName &&
                    (byName.flags() & CLASH) == 0 &&
                    sym.kind == byName.kind &&
                    sym.name != names.error &&
                    (sym.kind != MTH ||
                     types.hasSameArgs(sym.type, byName.type) ||
                     types.hasSameArgs(types.erasure(sym.type), types.erasure(byName.type)))) {
                if ((sym.flags() & VARARGS) != (byName.flags() & VARARGS)) {
                    sym.flags_field |= CLASH;
                    varargsDuplicateError(pos, sym, byName);
                    return true;
                } else if (sym.kind == MTH && !types.hasSameArgs(sym.type, byName.type, false)) {
                    duplicateErasureError(pos, sym, byName);
                    sym.flags_field |= CLASH;
                    return true;
                } else if ((sym.flags() & MATCH_BINDING) != 0 &&
                           (byName.flags() & MATCH_BINDING) != 0 &&
                           (byName.flags() & MATCH_BINDING_TO_OUTER) == 0) {
<<<<<<< HEAD
                    //this error will be reported separatelly in MatchBindingsComputer
=======
                    //this error will be reported separately in MatchBindingsComputer
>>>>>>> ecc066e1
                    return false;
                } else {
                    duplicateError(pos, byName);
                    return false;
                }
            }
        }
        return true;
    }

    /** Report duplicate declaration error.
     */
    void duplicateErasureError(DiagnosticPosition pos, Symbol sym1, Symbol sym2) {
        if (!sym1.type.isErroneous() && !sym2.type.isErroneous()) {
            log.error(pos, Errors.NameClashSameErasure(sym1, sym2));
        }
    }

    /**Check that types imported through the ordinary imports don't clash with types imported
     * by other (static or ordinary) imports. Note that two static imports may import two clashing
     * types without an error on the imports.
     * @param toplevel       The toplevel tree for which the test should be performed.
     */
    void checkImportsUnique(JCCompilationUnit toplevel) {
        WriteableScope ordinallyImportedSoFar = WriteableScope.create(toplevel.packge);
        WriteableScope staticallyImportedSoFar = WriteableScope.create(toplevel.packge);
        WriteableScope topLevelScope = toplevel.toplevelScope;

        for (JCTree def : toplevel.defs) {
            if (!def.hasTag(IMPORT))
                continue;

            JCImport imp = (JCImport) def;

            if (imp.importScope == null)
                continue;

            for (Symbol sym : imp.importScope.getSymbols(sym -> sym.kind == TYP)) {
                if (imp.isStatic()) {
                    checkUniqueImport(imp.pos(), ordinallyImportedSoFar, staticallyImportedSoFar, topLevelScope, sym, true);
                    staticallyImportedSoFar.enter(sym);
                } else {
                    checkUniqueImport(imp.pos(), ordinallyImportedSoFar, staticallyImportedSoFar, topLevelScope, sym, false);
                    ordinallyImportedSoFar.enter(sym);
                }
            }

            imp.importScope = null;
        }
    }

    /** Check that single-type import is not already imported or top-level defined,
     *  but make an exception for two single-type imports which denote the same type.
     *  @param pos                     Position for error reporting.
     *  @param ordinallyImportedSoFar  A Scope containing types imported so far through
     *                                 ordinary imports.
     *  @param staticallyImportedSoFar A Scope containing types imported so far through
     *                                 static imports.
     *  @param topLevelScope           The current file's top-level Scope
     *  @param sym                     The symbol.
     *  @param staticImport            Whether or not this was a static import
     */
    private boolean checkUniqueImport(DiagnosticPosition pos, Scope ordinallyImportedSoFar,
                                      Scope staticallyImportedSoFar, Scope topLevelScope,
                                      Symbol sym, boolean staticImport) {
        Filter<Symbol> duplicates = candidate -> candidate != sym && !candidate.type.isErroneous();
        Symbol ordinaryClashing = ordinallyImportedSoFar.findFirst(sym.name, duplicates);
        Symbol staticClashing = null;
        if (ordinaryClashing == null && !staticImport) {
            staticClashing = staticallyImportedSoFar.findFirst(sym.name, duplicates);
        }
        if (ordinaryClashing != null || staticClashing != null) {
            if (ordinaryClashing != null)
                log.error(pos, Errors.AlreadyDefinedSingleImport(ordinaryClashing));
            else
                log.error(pos, Errors.AlreadyDefinedStaticSingleImport(staticClashing));
            return false;
        }
        Symbol clashing = topLevelScope.findFirst(sym.name, duplicates);
        if (clashing != null) {
            log.error(pos, Errors.AlreadyDefinedThisUnit(clashing));
            return false;
        }
        return true;
    }

    /** Check that a qualified name is in canonical form (for import decls).
     */
    public void checkCanonical(JCTree tree) {
        if (!isCanonical(tree))
            log.error(tree.pos(),
                      Errors.ImportRequiresCanonical(TreeInfo.symbol(tree)));
    }
        // where
        private boolean isCanonical(JCTree tree) {
            while (tree.hasTag(SELECT)) {
                JCFieldAccess s = (JCFieldAccess) tree;
                if (s.sym.owner.getQualifiedName() != TreeInfo.symbol(s.selected).getQualifiedName())
                    return false;
                tree = s.selected;
            }
            return true;
        }

    /** Check that an auxiliary class is not accessed from any other file than its own.
     */
    void checkForBadAuxiliaryClassAccess(DiagnosticPosition pos, Env<AttrContext> env, ClassSymbol c) {
        if (lint.isEnabled(Lint.LintCategory.AUXILIARYCLASS) &&
            (c.flags() & AUXILIARY) != 0 &&
            rs.isAccessible(env, c) &&
            !fileManager.isSameFile(c.sourcefile, env.toplevel.sourcefile))
        {
            log.warning(pos,
                        Warnings.AuxiliaryClassAccessedFromOutsideOfItsSourceFile(c, c.sourcefile));
        }
    }

    private class ConversionWarner extends Warner {
        final String uncheckedKey;
        final Type found;
        final Type expected;
        public ConversionWarner(DiagnosticPosition pos, String uncheckedKey, Type found, Type expected) {
            super(pos);
            this.uncheckedKey = uncheckedKey;
            this.found = found;
            this.expected = expected;
        }

        @Override
        public void warn(LintCategory lint) {
            boolean warned = this.warned;
            super.warn(lint);
            if (warned) return; // suppress redundant diagnostics
            switch (lint) {
                case UNCHECKED:
                    Check.this.warnUnchecked(pos(), Warnings.ProbFoundReq(diags.fragment(uncheckedKey), found, expected));
                    break;
                case VARARGS:
                    if (method != null &&
                            method.attribute(syms.trustMeType.tsym) != null &&
                            isTrustMeAllowedOnMethod(method) &&
                            !types.isReifiable(method.type.getParameterTypes().last())) {
                        Check.this.warnUnsafeVararg(pos(), Warnings.VarargsUnsafeUseVarargsParam(method.params.last()));
                    }
                    break;
                default:
                    throw new AssertionError("Unexpected lint: " + lint);
            }
        }
    }

    public Warner castWarner(DiagnosticPosition pos, Type found, Type expected) {
        return new ConversionWarner(pos, "unchecked.cast.to.type", found, expected);
    }

    public Warner convertWarner(DiagnosticPosition pos, Type found, Type expected) {
        return new ConversionWarner(pos, "unchecked.assign", found, expected);
    }

    public void checkFunctionalInterface(JCClassDecl tree, ClassSymbol cs) {
        Compound functionalType = cs.attribute(syms.functionalInterfaceType.tsym);

        if (functionalType != null) {
            try {
                types.findDescriptorSymbol((TypeSymbol)cs);
            } catch (Types.FunctionDescriptorLookupError ex) {
                DiagnosticPosition pos = tree.pos();
                for (JCAnnotation a : tree.getModifiers().annotations) {
                    if (a.annotationType.type.tsym == syms.functionalInterfaceType.tsym) {
                        pos = a.pos();
                        break;
                    }
                }
                log.error(pos, Errors.BadFunctionalIntfAnno1(ex.getDiagnostic()));
            }
        }
    }

    public void checkImportsResolvable(final JCCompilationUnit toplevel) {
        for (final JCImport imp : toplevel.getImports()) {
            if (!imp.staticImport || !imp.qualid.hasTag(SELECT))
                continue;
            final JCFieldAccess select = (JCFieldAccess) imp.qualid;
            final Symbol origin;
            if (select.name == names.asterisk || (origin = TreeInfo.symbol(select.selected)) == null || origin.kind != TYP)
                continue;

            TypeSymbol site = (TypeSymbol) TreeInfo.symbol(select.selected);
            if (!checkTypeContainsImportableElement(site, site, toplevel.packge, select.name, new HashSet<Symbol>())) {
                log.error(imp.pos(),
                          Errors.CantResolveLocation(KindName.STATIC,
                                                     select.name,
                                                     null,
                                                     null,
                                                     Fragments.Location(kindName(site),
                                                                        site,
                                                                        null)));
            }
        }
    }

    // Check that packages imported are in scope (JLS 7.4.3, 6.3, 6.5.3.1, 6.5.3.2)
    public void checkImportedPackagesObservable(final JCCompilationUnit toplevel) {
        OUTER: for (JCImport imp : toplevel.getImports()) {
            if (!imp.staticImport && TreeInfo.name(imp.qualid) == names.asterisk) {
                TypeSymbol tsym = ((JCFieldAccess)imp.qualid).selected.type.tsym;
                if (tsym.kind == PCK && tsym.members().isEmpty() &&
                    !(Feature.IMPORT_ON_DEMAND_OBSERVABLE_PACKAGES.allowedInSource(source) && tsym.exists())) {
                    log.error(DiagnosticFlag.RESOLVE_ERROR, imp.pos, Errors.DoesntExist(tsym));
                }
            }
        }
    }

    private boolean checkTypeContainsImportableElement(TypeSymbol tsym, TypeSymbol origin, PackageSymbol packge, Name name, Set<Symbol> processed) {
        if (tsym == null || !processed.add(tsym))
            return false;

            // also search through inherited names
        if (checkTypeContainsImportableElement(types.supertype(tsym.type).tsym, origin, packge, name, processed))
            return true;

        for (Type t : types.interfaces(tsym.type))
            if (checkTypeContainsImportableElement(t.tsym, origin, packge, name, processed))
                return true;

        for (Symbol sym : tsym.members().getSymbolsByName(name)) {
            if (sym.isStatic() &&
                importAccessible(sym, packge) &&
                sym.isMemberOf(origin, types)) {
                return true;
            }
        }

        return false;
    }

    // is the sym accessible everywhere in packge?
    public boolean importAccessible(Symbol sym, PackageSymbol packge) {
        try {
            int flags = (int)(sym.flags() & AccessFlags);
            switch (flags) {
            default:
            case PUBLIC:
                return true;
            case PRIVATE:
                return false;
            case 0:
            case PROTECTED:
                return sym.packge() == packge;
            }
        } catch (ClassFinder.BadClassFile err) {
            throw err;
        } catch (CompletionFailure ex) {
            return false;
        }
    }

    public void checkLeaksNotAccessible(Env<AttrContext> env, JCClassDecl check) {
        JCCompilationUnit toplevel = env.toplevel;

        if (   toplevel.modle == syms.unnamedModule
            || toplevel.modle == syms.noModule
            || (check.sym.flags() & COMPOUND) != 0) {
            return ;
        }

        ExportsDirective currentExport = findExport(toplevel.packge);

        if (   currentExport == null //not exported
            || currentExport.modules != null) //don't check classes in qualified export
            return ;

        new TreeScanner() {
            Lint lint = env.info.lint;
            boolean inSuperType;

            @Override
            public void visitBlock(JCBlock tree) {
            }
            @Override
            public void visitMethodDef(JCMethodDecl tree) {
                if (!isAPISymbol(tree.sym))
                    return;
                Lint prevLint = lint;
                try {
                    lint = lint.augment(tree.sym);
                    if (lint.isEnabled(LintCategory.EXPORTS)) {
                        super.visitMethodDef(tree);
                    }
                } finally {
                    lint = prevLint;
                }
            }
            @Override
            public void visitVarDef(JCVariableDecl tree) {
                if (!isAPISymbol(tree.sym) && tree.sym.owner.kind != MTH)
                    return;
                Lint prevLint = lint;
                try {
                    lint = lint.augment(tree.sym);
                    if (lint.isEnabled(LintCategory.EXPORTS)) {
                        scan(tree.mods);
                        scan(tree.vartype);
                    }
                } finally {
                    lint = prevLint;
                }
            }
            @Override
            public void visitClassDef(JCClassDecl tree) {
                if (tree != check)
                    return ;

                if (!isAPISymbol(tree.sym))
                    return ;

                Lint prevLint = lint;
                try {
                    lint = lint.augment(tree.sym);
                    if (lint.isEnabled(LintCategory.EXPORTS)) {
                        scan(tree.mods);
                        scan(tree.typarams);
                        try {
                            inSuperType = true;
                            scan(tree.extending);
                            scan(tree.implementing);
                        } finally {
                            inSuperType = false;
                        }
                        scan(tree.defs);
                    }
                } finally {
                    lint = prevLint;
                }
            }
            @Override
            public void visitTypeApply(JCTypeApply tree) {
                scan(tree.clazz);
                boolean oldInSuperType = inSuperType;
                try {
                    inSuperType = false;
                    scan(tree.arguments);
                } finally {
                    inSuperType = oldInSuperType;
                }
            }
            @Override
            public void visitIdent(JCIdent tree) {
                Symbol sym = TreeInfo.symbol(tree);
                if (sym.kind == TYP && !sym.type.hasTag(TYPEVAR)) {
                    checkVisible(tree.pos(), sym, toplevel.packge, inSuperType);
                }
            }

            @Override
            public void visitSelect(JCFieldAccess tree) {
                Symbol sym = TreeInfo.symbol(tree);
                Symbol sitesym = TreeInfo.symbol(tree.selected);
                if (sym.kind == TYP && sitesym.kind == PCK) {
                    checkVisible(tree.pos(), sym, toplevel.packge, inSuperType);
                } else {
                    super.visitSelect(tree);
                }
            }

            @Override
            public void visitAnnotation(JCAnnotation tree) {
                if (tree.attribute.type.tsym.getAnnotation(java.lang.annotation.Documented.class) != null)
                    super.visitAnnotation(tree);
            }

        }.scan(check);
    }
        //where:
        private ExportsDirective findExport(PackageSymbol pack) {
            for (ExportsDirective d : pack.modle.exports) {
                if (d.packge == pack)
                    return d;
            }

            return null;
        }
        private boolean isAPISymbol(Symbol sym) {
            while (sym.kind != PCK) {
                if ((sym.flags() & Flags.PUBLIC) == 0 && (sym.flags() & Flags.PROTECTED) == 0) {
                    return false;
                }
                sym = sym.owner;
            }
            return true;
        }
        private void checkVisible(DiagnosticPosition pos, Symbol what, PackageSymbol inPackage, boolean inSuperType) {
            if (!isAPISymbol(what) && !inSuperType) { //package private/private element
                log.warning(LintCategory.EXPORTS, pos, Warnings.LeaksNotAccessible(kindName(what), what, what.packge().modle));
                return ;
            }

            PackageSymbol whatPackage = what.packge();
            ExportsDirective whatExport = findExport(whatPackage);
            ExportsDirective inExport = findExport(inPackage);

            if (whatExport == null) { //package not exported:
                log.warning(LintCategory.EXPORTS, pos, Warnings.LeaksNotAccessibleUnexported(kindName(what), what, what.packge().modle));
                return ;
            }

            if (whatExport.modules != null) {
                if (inExport.modules == null || !whatExport.modules.containsAll(inExport.modules)) {
                    log.warning(LintCategory.EXPORTS, pos, Warnings.LeaksNotAccessibleUnexportedQualified(kindName(what), what, what.packge().modle));
                }
            }

            if (whatPackage.modle != inPackage.modle && whatPackage.modle != syms.java_base) {
                //check that relativeTo.modle requires transitive what.modle, somehow:
                List<ModuleSymbol> todo = List.of(inPackage.modle);

                while (todo.nonEmpty()) {
                    ModuleSymbol current = todo.head;
                    todo = todo.tail;
                    if (current == whatPackage.modle)
                        return ; //OK
                    if ((current.flags() & Flags.AUTOMATIC_MODULE) != 0)
                        continue; //for automatic modules, don't look into their dependencies
                    for (RequiresDirective req : current.requires) {
                        if (req.isTransitive()) {
                            todo = todo.prepend(req.module);
                        }
                    }
                }

                log.warning(LintCategory.EXPORTS, pos, Warnings.LeaksNotAccessibleNotRequiredTransitive(kindName(what), what, what.packge().modle));
            }
        }

    void checkModuleExists(final DiagnosticPosition pos, ModuleSymbol msym) {
        if (msym.kind != MDL) {
            deferredLintHandler.report(() -> {
                if (lint.isEnabled(LintCategory.MODULE))
                    log.warning(LintCategory.MODULE, pos, Warnings.ModuleNotFound(msym));
            });
        }
    }

    void checkPackageExistsForOpens(final DiagnosticPosition pos, PackageSymbol packge) {
        if (packge.members().isEmpty() &&
            ((packge.flags() & Flags.HAS_RESOURCE) == 0)) {
            deferredLintHandler.report(() -> {
                if (lint.isEnabled(LintCategory.OPENS))
                    log.warning(pos, Warnings.PackageEmptyOrNotFound(packge));
            });
        }
    }

    void checkModuleRequires(final DiagnosticPosition pos, final RequiresDirective rd) {
        if ((rd.module.flags() & Flags.AUTOMATIC_MODULE) != 0) {
            deferredLintHandler.report(() -> {
                if (rd.isTransitive() && lint.isEnabled(LintCategory.REQUIRES_TRANSITIVE_AUTOMATIC)) {
                    log.warning(pos, Warnings.RequiresTransitiveAutomatic);
                } else if (lint.isEnabled(LintCategory.REQUIRES_AUTOMATIC)) {
                    log.warning(pos, Warnings.RequiresAutomatic);
                }
            });
        }
    }

}<|MERGE_RESOLUTION|>--- conflicted
+++ resolved
@@ -27,7 +27,6 @@
 
 import java.util.*;
 import java.util.function.Supplier;
-import java.util.stream.Collectors;
 
 import javax.lang.model.element.ElementKind;
 import javax.tools.JavaFileManager;
@@ -96,8 +95,6 @@
     private final Profile profile;
     private final Preview preview;
     private final boolean warnOnAnyAccessToMembers;
-    private final boolean debug;
-    private final boolean allowStaticMembersInInners;
 
     // The set of lint options currently in effect. It is initialized
     // from the context, and then is set/reset as needed by Attr as it
@@ -138,7 +135,6 @@
         source = Source.instance(context);
         target = Target.instance(context);
         warnOnAnyAccessToMembers = options.isSet("warnOnAccessToMembers");
-        allowStaticMembersInInners = options.isSet("allowStaticMembersInInners");
 
         Target target = Target.instance(context);
         syntheticNameChar = target.syntheticNameChar();
@@ -161,7 +157,6 @@
                 enforceMandatoryWarnings, "sunapi", null);
 
         deferredLintHandler = DeferredLintHandler.instance(context);
-        debug = options.isSet("debug");
     }
 
     /** Character for synthetic names
@@ -1175,9 +1170,6 @@
                 mask = VarFlags;
             break;
         case MTH:
-            if (debug) {
-                System.out.println("checking method with flags " + Flags.toString(flags));
-            }
             if (sym.name == names.init) {
                 if ((sym.owner.flags_field & ENUM) != 0) {
                     // enum constructors cannot be declared public or
@@ -1187,7 +1179,7 @@
                     mask = PRIVATE;
                 } else
                     mask = ConstructorFlags;
-            } else if ((sym.owner.flags_field & INTERFACE) != 0) {
+            }  else if ((sym.owner.flags_field & INTERFACE) != 0) {
                 if ((sym.owner.flags_field & ANNOTATION) != 0) {
                     mask = AnnotationTypeElementMask;
                     implicit = PUBLIC | ABSTRACT;
@@ -1211,47 +1203,27 @@
                 implicit |= sym.owner.flags_field & STRICTFP;
             break;
         case TYP:
-            if (debug) {
-                System.out.println("checking type with flags " + Flags.toString(flags));
-            }
             if (sym.isLocal()) {
                 mask = (flags & RECORD) != 0 ? LocalRecordFlags : ExtendedLocalClassFlags;
-<<<<<<< HEAD
-=======
                 if ((flags & RECORD) != 0) {
                     implicit = STATIC;
                     if (sym.owner.kind == TYP) {
                         log.error(pos, Errors.RecordDeclarationNotAllowedInInnerClasses);
                     }
                 }
->>>>>>> ecc066e1
                 if ((sym.owner.flags_field & STATIC) == 0 &&
                     (flags & ENUM) != 0) {
                     log.error(pos, Errors.EnumsMustBeStatic);
                 }
-<<<<<<< HEAD
-                if ((flags & RECORD) != 0 && (flags & STATIC) == 0) {
-                    log.error(pos, Errors.NestedRecordsMustBeStatic);
-                }
-            } else if (sym.owner.kind == TYP) {
-                mask = (flags & RECORD) != 0 ? ExtendedMemberRecordClassFlags : ExtendedMemberClassFlags;
-=======
             } else if (sym.owner.kind == TYP) {
                 mask = (flags & RECORD) != 0 ? MemberRecordFlags : ExtendedMemberClassFlags;
->>>>>>> ecc066e1
                 if (sym.owner.owner.kind == PCK ||
-                    (sym.owner.flags_field & STATIC) != 0 ||
-                    allowStaticMembersInInners)
+                    (sym.owner.flags_field & STATIC) != 0)
                     mask |= STATIC;
-<<<<<<< HEAD
-                else if ((flags & ENUM) != 0 && !allowStaticMembersInInners) {
-                    log.error(pos, Errors.EnumsMustBeStatic);
-=======
                 else if ((flags & ENUM) != 0) {
                     log.error(pos, Errors.EnumsMustBeStatic);
                 } else if ((flags & RECORD) != 0) {
                     log.error(pos, Errors.RecordDeclarationNotAllowedInInnerClasses);
->>>>>>> ecc066e1
                 }
                 // Nested interfaces and enums are always STATIC (Spec ???)
                 if ((flags & (INTERFACE | ENUM | RECORD)) != 0 ) implicit = STATIC;
@@ -1269,10 +1241,7 @@
             if ((flags & RECORD) != 0) {
                 // records can't be declared abstract
                 mask &= ~ABSTRACT;
-<<<<<<< HEAD
-=======
                 implicit |= FINAL;
->>>>>>> ecc066e1
             }
             // Imply STRICTFP if owner has STRICTFP set.
             implicit |= sym.owner.flags_field & STRICTFP;
@@ -1281,9 +1250,6 @@
             throw new AssertionError();
         }
         long illegal = flags & ExtendedStandardFlags & ~mask;
-        if (debug) {
-            System.out.println("illegal flags: " + Flags.toString(illegal));
-        }
         if (illegal != 0) {
             if ((illegal & INTERFACE) != 0) {
                 log.error(pos, ((flags & ANNOTATION) != 0) ? Errors.AnnotationDeclNotAllowedHere : Errors.IntfNotAllowedHere);
@@ -2919,32 +2885,15 @@
      */
     private void validateAnnotation(JCAnnotation a, JCTree declarationTree, Symbol s) {
         validateAnnotationTree(a);
-<<<<<<< HEAD
-        boolean isRecordMember = s.isRecord() || s.enclClass() != null && s.enclClass().isRecord();
-        if (debug) {
-            System.out.println("validating annotations for tree " + declarationTree);
-        }
-
-        boolean isRecordField = isRecordMember &&
-                (s.flags_field & (Flags.PRIVATE | Flags.FINAL | Flags.MANDATED | Flags.RECORD)) != 0 &&
-=======
         boolean isRecordMember = (s.flags_field & RECORD) != 0 || s.enclClass() != null && s.enclClass().isRecord();
 
         boolean isRecordField = isRecordMember &&
                 (s.flags_field & (Flags.PRIVATE | Flags.FINAL | Flags.GENERATED_MEMBER | Flags.RECORD)) != 0 &&
->>>>>>> ecc066e1
                 declarationTree.hasTag(VARDEF) &&
                 s.owner.kind == TYP;
 
         if (isRecordField) {
-<<<<<<< HEAD
-            // we are seeing a record field, which had the original annotations, now is the moment,
-            // before stripping some of them just below, to check if the original annotations
-            // applied to records at all, first version only cares about declaration annotations
-            // we will add type annotations later on
-=======
             // first we need to check if the annotation is applicable to records
->>>>>>> ecc066e1
             Name[] targets = getTargetNames(a);
             boolean appliesToRecords = false;
             for (Name target : targets) {
@@ -2961,26 +2910,6 @@
             if (!appliesToRecords) {
                 log.error(a.pos(), Errors.AnnotationTypeNotApplicable);
             } else {
-<<<<<<< HEAD
-                ClassSymbol recordClass = (ClassSymbol) s.owner;
-                RecordComponent rc = recordClass.getRecordComponent((VarSymbol)s, false);
-                rc.appendAttributes(s.getRawAttributes().stream().filter(anno ->
-                    Arrays.stream(getTargetNames(anno.type.tsym)).anyMatch(name -> name == names.RECORD_COMPONENT)
-                ).collect(List.collector()));
-                rc.appendUniqueTypeAttributes(s.getRawTypeAttributes());
-                if (s.type.isAnnotated()) {
-                    rc.type = s.type.cloneWithMetadata(s.type.getMetadata());
-                }
-            }
-        }
-
-        //System.out.println("at Check.validateAnnotation: flags: " + Flags.toString(s.flags_field) + ", declaration tree " + declarationTree);
-
-        if (a.type.tsym.isAnnotationType() && !annotationApplicable(a, s)) {
-            // debug
-            //System.out.println("at Check.validateAnnotation: flags: " + Flags.toString(s.flags_field) + ", declaration tree " + declarationTree);
-            if (isRecordMember && (s.flags_field & Flags.MANDATED) != 0) {
-=======
                 /* lets now find the annotations in the field that are targeted to record components and append them to
                  * the corresponding record component
                  */
@@ -3007,7 +2936,6 @@
                  * compiler. This was intentionally done at TypeEnter, now is the moment strip away the annotations
                  * that are not applicable to the given record member
                  */
->>>>>>> ecc066e1
                 JCModifiers modifiers = TreeInfo.getModifiers(declarationTree);
                 // lets first remove the annotation from the modifier
                 if (modifiers != null) {
@@ -3278,8 +3206,6 @@
     Name[] getTargetNames(JCAnnotation a) {
         return getTargetNames(a.annotationType.type.tsym);
     }
-<<<<<<< HEAD
-=======
 
     public Name[] getTargetNames(TypeSymbol annoSym) {
         Attribute.Array arr = getAttributeTargetAttribute(annoSym);
@@ -3305,11 +3231,7 @@
     boolean annotationApplicable(JCAnnotation a, Symbol s) {
         Attribute.Array arr = getAttributeTargetAttribute(a.annotationType.type.tsym);
         Name[] targets;
->>>>>>> ecc066e1
-
-    public Name[] getTargetNames(TypeSymbol annoSym) {
-        Attribute.Array arr = getAttributeTargetAttribute(annoSym);
-        Name[] targets;
+
         if (arr == null) {
             targets = defaultTargetMetaInfo();
         } else {
@@ -3318,20 +3240,11 @@
             for (int i=0; i<arr.values.length; ++i) {
                 Attribute app = arr.values[i];
                 if (!(app instanceof Attribute.Enum)) {
-                    return new Name[0];
+                    return true; // recovery
                 }
                 Attribute.Enum e = (Attribute.Enum) app;
                 targets[i] = e.value.name;
             }
-        }
-        return targets;
-    }
-
-    boolean annotationApplicable(JCAnnotation a, Symbol s) {
-        Name[] targets = getTargetNames(a);
-        if (targets.length == 0) {
-            // recovery
-            return true;
         }
         for (Name target : targets) {
             if (target == names.TYPE) {
@@ -3700,11 +3613,7 @@
                 } else if ((sym.flags() & MATCH_BINDING) != 0 &&
                            (byName.flags() & MATCH_BINDING) != 0 &&
                            (byName.flags() & MATCH_BINDING_TO_OUTER) == 0) {
-<<<<<<< HEAD
-                    //this error will be reported separatelly in MatchBindingsComputer
-=======
                     //this error will be reported separately in MatchBindingsComputer
->>>>>>> ecc066e1
                     return false;
                 } else {
                     duplicateError(pos, byName);
