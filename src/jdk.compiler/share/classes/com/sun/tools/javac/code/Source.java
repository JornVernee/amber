/*
 * Copyright (c) 2002, 2020, Oracle and/or its affiliates. All rights reserved.
 * DO NOT ALTER OR REMOVE COPYRIGHT NOTICES OR THIS FILE HEADER.
 *
 * This code is free software; you can redistribute it and/or modify it
 * under the terms of the GNU General Public License version 2 only, as
 * published by the Free Software Foundation.  Oracle designates this
 * particular file as subject to the "Classpath" exception as provided
 * by Oracle in the LICENSE file that accompanied this code.
 *
 * This code is distributed in the hope that it will be useful, but WITHOUT
 * ANY WARRANTY; without even the implied warranty of MERCHANTABILITY or
 * FITNESS FOR A PARTICULAR PURPOSE.  See the GNU General Public License
 * version 2 for more details (a copy is included in the LICENSE file that
 * accompanied this code).
 *
 * You should have received a copy of the GNU General Public License version
 * 2 along with this work; if not, write to the Free Software Foundation,
 * Inc., 51 Franklin St, Fifth Floor, Boston, MA 02110-1301 USA.
 *
 * Please contact Oracle, 500 Oracle Parkway, Redwood Shores, CA 94065 USA
 * or visit www.oracle.com if you need additional information or have any
 * questions.
 */

package com.sun.tools.javac.code;

import java.util.*;

import javax.lang.model.SourceVersion;
import static javax.lang.model.SourceVersion.*;

import com.sun.tools.javac.jvm.Target;
import com.sun.tools.javac.resources.CompilerProperties.Errors;
import com.sun.tools.javac.resources.CompilerProperties.Fragments;
import com.sun.tools.javac.util.*;
import com.sun.tools.javac.util.JCDiagnostic.Error;
import com.sun.tools.javac.util.JCDiagnostic.Fragment;

import static com.sun.tools.javac.main.Option.*;

/** The source language version accepted.
 *
 *  <p><b>This is NOT part of any supported API.
 *  If you write code that depends on this, you do so at your own risk.
 *  This code and its internal interfaces are subject to change or
 *  deletion without notice.</b>
 */
public enum Source {
    /** 1.0 had no inner classes, and so could not pass the JCK. */
    // public static final Source JDK1_0 =              new Source("1.0");

    /** 1.1 did not have strictfp, and so could not pass the JCK. */
    // public static final Source JDK1_1 =              new Source("1.1");

    /** 1.2 introduced strictfp. */
    JDK1_2("1.2"),

    /** 1.3 is the same language as 1.2. */
    JDK1_3("1.3"),

    /** 1.4 introduced assert. */
    JDK1_4("1.4"),

    /** 1.5 introduced generics, attributes, foreach, boxing, static import,
     *  covariant return, enums, varargs, et al. */
    JDK5("5"),

    /** 1.6 reports encoding problems as errors instead of warnings. */
    JDK6("6"),

    /** 1.7 introduced try-with-resources, multi-catch, string switch, etc. */
    JDK7("7"),

    /** 1.8 lambda expressions and default methods. */
    JDK8("8"),

    /** 1.9 modularity. */
    JDK9("9"),

    /** 1.10 local-variable type inference (var). */
    JDK10("10"),

    /** 1.11 local-variable syntax for lambda parameters */
    JDK11("11"),

    /** 12, no language features; switch expression in preview */
    JDK12("12"),

    /**
     * 13, no language features; text blocks and revised switch
     * expressions in preview
     */
    JDK13("13"),

    /**
     * 14, switch expressions; pattern matching, records, and revised
     * text blocks in preview
     */
    JDK14("14"),

    /**
      * 15, text blocks
      */
    JDK15("15"),

    /**
      * 16, tbd
      */
    JDK16("16");

    private static final Context.Key<Source> sourceKey = new Context.Key<>();

    public static Source instance(Context context) {
        Source instance = context.get(sourceKey);
        if (instance == null) {
            Options options = Options.instance(context);
            String sourceString = options.get(SOURCE);
            if (sourceString != null) instance = lookup(sourceString);
            if (instance == null) instance = DEFAULT;
            context.put(sourceKey, instance);
        }
        return instance;
    }

    public final String name;

    private static final Map<String,Source> tab = new HashMap<>();
    static {
        for (Source s : values()) {
            tab.put(s.name, s);
        }
        tab.put("1.5", JDK5); // Make 5 an alias for 1.5
        tab.put("1.6", JDK6); // Make 6 an alias for 1.6
        tab.put("1.7", JDK7); // Make 7 an alias for 1.7
        tab.put("1.8", JDK8); // Make 8 an alias for 1.8
        tab.put("1.9", JDK9); // Make 9 an alias for 1.9
        tab.put("1.10", JDK10); // Make 10 an alias for 1.10
        // Decline to make 1.11 an alias for 11.
    }

    private Source(String name) {
        this.name = name;
    }

    public static final Source MIN = Source.JDK7;

    private static final Source MAX = values()[values().length - 1];

    public static final Source DEFAULT = MAX;

    public static Source lookup(String name) {
        return tab.get(name);
    }

    public boolean isSupported() {
        return this.compareTo(MIN) >= 0;
    }

    public Target requiredTarget() {
        return switch(this) {
        case JDK16  -> Target.JDK1_16;
        case JDK15  -> Target.JDK1_15;
        case JDK14  -> Target.JDK1_14;
        case JDK13  -> Target.JDK1_13;
        case JDK12  -> Target.JDK1_12;
        case JDK11  -> Target.JDK1_11;
        case JDK10  -> Target.JDK1_10;
        case JDK9   -> Target.JDK1_9;
        case JDK8   -> Target.JDK1_8;
        case JDK7   -> Target.JDK1_7;
        case JDK6   -> Target.JDK1_6;
        case JDK5   -> Target.JDK1_5;
        case JDK1_4 -> Target.JDK1_4;
        default     -> Target.JDK1_1;
        };
    }

    /**
     * Models a feature of the Java programming language. Each feature can be associated with a
     * minimum source level, a maximum source level and a diagnostic fragment describing the feature,
     * which is used to generate error messages of the kind {@code feature XYZ not supported in source N}.
     */
    public enum Feature {

        DIAMOND(JDK7, Fragments.FeatureDiamond, DiagKind.NORMAL),
        MODULES(JDK9, Fragments.FeatureModules, DiagKind.PLURAL),
        EFFECTIVELY_FINAL_VARIABLES_IN_TRY_WITH_RESOURCES(JDK9, Fragments.FeatureVarInTryWithResources, DiagKind.PLURAL),
        DEPRECATION_ON_IMPORT(MIN, JDK8),
        POLY(JDK8),
        LAMBDA(JDK8, Fragments.FeatureLambda, DiagKind.PLURAL),
        METHOD_REFERENCES(JDK8, Fragments.FeatureMethodReferences, DiagKind.PLURAL),
        DEFAULT_METHODS(JDK8, Fragments.FeatureDefaultMethods, DiagKind.PLURAL),
        STATIC_INTERFACE_METHODS(JDK8, Fragments.FeatureStaticIntfMethods, DiagKind.PLURAL),
        STATIC_INTERFACE_METHODS_INVOKE(JDK8, Fragments.FeatureStaticIntfMethodInvoke, DiagKind.PLURAL),
        STRICT_METHOD_CLASH_CHECK(JDK8),
        EFFECTIVELY_FINAL_IN_INNER_CLASSES(JDK8),
        TYPE_ANNOTATIONS(JDK8, Fragments.FeatureTypeAnnotations, DiagKind.PLURAL),
        ANNOTATIONS_AFTER_TYPE_PARAMS(JDK8, Fragments.FeatureAnnotationsAfterTypeParams, DiagKind.PLURAL),
        REPEATED_ANNOTATIONS(JDK8, Fragments.FeatureRepeatableAnnotations, DiagKind.PLURAL),
        INTERSECTION_TYPES_IN_CAST(JDK8, Fragments.FeatureIntersectionTypesInCast, DiagKind.PLURAL),
        GRAPH_INFERENCE(JDK8),
        FUNCTIONAL_INTERFACE_MOST_SPECIFIC(JDK8),
        POST_APPLICABILITY_VARARGS_ACCESS_CHECK(JDK8),
        MAP_CAPTURES_TO_BOUNDS(MIN, JDK7),
        PRIVATE_SAFE_VARARGS(JDK9),
        DIAMOND_WITH_ANONYMOUS_CLASS_CREATION(JDK9, Fragments.FeatureDiamondAndAnonClass, DiagKind.NORMAL),
        UNDERSCORE_IDENTIFIER(MIN, JDK8),
        PRIVATE_INTERFACE_METHODS(JDK9, Fragments.FeaturePrivateIntfMethods, DiagKind.PLURAL),
        LOCAL_VARIABLE_TYPE_INFERENCE(JDK10),
        VAR_SYNTAX_IMPLICIT_LAMBDAS(JDK11, Fragments.FeatureVarSyntaxInImplicitLambda, DiagKind.PLURAL),
        IMPORT_ON_DEMAND_OBSERVABLE_PACKAGES(JDK1_2, JDK8),
        SWITCH_MULTIPLE_CASE_LABELS(JDK14, Fragments.FeatureMultipleCaseLabels, DiagKind.PLURAL),
        SWITCH_RULE(JDK14, Fragments.FeatureSwitchRules, DiagKind.PLURAL),
        SWITCH_EXPRESSION(JDK14, Fragments.FeatureSwitchExpressions, DiagKind.PLURAL),
        TEXT_BLOCKS(JDK15, Fragments.FeatureTextBlocks, DiagKind.PLURAL),
        PATTERN_MATCHING_IN_INSTANCEOF(JDK16, Fragments.FeaturePatternMatchingInstanceof, DiagKind.NORMAL),
        REIFIABLE_TYPES_INSTANCEOF(JDK16, Fragments.FeatureReifiableTypesInstanceof, DiagKind.PLURAL),
        RECORDS(JDK16, Fragments.FeatureRecords, DiagKind.PLURAL),
        SEALED_CLASSES(JDK16, Fragments.FeatureSealedClasses, DiagKind.PLURAL),
<<<<<<< HEAD
        LAMBDA_PARAMETER_SHADOWING(JDK16),
        UNDERSCORE_AS_PARAM_NAME(JDK16),
=======
        DECONSTRUCTION_PATTERNS(JDK16, Fragments.FeatureDeconstructionPatterns, DiagKind.PLURAL),
>>>>>>> d0fbb37a
        ;

        enum DiagKind {
            NORMAL,
            PLURAL;
        }

        private final Source minLevel;
        private final Source maxLevel;
        private final Fragment optFragment;
        private final DiagKind optKind;

        Feature(Source minLevel) {
            this(minLevel, null, null);
        }

        Feature(Source minLevel, Fragment optFragment, DiagKind optKind) {
            this(minLevel, MAX, optFragment, optKind);
        }

        Feature(Source minLevel, Source maxLevel) {
            this(minLevel, maxLevel, null, null);
        }

        Feature(Source minLevel, Source maxLevel, Fragment optFragment, DiagKind optKind) {
            this.minLevel = minLevel;
            this.maxLevel = maxLevel;
            this.optFragment = optFragment;
            this.optKind = optKind;
        }

        public boolean allowedInSource(Source source) {
            return source.compareTo(minLevel) >= 0 &&
                    source.compareTo(maxLevel) <= 0;
        }

        public boolean isPlural() {
            Assert.checkNonNull(optKind);
            return optKind == DiagKind.PLURAL;
        }

        public Fragment nameFragment() {
            Assert.checkNonNull(optFragment);
            return optFragment;
        }

        public Fragment fragment(String sourceName) {
            Assert.checkNonNull(optFragment);
            return optKind == DiagKind.NORMAL ?
                    Fragments.FeatureNotSupportedInSource(optFragment, sourceName, minLevel.name) :
                    Fragments.FeatureNotSupportedInSourcePlural(optFragment, sourceName, minLevel.name);
        }

        public Error error(String sourceName) {
            Assert.checkNonNull(optFragment);
            return optKind == DiagKind.NORMAL ?
                    Errors.FeatureNotSupportedInSource(optFragment, sourceName, minLevel.name) :
                    Errors.FeatureNotSupportedInSourcePlural(optFragment, sourceName, minLevel.name);
        }
    }

    public static SourceVersion toSourceVersion(Source source) {
        return switch(source) {
        case JDK1_2 -> RELEASE_2;
        case JDK1_3 -> RELEASE_3;
        case JDK1_4 -> RELEASE_4;
        case JDK5   -> RELEASE_5;
        case JDK6   -> RELEASE_6;
        case JDK7   -> RELEASE_7;
        case JDK8   -> RELEASE_8;
        case JDK9   -> RELEASE_9;
        case JDK10  -> RELEASE_10;
        case JDK11  -> RELEASE_11;
        case JDK12  -> RELEASE_12;
        case JDK13  -> RELEASE_13;
        case JDK14  -> RELEASE_14;
        case JDK15  -> RELEASE_15;
        case JDK16  -> RELEASE_16;
        default     -> null;
        };
    }
}<|MERGE_RESOLUTION|>--- conflicted
+++ resolved
@@ -218,12 +218,9 @@
         REIFIABLE_TYPES_INSTANCEOF(JDK16, Fragments.FeatureReifiableTypesInstanceof, DiagKind.PLURAL),
         RECORDS(JDK16, Fragments.FeatureRecords, DiagKind.PLURAL),
         SEALED_CLASSES(JDK16, Fragments.FeatureSealedClasses, DiagKind.PLURAL),
-<<<<<<< HEAD
         LAMBDA_PARAMETER_SHADOWING(JDK16),
         UNDERSCORE_AS_PARAM_NAME(JDK16),
-=======
         DECONSTRUCTION_PATTERNS(JDK16, Fragments.FeatureDeconstructionPatterns, DiagKind.PLURAL),
->>>>>>> d0fbb37a
         ;
 
         enum DiagKind {
