/*
 * Copyright (c) 2002, 2020, Oracle and/or its affiliates. All rights reserved.
 * DO NOT ALTER OR REMOVE COPYRIGHT NOTICES OR THIS FILE HEADER.
 *
 * This code is free software; you can redistribute it and/or modify it
 * under the terms of the GNU General Public License version 2 only, as
 * published by the Free Software Foundation.  Oracle designates this
 * particular file as subject to the "Classpath" exception as provided
 * by Oracle in the LICENSE file that accompanied this code.
 *
 * This code is distributed in the hope that it will be useful, but WITHOUT
 * ANY WARRANTY; without even the implied warranty of MERCHANTABILITY or
 * FITNESS FOR A PARTICULAR PURPOSE.  See the GNU General Public License
 * version 2 for more details (a copy is included in the LICENSE file that
 * accompanied this code).
 *
 * You should have received a copy of the GNU General Public License version
 * 2 along with this work; if not, write to the Free Software Foundation,
 * Inc., 51 Franklin St, Fifth Floor, Boston, MA 02110-1301 USA.
 *
 * Please contact Oracle, 500 Oracle Parkway, Redwood Shores, CA 94065 USA
 * or visit www.oracle.com if you need additional information or have any
 * questions.
 */

package com.sun.tools.javac.code;

import java.util.*;

import javax.lang.model.SourceVersion;
import static javax.lang.model.SourceVersion.*;

import com.sun.tools.javac.jvm.Target;
import com.sun.tools.javac.resources.CompilerProperties.Errors;
import com.sun.tools.javac.resources.CompilerProperties.Fragments;
import com.sun.tools.javac.util.*;
import com.sun.tools.javac.util.JCDiagnostic.Error;
import com.sun.tools.javac.util.JCDiagnostic.Fragment;

import static com.sun.tools.javac.main.Option.*;

/** The source language version accepted.
 *
 *  <p><b>This is NOT part of any supported API.
 *  If you write code that depends on this, you do so at your own risk.
 *  This code and its internal interfaces are subject to change or
 *  deletion without notice.</b>
 */
public enum Source {
    /** 1.0 had no inner classes, and so could not pass the JCK. */
    // public static final Source JDK1_0 =              new Source("1.0");

    /** 1.1 did not have strictfp, and so could not pass the JCK. */
    // public static final Source JDK1_1 =              new Source("1.1");

    /** 1.2 introduced strictfp. */
    JDK1_2("1.2"),

    /** 1.3 is the same language as 1.2. */
    JDK1_3("1.3"),

    /** 1.4 introduced assert. */
    JDK1_4("1.4"),

    /** 1.5 introduced generics, attributes, foreach, boxing, static import,
     *  covariant return, enums, varargs, et al. */
    JDK5("5"),

    /** 1.6 reports encoding problems as errors instead of warnings. */
    JDK6("6"),

    /** 1.7 introduced try-with-resources, multi-catch, string switch, etc. */
    JDK7("7"),

    /** 1.8 lambda expressions and default methods. */
    JDK8("8"),

    /** 1.9 modularity. */
    JDK9("9"),

    /** 1.10 local-variable type inference (var). */
    JDK10("10"),

    /** 1.11 local-variable syntax for lambda parameters */
    JDK11("11"),

    /** 12, no language features; switch expression in preview */
    JDK12("12"),

    /**
     * 13, no language features; text blocks and revised switch
     * expressions in preview
     */
    JDK13("13"),

    /**
     * 14, switch expressions; pattern matching, records, and revised
     * text blocks in preview
     */
    JDK14("14"),

    /**
      * 15, tbd
      */
    JDK15("15");

    private static final Context.Key<Source> sourceKey = new Context.Key<>();

    public static Source instance(Context context) {
        Source instance = context.get(sourceKey);
        if (instance == null) {
            Options options = Options.instance(context);
            String sourceString = options.get(SOURCE);
            if (sourceString != null) instance = lookup(sourceString);
            if (instance == null) instance = DEFAULT;
            context.put(sourceKey, instance);
        }
        return instance;
    }

    public final String name;

    private static final Map<String,Source> tab = new HashMap<>();
    static {
        for (Source s : values()) {
            tab.put(s.name, s);
        }
        tab.put("1.5", JDK5); // Make 5 an alias for 1.5
        tab.put("1.6", JDK6); // Make 6 an alias for 1.6
        tab.put("1.7", JDK7); // Make 7 an alias for 1.7
        tab.put("1.8", JDK8); // Make 8 an alias for 1.8
        tab.put("1.9", JDK9); // Make 9 an alias for 1.9
        tab.put("1.10", JDK10); // Make 10 an alias for 1.10
        // Decline to make 1.11 an alias for 11.
    }

    private Source(String name) {
        this.name = name;
    }

    public static final Source MIN = Source.JDK7;

    private static final Source MAX = values()[values().length - 1];

    public static final Source DEFAULT = MAX;

    public static Source lookup(String name) {
        return tab.get(name);
    }

    public boolean isSupported() {
        return this.compareTo(MIN) >= 0;
    }

    public Target requiredTarget() {
        if (this.compareTo(JDK15) >= 0) return Target.JDK1_15;
        if (this.compareTo(JDK14) >= 0) return Target.JDK1_14;
        if (this.compareTo(JDK13) >= 0) return Target.JDK1_13;
        if (this.compareTo(JDK12) >= 0) return Target.JDK1_12;
        if (this.compareTo(JDK11) >= 0) return Target.JDK1_11;
        if (this.compareTo(JDK10) >= 0) return Target.JDK1_10;
        if (this.compareTo(JDK9) >= 0) return Target.JDK1_9;
        if (this.compareTo(JDK8) >= 0) return Target.JDK1_8;
        if (this.compareTo(JDK7) >= 0) return Target.JDK1_7;
        if (this.compareTo(JDK6) >= 0) return Target.JDK1_6;
        if (this.compareTo(JDK5) >= 0) return Target.JDK1_5;
        if (this.compareTo(JDK1_4) >= 0) return Target.JDK1_4;
        return Target.JDK1_1;
    }

    /**
     * Models a feature of the Java programming language. Each feature can be associated with a
     * minimum source level, a maximum source level and a diagnostic fragment describing the feature,
     * which is used to generate error messages of the kind {@code feature XYZ not supported in source N}.
     */
    public enum Feature {

        DIAMOND(JDK7, Fragments.FeatureDiamond, DiagKind.NORMAL),
        MODULES(JDK9, Fragments.FeatureModules, DiagKind.PLURAL),
        EFFECTIVELY_FINAL_VARIABLES_IN_TRY_WITH_RESOURCES(JDK9, Fragments.FeatureVarInTryWithResources, DiagKind.PLURAL),
        DEPRECATION_ON_IMPORT(MIN, JDK8),
        POLY(JDK8),
        LAMBDA(JDK8, Fragments.FeatureLambda, DiagKind.PLURAL),
        METHOD_REFERENCES(JDK8, Fragments.FeatureMethodReferences, DiagKind.PLURAL),
        DEFAULT_METHODS(JDK8, Fragments.FeatureDefaultMethods, DiagKind.PLURAL),
        STATIC_INTERFACE_METHODS(JDK8, Fragments.FeatureStaticIntfMethods, DiagKind.PLURAL),
        STATIC_INTERFACE_METHODS_INVOKE(JDK8, Fragments.FeatureStaticIntfMethodInvoke, DiagKind.PLURAL),
        STRICT_METHOD_CLASH_CHECK(JDK8),
        EFFECTIVELY_FINAL_IN_INNER_CLASSES(JDK8),
        TYPE_ANNOTATIONS(JDK8, Fragments.FeatureTypeAnnotations, DiagKind.PLURAL),
        ANNOTATIONS_AFTER_TYPE_PARAMS(JDK8, Fragments.FeatureAnnotationsAfterTypeParams, DiagKind.PLURAL),
        REPEATED_ANNOTATIONS(JDK8, Fragments.FeatureRepeatableAnnotations, DiagKind.PLURAL),
        INTERSECTION_TYPES_IN_CAST(JDK8, Fragments.FeatureIntersectionTypesInCast, DiagKind.PLURAL),
        GRAPH_INFERENCE(JDK8),
        FUNCTIONAL_INTERFACE_MOST_SPECIFIC(JDK8),
        POST_APPLICABILITY_VARARGS_ACCESS_CHECK(JDK8),
        MAP_CAPTURES_TO_BOUNDS(MIN, JDK7),
        PRIVATE_SAFE_VARARGS(JDK9),
        DIAMOND_WITH_ANONYMOUS_CLASS_CREATION(JDK9, Fragments.FeatureDiamondAndAnonClass, DiagKind.NORMAL),
        UNDERSCORE_IDENTIFIER(MIN, JDK8),
        PRIVATE_INTERFACE_METHODS(JDK9, Fragments.FeaturePrivateIntfMethods, DiagKind.PLURAL),
        LOCAL_VARIABLE_TYPE_INFERENCE(JDK10),
        VAR_SYNTAX_IMPLICIT_LAMBDAS(JDK11, Fragments.FeatureVarSyntaxInImplicitLambda, DiagKind.PLURAL),
        IMPORT_ON_DEMAND_OBSERVABLE_PACKAGES(JDK1_2, JDK8),
        SWITCH_MULTIPLE_CASE_LABELS(JDK14, Fragments.FeatureMultipleCaseLabels, DiagKind.PLURAL),
        SWITCH_RULE(JDK14, Fragments.FeatureSwitchRules, DiagKind.PLURAL),
        SWITCH_EXPRESSION(JDK14, Fragments.FeatureSwitchExpressions, DiagKind.PLURAL),
        TEXT_BLOCKS(JDK15, Fragments.FeatureTextBlocks, DiagKind.PLURAL),
        PATTERN_MATCHING_IN_INSTANCEOF(JDK15, Fragments.FeaturePatternMatchingInstanceof, DiagKind.NORMAL),
        REIFIABLE_TYPES_INSTANCEOF(JDK15, Fragments.FeatureReifiableTypesInstanceof, DiagKind.PLURAL),
        RECORDS(JDK15, Fragments.FeatureRecords, DiagKind.PLURAL),
<<<<<<< HEAD
        SEALED_CLASSES(JDK15, Fragments.FeatureSealedClasses, DiagKind.PLURAL),
=======
        LOCAL_METHODS(JDK14, Fragments.FeatureLocalMethods, DiagKind.PLURAL);
>>>>>>> 6b1b0547
        ;

        enum DiagKind {
            NORMAL,
            PLURAL;
        }

        private final Source minLevel;
        private final Source maxLevel;
        private final Fragment optFragment;
        private final DiagKind optKind;

        Feature(Source minLevel) {
            this(minLevel, null, null);
        }

        Feature(Source minLevel, Fragment optFragment, DiagKind optKind) {
            this(minLevel, MAX, optFragment, optKind);
        }

        Feature(Source minLevel, Source maxLevel) {
            this(minLevel, maxLevel, null, null);
        }

        Feature(Source minLevel, Source maxLevel, Fragment optFragment, DiagKind optKind) {
            this.minLevel = minLevel;
            this.maxLevel = maxLevel;
            this.optFragment = optFragment;
            this.optKind = optKind;
        }

        public boolean allowedInSource(Source source) {
            return source.compareTo(minLevel) >= 0 &&
                    source.compareTo(maxLevel) <= 0;
        }

        public boolean isPlural() {
            Assert.checkNonNull(optKind);
            return optKind == DiagKind.PLURAL;
        }

        public Fragment nameFragment() {
            Assert.checkNonNull(optFragment);
            return optFragment;
        }

        public Fragment fragment(String sourceName) {
            Assert.checkNonNull(optFragment);
            return optKind == DiagKind.NORMAL ?
                    Fragments.FeatureNotSupportedInSource(optFragment, sourceName, minLevel.name) :
                    Fragments.FeatureNotSupportedInSourcePlural(optFragment, sourceName, minLevel.name);
        }

        public Error error(String sourceName) {
            Assert.checkNonNull(optFragment);
            return optKind == DiagKind.NORMAL ?
                    Errors.FeatureNotSupportedInSource(optFragment, sourceName, minLevel.name) :
                    Errors.FeatureNotSupportedInSourcePlural(optFragment, sourceName, minLevel.name);
        }
    }

    public static SourceVersion toSourceVersion(Source source) {
        switch(source) {
        case JDK1_2:
            return RELEASE_2;
        case JDK1_3:
            return RELEASE_3;
        case JDK1_4:
            return RELEASE_4;
        case JDK5:
            return RELEASE_5;
        case JDK6:
            return RELEASE_6;
        case JDK7:
            return RELEASE_7;
        case JDK8:
            return RELEASE_8;
        case JDK9:
            return RELEASE_9;
        case JDK10:
            return RELEASE_10;
        case JDK11:
            return RELEASE_11;
        case JDK12:
            return RELEASE_12;
        case JDK13:
            return RELEASE_13;
        case JDK14:
            return RELEASE_14;
        case JDK15:
            return RELEASE_15;
        default:
            return null;
        }
    }
}<|MERGE_RESOLUTION|>--- conflicted
+++ resolved
@@ -209,11 +209,8 @@
         PATTERN_MATCHING_IN_INSTANCEOF(JDK15, Fragments.FeaturePatternMatchingInstanceof, DiagKind.NORMAL),
         REIFIABLE_TYPES_INSTANCEOF(JDK15, Fragments.FeatureReifiableTypesInstanceof, DiagKind.PLURAL),
         RECORDS(JDK15, Fragments.FeatureRecords, DiagKind.PLURAL),
-<<<<<<< HEAD
         SEALED_CLASSES(JDK15, Fragments.FeatureSealedClasses, DiagKind.PLURAL),
-=======
-        LOCAL_METHODS(JDK14, Fragments.FeatureLocalMethods, DiagKind.PLURAL);
->>>>>>> 6b1b0547
+        LOCAL_METHODS(JDK15, Fragments.FeatureLocalMethods, DiagKind.PLURAL);
         ;
 
         enum DiagKind {
