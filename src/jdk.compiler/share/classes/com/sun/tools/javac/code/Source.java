--- conflicted
+++ resolved
@@ -196,19 +196,12 @@
         LOCAL_VARIABLE_TYPE_INFERENCE(JDK10),
         VAR_SYNTAX_IMPLICIT_LAMBDAS(JDK11, Fragments.FeatureVarSyntaxInImplicitLambda, DiagKind.PLURAL),
         IMPORT_ON_DEMAND_OBSERVABLE_PACKAGES(JDK1_2, JDK8),
-<<<<<<< HEAD
-        SWITCH_MULTIPLE_CASE_LABELS(JDK13, Fragments.FeatureMultipleCaseLabels, DiagKind.PLURAL),
-        SWITCH_RULE(JDK13, Fragments.FeatureSwitchRules, DiagKind.PLURAL),
-        SWITCH_EXPRESSION(JDK13, Fragments.FeatureSwitchExpressions, DiagKind.PLURAL),
-        TEXT_BLOCKS(JDK13, Fragments.FeatureTextBlocks, DiagKind.PLURAL),
-        LAMBDA_PARAMETER_SHADOWING(JDK13),
-        UNDERSCORE_AS_PARAM_NAME(JDK13);
-=======
         SWITCH_MULTIPLE_CASE_LABELS(JDK14, Fragments.FeatureMultipleCaseLabels, DiagKind.PLURAL),
         SWITCH_RULE(JDK14, Fragments.FeatureSwitchRules, DiagKind.PLURAL),
         SWITCH_EXPRESSION(JDK14, Fragments.FeatureSwitchExpressions, DiagKind.PLURAL),
-        TEXT_BLOCKS(JDK14, Fragments.FeatureTextBlocks, DiagKind.PLURAL);
->>>>>>> aeedfd44
+        TEXT_BLOCKS(JDK14, Fragments.FeatureTextBlocks, DiagKind.PLURAL),
+        LAMBDA_PARAMETER_SHADOWING(JDK13),
+        UNDERSCORE_AS_PARAM_NAME(JDK13);
 
         enum DiagKind {
             NORMAL,
