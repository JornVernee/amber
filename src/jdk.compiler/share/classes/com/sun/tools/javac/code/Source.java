--- conflicted
+++ resolved
@@ -205,18 +205,12 @@
         SWITCH_MULTIPLE_CASE_LABELS(JDK14, Fragments.FeatureMultipleCaseLabels, DiagKind.PLURAL),
         SWITCH_RULE(JDK14, Fragments.FeatureSwitchRules, DiagKind.PLURAL),
         SWITCH_EXPRESSION(JDK14, Fragments.FeatureSwitchExpressions, DiagKind.PLURAL),
-<<<<<<< HEAD
-        TEXT_BLOCKS(JDK14, Fragments.FeatureTextBlocks, DiagKind.PLURAL),
-        SEALED(JDK14, Fragments.FeatureSealedTypes, DiagKind.PLURAL),
-        RECORDS(JDK14);
-=======
         TEXT_BLOCKS(JDK15, Fragments.FeatureTextBlocks, DiagKind.PLURAL),
         PATTERN_MATCHING_IN_INSTANCEOF(JDK15, Fragments.FeaturePatternMatchingInstanceof, DiagKind.NORMAL),
         REIFIABLE_TYPES_INSTANCEOF(JDK15, Fragments.FeatureReifiableTypesInstanceof, DiagKind.PLURAL),
         RECORDS(JDK15, Fragments.FeatureRecords, DiagKind.PLURAL),
         SEALED_TYPES(JDK15, Fragments.FeatureSealedTypes, DiagKind.PLURAL),
         ;
->>>>>>> ecc066e1
 
         enum DiagKind {
             NORMAL,
