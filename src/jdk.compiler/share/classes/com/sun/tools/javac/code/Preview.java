/*
 * Copyright (c) 2018, 2019, Oracle and/or its affiliates. All rights reserved.
 * DO NOT ALTER OR REMOVE COPYRIGHT NOTICES OR THIS FILE HEADER.
 *
 * This code is free software; you can redistribute it and/or modify it
 * under the terms of the GNU General Public License version 2 only, as
 * published by the Free Software Foundation.  Oracle designates this
 * particular file as subject to the "Classpath" exception as provided
 * by Oracle in the LICENSE file that accompanied this code.
 *
 * This code is distributed in the hope that it will be useful, but WITHOUT
 * ANY WARRANTY; without even the implied warranty of MERCHANTABILITY or
 * FITNESS FOR A PARTICULAR PURPOSE.  See the GNU General Public License
 * version 2 for more details (a copy is included in the LICENSE file that
 * accompanied this code).
 *
 * You should have received a copy of the GNU General Public License version
 * 2 along with this work; if not, write to the Free Software Foundation,
 * Inc., 51 Franklin St, Fifth Floor, Boston, MA 02110-1301 USA.
 *
 * Please contact Oracle, 500 Oracle Parkway, Redwood Shores, CA 94065 USA
 * or visit www.oracle.com if you need additional information or have any
 * questions.
 */

package com.sun.tools.javac.code;

import com.sun.tools.javac.code.Lint.LintCategory;
import com.sun.tools.javac.code.Source.Feature;
import com.sun.tools.javac.jvm.Target;
import com.sun.tools.javac.resources.CompilerProperties.Errors;
import com.sun.tools.javac.resources.CompilerProperties.Warnings;
import com.sun.tools.javac.util.Assert;
import com.sun.tools.javac.util.Context;
import com.sun.tools.javac.util.JCDiagnostic.DiagnosticPosition;
import com.sun.tools.javac.util.JCDiagnostic.Error;
import com.sun.tools.javac.util.JCDiagnostic.SimpleDiagnosticPosition;
import com.sun.tools.javac.util.JCDiagnostic.Warning;
import com.sun.tools.javac.util.Log;
import com.sun.tools.javac.util.MandatoryWarningHandler;
import com.sun.tools.javac.util.Options;

import javax.tools.JavaFileObject;
import java.util.HashMap;
import java.util.Map;

import static com.sun.tools.javac.main.Option.PREVIEW;

/**
 * Helper class to handle preview language features. This class maps certain language features
 * (see {@link Feature} into 'preview' features; the mapping is completely ad-hoc, so as to allow
 * for maximum flexibility, which allows to migrate preview feature into supported features with ease.
 *
 * This class acts as a centralized point against which usages of preview features are reported by
 * clients (e.g. other javac classes). Internally, this class collects all such usages and generates
 * diagnostics to inform the user of such usages. Such diagnostics can be enabled using the
 * {@link LintCategory#PREVIEW} lint category, and are suppressible by usual means.
 */
public class Preview {

    /** flag: are preview features enabled */
    private final boolean enabled;

    /** the diag handler to manage preview feature usage diagnostics */
    private final MandatoryWarningHandler previewHandler;

    /** test flag: should all features be considered as preview features? */
    private final boolean forcePreview;

    /** a mapping from classfile numbers to Java SE versions */
    private final Map<Integer, Source> majorVersionToSource;


    private final Lint lint;
    private final Log log;

    private static final Context.Key<Preview> previewKey = new Context.Key<>();

    public static Preview instance(Context context) {
        Preview instance = context.get(previewKey);
        if (instance == null) {
            instance = new Preview(context);
        }
        return instance;
    }

    Preview(Context context) {
        context.put(previewKey, this);
        Options options = Options.instance(context);
        enabled = options.isSet(PREVIEW);
        log = Log.instance(context);
        lint = Lint.instance(context);
        this.previewHandler =
                new MandatoryWarningHandler(log, lint.isEnabled(LintCategory.PREVIEW), true, "preview", LintCategory.PREVIEW);
        forcePreview = options.isSet("forcePreview");
        majorVersionToSource = initMajorVersionToSourceMap();
    }

    private Map<Integer, Source> initMajorVersionToSourceMap() {
        Map<Integer, Source> majorVersionToSource = new HashMap<>();
        for (Target t : Target.values()) {
            int major = t.majorVersion;
            Source source = Source.lookup(t.name);
            if (source != null) {
                majorVersionToSource.put(major, source);
            }
        }
        return majorVersionToSource;
   }

    /**
     * Report usage of a preview feature. Usages reported through this method will affect the
     * set of sourcefiles with dependencies on preview features.
     * @param pos the position at which the preview feature was used.
     * @param feature the preview feature used.
     */
    public void warnPreview(int pos, Feature feature) {
        warnPreview(new SimpleDiagnosticPosition(pos), feature);
    }

    /**
     * Report usage of a preview feature. Usages reported through this method will affect the
     * set of sourcefiles with dependencies on preview features.
     * @param pos the position at which the preview feature was used.
     * @param feature the preview feature used.
     */
    public void warnPreview(DiagnosticPosition pos, Feature feature) {
        Assert.check(isEnabled());
        Assert.check(isPreview(feature));
        if (!lint.isSuppressed(LintCategory.PREVIEW)) {
            previewHandler.report(pos, feature.isPlural() ?
                    Warnings.PreviewFeatureUsePlural(feature.nameFragment()) :
                    Warnings.PreviewFeatureUse(feature.nameFragment()));
        }
    }

    /**
     * Report usage of a preview feature in classfile.
     * @param classfile the name of the classfile with preview features enabled
     * @param majorVersion the major version found in the classfile.
     */
    public void warnPreview(JavaFileObject classfile, int majorVersion) {
        Assert.check(isEnabled());
        if (!lint.isSuppressed(LintCategory.PREVIEW)) {
            previewHandler.report(null,
                    Warnings.PreviewFeatureUseClassfile(classfile, majorVersionToSource.get(majorVersion).name));
        }
    }

    public void reportPreviewWarning(DiagnosticPosition pos, Warning warnKey) {
        previewHandler.report(pos, warnKey);
    }

    /**
     * Are preview features enabled?
     * @return true, if preview features are enabled.
     */
    public boolean isEnabled() {
        return enabled;
    }

    /**
     * Is given feature a preview feature?
     * @param feature the feature to be tested.
     * @return true, if given feature is a preview feature.
     */
    public boolean isPreview(Feature feature) {
        if (feature == Feature.PATTERN_MATCHING_IN_INSTANCEOF ||
            feature == Feature.REIFIABLE_TYPES_INSTANCEOF ||
<<<<<<< HEAD
            feature == Feature.TEXT_BLOCKS ||
            feature == Feature.RECORDS ||
            feature == Feature.SEALED_TYPES)
=======
            feature == Feature.RECORDS)
>>>>>>> 8ace9207
            return true;
        //Note: this is a backdoor which allows to optionally treat all features as 'preview' (for testing).
        //When real preview features will be added, this method can be implemented to return 'true'
        //for those selected features, and 'false' for all the others.
        return forcePreview;
    }

    /**
     * Generate an error key which captures the fact that a given preview feature could not be used
     * due to the preview feature support being disabled.
     * @param feature the feature for which the diagnostic has to be generated.
     * @return the diagnostic.
     */
    public Error disabledError(Feature feature) {
        Assert.check(!isEnabled());
        return feature.isPlural() ?
                Errors.PreviewFeatureDisabledPlural(feature.nameFragment()) :
                Errors.PreviewFeatureDisabled(feature.nameFragment());
    }

    /**
     * Generate an error key which captures the fact that a preview classfile cannot be loaded
     * due to the preview feature support being disabled.
     * @param classfile the name of the classfile with preview features enabled
     * @param majorVersion the major version found in the classfile.
     */
    public Error disabledError(JavaFileObject classfile, int majorVersion) {
        Assert.check(!isEnabled());
        return Errors.PreviewFeatureDisabledClassfile(classfile, majorVersionToSource.get(majorVersion).name);
    }

    /**
     * Report any deferred diagnostics.
     */
    public void reportDeferredDiagnostics() {
        previewHandler.reportDeferredDiagnostic();
    }

    public void clear() {
        previewHandler.clear();
    }

}<|MERGE_RESOLUTION|>--- conflicted
+++ resolved
@@ -167,13 +167,8 @@
     public boolean isPreview(Feature feature) {
         if (feature == Feature.PATTERN_MATCHING_IN_INSTANCEOF ||
             feature == Feature.REIFIABLE_TYPES_INSTANCEOF ||
-<<<<<<< HEAD
-            feature == Feature.TEXT_BLOCKS ||
             feature == Feature.RECORDS ||
             feature == Feature.SEALED_TYPES)
-=======
-            feature == Feature.RECORDS)
->>>>>>> 8ace9207
             return true;
         //Note: this is a backdoor which allows to optionally treat all features as 'preview' (for testing).
         //When real preview features will be added, this method can be implemented to return 'true'
