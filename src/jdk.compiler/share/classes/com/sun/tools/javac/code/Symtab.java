--- conflicted
+++ resolved
@@ -220,11 +220,8 @@
     public final Type previewFeatureInternalType;
     public final Type typeDescriptorType;
     public final Type recordType;
-<<<<<<< HEAD
     public final Type switchBootstrapsType;
-=======
     public final Type valueBasedType;
->>>>>>> 15196325
 
     /** The symbol representing the length field of an array.
      */
@@ -589,11 +586,8 @@
         previewFeatureInternalType = enterSyntheticAnnotation("jdk.internal.PreviewFeature+Annotation");
         typeDescriptorType = enterClass("java.lang.invoke.TypeDescriptor");
         recordType = enterClass("java.lang.Record");
-<<<<<<< HEAD
         switchBootstrapsType = enterClass("java.lang.runtime.SwitchBootstraps");
-=======
         valueBasedType = enterClass("jdk.internal.ValueBased");
->>>>>>> 15196325
 
         synthesizeEmptyInterfaceIfMissing(autoCloseableType);
         synthesizeEmptyInterfaceIfMissing(cloneableType);
