/*
 * Copyright (c) 1999, 2019, Oracle and/or its affiliates. All rights reserved.
 * DO NOT ALTER OR REMOVE COPYRIGHT NOTICES OR THIS FILE HEADER.
 *
 * This code is free software; you can redistribute it and/or modify it
 * under the terms of the GNU General Public License version 2 only, as
 * published by the Free Software Foundation.  Oracle designates this
 * particular file as subject to the "Classpath" exception as provided
 * by Oracle in the LICENSE file that accompanied this code.
 *
 * This code is distributed in the hope that it will be useful, but WITHOUT
 * ANY WARRANTY; without even the implied warranty of MERCHANTABILITY or
 * FITNESS FOR A PARTICULAR PURPOSE.  See the GNU General Public License
 * version 2 for more details (a copy is included in the LICENSE file that
 * accompanied this code).
 *
 * You should have received a copy of the GNU General Public License version
 * 2 along with this work; if not, write to the Free Software Foundation,
 * Inc., 51 Franklin St, Fifth Floor, Boston, MA 02110-1301 USA.
 *
 * Please contact Oracle, 500 Oracle Parkway, Redwood Shores, CA 94065 USA
 * or visit www.oracle.com if you need additional information or have any
 * questions.
 */

package com.sun.tools.javac.code;

import java.util.Collections;
import java.util.EnumSet;
import java.util.Map;
import java.util.Set;
import java.util.concurrent.ConcurrentHashMap;

import javax.lang.model.element.Modifier;

import com.sun.tools.javac.util.Assert;
import com.sun.tools.javac.util.StringUtils;

/** Access flags and other modifiers for Java classes and members.
 *
 *  <p><b>This is NOT part of any supported API.
 *  If you write code that depends on this, you do so at your own risk.
 *  This code and its internal interfaces are subject to change or
 *  deletion without notice.</b>
 */
public class Flags {

    private Flags() {} // uninstantiable

    public static String toString(long flags) {
        StringBuilder buf = new StringBuilder();
        String sep = "";
        for (Flag flag : asFlagSet(flags)) {
            buf.append(sep);
            buf.append(flag);
            sep = " ";
        }
        return buf.toString();
    }

    public static EnumSet<Flag> asFlagSet(long flags) {
        EnumSet<Flag> flagSet = EnumSet.noneOf(Flag.class);
        for (Flag flag : Flag.values()) {
            if ((flags & flag.value) != 0) {
                flagSet.add(flag);
                flags &= ~flag.value;
            }
        }
        Assert.check(flags == 0);
        return flagSet;
    }

    /* Standard Java flags.
     */
    public static final int PUBLIC       = 1;
    public static final int PRIVATE      = 1<<1;
    public static final int PROTECTED    = 1<<2;
    public static final int STATIC       = 1<<3;
    public static final int FINAL        = 1<<4;
    public static final int SYNCHRONIZED = 1<<5;
    public static final int VOLATILE     = 1<<6;
    public static final int TRANSIENT    = 1<<7;
    public static final int NATIVE       = 1<<8;
    public static final int INTERFACE    = 1<<9;
    public static final int ABSTRACT     = 1<<10;
    public static final int STRICTFP     = 1<<11;

    /* Flag that marks a symbol synthetic, added in classfile v49.0. */
    public static final int SYNTHETIC    = 1<<12;

    /** Flag that marks attribute interfaces, added in classfile v49.0. */
    public static final int ANNOTATION   = 1<<13;

    /** An enumeration type or an enumeration constant, added in
     *  classfile v49.0. */
    public static final int ENUM         = 1<<14;

    /** Added in SE8, represents constructs implicitly declared in source. */
    public static final int MANDATED     = 1<<15;

    public static final int StandardFlags = 0x0fff;

    // Because the following access flags are overloaded with other
    // bit positions, we translate them when reading and writing class
    // files into unique bits positions: ACC_SYNTHETIC <-> SYNTHETIC,
    // for example.
    public static final int ACC_SUPER    = 0x0020;
    public static final int ACC_BRIDGE   = 0x0040;
    public static final int ACC_VARARGS  = 0x0080;
    public static final int ACC_MODULE   = 0x8000;

    /*****************************************
     * Internal compiler flags (no bits in the lower 16).
     *****************************************/

    /** Flag is set if symbol is deprecated.  See also DEPRECATED_REMOVAL.
     */
    public static final int DEPRECATED   = 1<<17;

    /** Flag is set for a variable symbol if the variable's definition
     *  has an initializer part.
     */
    public static final int HASINIT          = 1<<18;

    /** Flag is set for compiler-generated anonymous method symbols
     *  that `own' an initializer block.
     */
    public static final int BLOCK            = 1<<20;

    /** Flag bit 21 is available. (used earlier to tag compiler-generated abstract methods that implement
     *  an interface method (Miranda methods)).
     */

    /** Flag is set for nested classes that do not access instance members
     *  or `this' of an outer class and therefore don't need to be passed
     *  a this$n reference.  This value is currently set only for anonymous
     *  classes in superclass constructor calls.
     *  todo: use this value for optimizing away this$n parameters in
     *  other cases.
     */
    public static final int NOOUTERTHIS  = 1<<22;

    /** Flag is set for package symbols if a package has a member or
     *  directory and therefore exists.
     */
    public static final int EXISTS           = 1<<23;

    /** Flag is set for compiler-generated compound classes
     *  representing multiple variable bounds
     */
    public static final int COMPOUND     = 1<<24;

    /** Flag is set for class symbols if a class file was found for this class.
     */
    public static final int CLASS_SEEN   = 1<<25;

    /** Flag is set for class symbols if a source file was found for this
     *  class.
     */
    public static final int SOURCE_SEEN  = 1<<26;

    /* State flags (are reset during compilation).
     */

    /** Flag for class symbols is set and later re-set as a lock in
     *  Enter to detect cycles in the superclass/superinterface
     *  relations.  Similarly for constructor call cycle detection in
     *  Attr.
     */
    public static final int LOCKED           = 1<<27;

    /** Flag for class symbols is set and later re-set to indicate that a class
     *  has been entered but has not yet been attributed.
     */
    public static final int UNATTRIBUTED = 1<<28;

    /** Flag for synthesized default constructors of anonymous classes.
     */
    public static final int ANONCONSTR   = 1<<29;

    /** Flag for class symbols to indicate it has been checked and found
     *  acyclic.
     */
    public static final int ACYCLIC          = 1<<30;

    /** Flag that marks bridge methods.
     */
    public static final long BRIDGE          = 1L<<31;

    /** Flag that marks formal parameters.
     */
    public static final long PARAMETER   = 1L<<33;

    /** Flag that marks varargs methods.
     */
    public static final long VARARGS   = 1L<<34;

    /** Flag for annotation type symbols to indicate it has been
     *  checked and found acyclic.
     */
    public static final long ACYCLIC_ANN      = 1L<<35;

    /** Flag that marks a generated default constructor.
     */
    public static final long GENERATEDCONSTR   = 1L<<36;

    /** Flag that marks a hypothetical method that need not really be
     *  generated in the binary, but is present in the symbol table to
     *  simplify checking for erasure clashes - also used for 292 poly sig methods.
     */
    public static final long HYPOTHETICAL   = 1L<<37;

    /**
     * Flag that marks an internal proprietary class.
     */
    public static final long PROPRIETARY = 1L<<38;

    /**
     * Flag that marks a multi-catch parameter.
     */
    public static final long UNION = 1L<<39;

    // Flag bit (1L << 40) is available.

    /**
     * Flag that marks an 'effectively final' local variable.
     */
    public static final long EFFECTIVELY_FINAL = 1L<<41;

    /**
     * Flag that marks non-override equivalent methods with the same signature.
     */
    public static final long CLASH = 1L<<42;

    /**
     * Flag that marks either a default method or an interface containing default methods.
     */
    public static final long DEFAULT = 1L<<43;

    /**
     * Flag that marks class as auxiliary, ie a non-public class following
     * the public class in a source file, that could block implicit compilation.
     */
    public static final long AUXILIARY = 1L<<44;

    /**
     * Flag that marks that a symbol is not available in the current profile
     */
    public static final long NOT_IN_PROFILE = 1L<<45;

    /**
     * Flag that indicates that an override error has been detected by Check.
     */
    public static final long BAD_OVERRIDE = 1L<<45;

    /**
     * Flag that indicates a signature polymorphic method (292).
     */
    public static final long SIGNATURE_POLYMORPHIC = 1L<<46;

    /**
     * Flag that indicates that an inference variable is used in a 'throws' clause.
     */
    public static final long THROWS = 1L<<47;

    /**
     * Flag that marks potentially ambiguous overloads
     */
    public static final long POTENTIALLY_AMBIGUOUS = 1L<<48;

    /**
     * Flag that marks a synthetic method body for a lambda expression
     */
    public static final long LAMBDA_METHOD = 1L<<49;

    /**
     * Flag to control recursion in TransTypes
     */
    public static final long TYPE_TRANSLATED = 1L<<50;

    /**
     * Flag to indicate class symbol is for module-info
     */
    public static final long MODULE = 1L<<51;

    /**
     * Flag to indicate the given ModuleSymbol is an automatic module.
     */
    public static final long AUTOMATIC_MODULE = 1L<<52; //ModuleSymbols only

    /**
     * Flag to indicate the given PackageSymbol contains any non-.java and non-.class resources.
     */
    public static final long HAS_RESOURCE = 1L<<52; //PackageSymbols only

    /**
     * Flag to indicate the given ParamSymbol has a user-friendly name filled.
     */
    public static final long NAME_FILLED = 1L<<52; //ParamSymbols only

    /**
     * Flag to indicate the given ModuleSymbol is a system module.
     */
    public static final long SYSTEM_MODULE = 1L<<53;

    /**
     * Flag to indicate the given symbol has a @Deprecated annotation.
     */
    public static final long DEPRECATED_ANNOTATION = 1L<<54;

    /**
     * Flag to indicate the given symbol has been deprecated and marked for removal.
     */
    public static final long DEPRECATED_REMOVAL = 1L<<55;

    /**
     * Flag to indicate the API element in question is for a preview API.
     */
    public static final long PREVIEW_API = 1L<<56; //any Symbol kind

    /**
     * Flag for synthesized default constructors of anonymous classes that have an enclosing expression.
     */
    public static final long ANONCONSTR_BASED = 1L<<57;

    /**
     * Flag that marks finalize block as body-only, should not be copied into catch clauses.
     * Used to implement try-with-resources.
     */
    public static final long BODY_ONLY_FINALIZE = 1L<<17; //blocks only

    /**
     * Flag to indicate the API element in question is for a preview API.
     */
    public static final long PREVIEW_ESSENTIAL_API = 1L<<58; //any Symbol kind

    /**
     * Flag to indicate the given variable is a match binding variable.
     */
    public static final long MATCH_BINDING = 1L<<59;

    /**
     * A flag to indicate a match binding variable whose scope extends after the current statement.
     */
    public static final long MATCH_BINDING_TO_OUTER = 1L<<60;

    /**
     * Flag to indicate that a class is a record. The flag is also used to mark fields that are
     * part of the state vector of a record and to mark the canonical constructor
     */
    public static final long RECORD = 1L<<61; // ClassSymbols, MethodSymbols and VarSymbols

    /**
     * Flag to mark a record constructor as a compact one
     */
    public static final long COMPACT_RECORD_CONSTRUCTOR = 1L<<51; // MethodSymbols only

    /**
     * Flag to mark a record field that was not initialized in the compact constructor
     */
    public static final long UNINITIALIZED_FIELD= 1L<<51; // VarSymbols only

    /** Flag is set for compiler-generated record members, it could be applied to
     *  accessors and fields
     */
    public static final int GENERATED_MEMBER = 1<<24; // MethodSymbols and VarSymbols

    /**
     * Flag to indicate sealed class/interface declaration.
     */
    public static final long SEALED = 1L<<62; // ClassSymbols

    /**
     * Flag to indicate that the class/interface was declared with the non-sealed modifier.
     */
    public static final long NON_SEALED = 1L<<63; // ClassSymbols

    /**
     * Flag to indicate the given variable is a match binding variable.
     */
    public static final long MATCH_BINDING = 1L<<59;

    /**
     * A flag to indicate a match binding variable whose scope extends after the current statement.
     */
    public static final long MATCH_BINDING_TO_OUTER = 1L<<60;

    /**
     * Flag to indicate sealed class/interface declaration.
     */
    public static final long SEALED = 1L<<61;

    /**
     * Flag to indicate that the class/interface has explicitly being annotated as not sealed.
     */
    public static final long NON_SEALED = 1L<<62;

    /**
     * Flag to indicate that a class is a record. The flag is also used to mark fields that are
     * part of the state vector of a record.
     */
    public static final long RECORD = 1L<<63;

    /**
     * Flag to mark a record constructor as a compact one
     */
    public static final long COMPACT_RECORD_CONSTRUCTOR = 1L<<51;

    /**
     * Flag that marks if a the implementation of a record component, a field,
     * was originally declared as a varargs
     */
    public static final long ORIGINALLY_VARARGS = 1L<<49;

    /** Modifier masks.
     */
    public static final int
        AccessFlags           = PUBLIC | PROTECTED | PRIVATE,
        LocalClassFlags       = FINAL | ABSTRACT | STRICTFP | ENUM | SYNTHETIC,
<<<<<<< HEAD
        LocalRecordFlags            = LocalClassFlags | STATIC,
        MemberClassFlags      = LocalClassFlags | INTERFACE | AccessFlags,
        MemberRecordClassFlags      = MemberClassFlags | STATIC,
=======
        LocalRecordFlags      = LocalClassFlags | STATIC,
        MemberClassFlags      = LocalClassFlags | INTERFACE | AccessFlags,
        MemberRecordFlags     = MemberClassFlags | STATIC,
>>>>>>> ecc066e1
        ClassFlags            = LocalClassFlags | INTERFACE | PUBLIC | ANNOTATION,
        InterfaceVarFlags     = FINAL | STATIC | PUBLIC,
        VarFlags              = AccessFlags | FINAL | STATIC |
                                VOLATILE | TRANSIENT | ENUM,
        ConstructorFlags      = AccessFlags,
        InterfaceMethodFlags  = ABSTRACT | PUBLIC,
        MethodFlags           = AccessFlags | ABSTRACT | STATIC | NATIVE |
                                SYNCHRONIZED | FINAL | STRICTFP,
        RecordMethodFlags     = AccessFlags | ABSTRACT | STATIC |
                                SYNCHRONIZED | FINAL | STRICTFP;
    public static final long
<<<<<<< HEAD
        ExtendedStandardFlags            = (long)StandardFlags | DEFAULT | SEALED | NON_SEALED,
        ExtendedLocalClassFlags          = (long)LocalClassFlags | SEALED | NON_SEALED,
        ExtendedLocalRecordFlags         = (long)LocalRecordFlags | SEALED | NON_SEALED,
        ExtendedMemberClassFlags         = (long)MemberClassFlags | SEALED | NON_SEALED,
        ExtendedMemberRecordClassFlags   = (long)MemberRecordClassFlags | SEALED | NON_SEALED,
        ExtendedClassFlags               = (long)ClassFlags | SEALED | NON_SEALED,
        ModifierFlags                    = ((long)StandardFlags & ~INTERFACE) | DEFAULT | SEALED | NON_SEALED,
=======
        ExtendedStandardFlags       = (long)StandardFlags | DEFAULT | SEALED | NON_SEALED,
        ExtendedLocalClassFlags     = (long)LocalClassFlags | SEALED | NON_SEALED,
        ExtendedMemberClassFlags    = (long)MemberClassFlags | SEALED | NON_SEALED,
        ExtendedClassFlags          = (long)ClassFlags | SEALED | NON_SEALED,
        ModifierFlags               = ((long)StandardFlags & ~INTERFACE) | DEFAULT | SEALED | NON_SEALED,
>>>>>>> ecc066e1
        InterfaceMethodMask         = ABSTRACT | PRIVATE | STATIC | PUBLIC | STRICTFP | DEFAULT,
        AnnotationTypeElementMask   = ABSTRACT | PUBLIC,
        LocalVarFlags               = FINAL | PARAMETER,
        ReceiverParamFlags          = PARAMETER;


    public static Set<Modifier> asModifierSet(long flags) {
        Set<Modifier> modifiers = modifierSets.get(flags);
        if (modifiers == null) {
            modifiers = java.util.EnumSet.noneOf(Modifier.class);
            if (0 != (flags & PUBLIC))    modifiers.add(Modifier.PUBLIC);
            if (0 != (flags & PROTECTED)) modifiers.add(Modifier.PROTECTED);
            if (0 != (flags & PRIVATE))   modifiers.add(Modifier.PRIVATE);
            if (0 != (flags & ABSTRACT))  modifiers.add(Modifier.ABSTRACT);
            if (0 != (flags & STATIC))    modifiers.add(Modifier.STATIC);
            if (0 != (flags & SEALED))    modifiers.add(Modifier.SEALED);
            if (0 != (flags & FINAL))     modifiers.add(Modifier.FINAL);
            if (0 != (flags & TRANSIENT)) modifiers.add(Modifier.TRANSIENT);
            if (0 != (flags & VOLATILE))  modifiers.add(Modifier.VOLATILE);
            if (0 != (flags & SYNCHRONIZED))
                                          modifiers.add(Modifier.SYNCHRONIZED);
            if (0 != (flags & NATIVE))    modifiers.add(Modifier.NATIVE);
            if (0 != (flags & STRICTFP))  modifiers.add(Modifier.STRICTFP);
            if (0 != (flags & DEFAULT))   modifiers.add(Modifier.DEFAULT);
            modifiers = Collections.unmodifiableSet(modifiers);
            modifierSets.put(flags, modifiers);
        }
        return modifiers;
    }

    // Cache of modifier sets.
    private static final Map<Long, Set<Modifier>> modifierSets = new ConcurrentHashMap<>(64);

    public static boolean isStatic(Symbol symbol) {
        return (symbol.flags() & STATIC) != 0;
    }

    public static boolean isEnum(Symbol symbol) {
        return (symbol.flags() & ENUM) != 0;
    }

    public static boolean isConstant(Symbol.VarSymbol symbol) {
        return symbol.getConstValue() != null;
    }


    public enum Flag {
        PUBLIC(Flags.PUBLIC),
        PRIVATE(Flags.PRIVATE),
        PROTECTED(Flags.PROTECTED),
        STATIC(Flags.STATIC),
        FINAL(Flags.FINAL),
        SYNCHRONIZED(Flags.SYNCHRONIZED),
        VOLATILE(Flags.VOLATILE),
        TRANSIENT(Flags.TRANSIENT),
        NATIVE(Flags.NATIVE),
        INTERFACE(Flags.INTERFACE),
        ABSTRACT(Flags.ABSTRACT),
        DEFAULT(Flags.DEFAULT),
        STRICTFP(Flags.STRICTFP),
        BRIDGE(Flags.BRIDGE),
        SYNTHETIC(Flags.SYNTHETIC),
        ANNOTATION(Flags.ANNOTATION),
        DEPRECATED(Flags.DEPRECATED),
        HASINIT(Flags.HASINIT),
        BLOCK(Flags.BLOCK),
        ENUM(Flags.ENUM),
        MANDATED(Flags.MANDATED),
        NOOUTERTHIS(Flags.NOOUTERTHIS),
        EXISTS(Flags.EXISTS),
        COMPOUND(Flags.COMPOUND),
        CLASS_SEEN(Flags.CLASS_SEEN),
        SOURCE_SEEN(Flags.SOURCE_SEEN),
        LOCKED(Flags.LOCKED),
        UNATTRIBUTED(Flags.UNATTRIBUTED),
        ANONCONSTR(Flags.ANONCONSTR),
        ACYCLIC(Flags.ACYCLIC),
        PARAMETER(Flags.PARAMETER),
        VARARGS(Flags.VARARGS),
        ACYCLIC_ANN(Flags.ACYCLIC_ANN),
        GENERATEDCONSTR(Flags.GENERATEDCONSTR),
        HYPOTHETICAL(Flags.HYPOTHETICAL),
        PROPRIETARY(Flags.PROPRIETARY),
        UNION(Flags.UNION),
        EFFECTIVELY_FINAL(Flags.EFFECTIVELY_FINAL),
        CLASH(Flags.CLASH),
        AUXILIARY(Flags.AUXILIARY),
        NOT_IN_PROFILE(Flags.NOT_IN_PROFILE),
        BAD_OVERRIDE(Flags.BAD_OVERRIDE),
        SIGNATURE_POLYMORPHIC(Flags.SIGNATURE_POLYMORPHIC),
        THROWS(Flags.THROWS),
        LAMBDA_METHOD(Flags.LAMBDA_METHOD),
        TYPE_TRANSLATED(Flags.TYPE_TRANSLATED),
        MODULE(Flags.MODULE),
        AUTOMATIC_MODULE(Flags.AUTOMATIC_MODULE),
        SYSTEM_MODULE(Flags.SYSTEM_MODULE),
        DEPRECATED_ANNOTATION(Flags.DEPRECATED_ANNOTATION),
        DEPRECATED_REMOVAL(Flags.DEPRECATED_REMOVAL),
        HAS_RESOURCE(Flags.HAS_RESOURCE),
        POTENTIALLY_AMBIGUOUS(Flags.POTENTIALLY_AMBIGUOUS),
        ANONCONSTR_BASED(Flags.ANONCONSTR_BASED),
        NAME_FILLED(Flags.NAME_FILLED),
<<<<<<< HEAD
        MATCH_BINDING(Flags.MATCH_BINDING),
        MATCH_BINDING_TO_OUTER(Flags.MATCH_BINDING_TO_OUTER),
        SEALED(Flags.SEALED),
        NON_SEALED(Flags.NON_SEALED),
        RECORD(Flags.RECORD);
=======
        PREVIEW_API(Flags.PREVIEW_API),
        PREVIEW_ESSENTIAL_API(Flags.PREVIEW_ESSENTIAL_API),
        MATCH_BINDING(Flags.MATCH_BINDING),
        MATCH_BINDING_TO_OUTER(Flags.MATCH_BINDING_TO_OUTER),
        RECORD(Flags.RECORD),
        SEALED(Flags.SEALED),
        NON_SEALED(Flags.NON_SEALED);
>>>>>>> ecc066e1

        Flag(long flag) {
            this.value = flag;
            this.lowercaseName = StringUtils.toLowerCase(name());
        }

        @Override
        public String toString() {
            return lowercaseName;
        }

        final long value;
        final String lowercaseName;
    }

}<|MERGE_RESOLUTION|>--- conflicted
+++ resolved
@@ -375,57 +375,14 @@
      */
     public static final long NON_SEALED = 1L<<63; // ClassSymbols
 
-    /**
-     * Flag to indicate the given variable is a match binding variable.
-     */
-    public static final long MATCH_BINDING = 1L<<59;
-
-    /**
-     * A flag to indicate a match binding variable whose scope extends after the current statement.
-     */
-    public static final long MATCH_BINDING_TO_OUTER = 1L<<60;
-
-    /**
-     * Flag to indicate sealed class/interface declaration.
-     */
-    public static final long SEALED = 1L<<61;
-
-    /**
-     * Flag to indicate that the class/interface has explicitly being annotated as not sealed.
-     */
-    public static final long NON_SEALED = 1L<<62;
-
-    /**
-     * Flag to indicate that a class is a record. The flag is also used to mark fields that are
-     * part of the state vector of a record.
-     */
-    public static final long RECORD = 1L<<63;
-
-    /**
-     * Flag to mark a record constructor as a compact one
-     */
-    public static final long COMPACT_RECORD_CONSTRUCTOR = 1L<<51;
-
-    /**
-     * Flag that marks if a the implementation of a record component, a field,
-     * was originally declared as a varargs
-     */
-    public static final long ORIGINALLY_VARARGS = 1L<<49;
-
     /** Modifier masks.
      */
     public static final int
         AccessFlags           = PUBLIC | PROTECTED | PRIVATE,
         LocalClassFlags       = FINAL | ABSTRACT | STRICTFP | ENUM | SYNTHETIC,
-<<<<<<< HEAD
-        LocalRecordFlags            = LocalClassFlags | STATIC,
-        MemberClassFlags      = LocalClassFlags | INTERFACE | AccessFlags,
-        MemberRecordClassFlags      = MemberClassFlags | STATIC,
-=======
         LocalRecordFlags      = LocalClassFlags | STATIC,
         MemberClassFlags      = LocalClassFlags | INTERFACE | AccessFlags,
         MemberRecordFlags     = MemberClassFlags | STATIC,
->>>>>>> ecc066e1
         ClassFlags            = LocalClassFlags | INTERFACE | PUBLIC | ANNOTATION,
         InterfaceVarFlags     = FINAL | STATIC | PUBLIC,
         VarFlags              = AccessFlags | FINAL | STATIC |
@@ -437,21 +394,11 @@
         RecordMethodFlags     = AccessFlags | ABSTRACT | STATIC |
                                 SYNCHRONIZED | FINAL | STRICTFP;
     public static final long
-<<<<<<< HEAD
-        ExtendedStandardFlags            = (long)StandardFlags | DEFAULT | SEALED | NON_SEALED,
-        ExtendedLocalClassFlags          = (long)LocalClassFlags | SEALED | NON_SEALED,
-        ExtendedLocalRecordFlags         = (long)LocalRecordFlags | SEALED | NON_SEALED,
-        ExtendedMemberClassFlags         = (long)MemberClassFlags | SEALED | NON_SEALED,
-        ExtendedMemberRecordClassFlags   = (long)MemberRecordClassFlags | SEALED | NON_SEALED,
-        ExtendedClassFlags               = (long)ClassFlags | SEALED | NON_SEALED,
-        ModifierFlags                    = ((long)StandardFlags & ~INTERFACE) | DEFAULT | SEALED | NON_SEALED,
-=======
         ExtendedStandardFlags       = (long)StandardFlags | DEFAULT | SEALED | NON_SEALED,
         ExtendedLocalClassFlags     = (long)LocalClassFlags | SEALED | NON_SEALED,
         ExtendedMemberClassFlags    = (long)MemberClassFlags | SEALED | NON_SEALED,
         ExtendedClassFlags          = (long)ClassFlags | SEALED | NON_SEALED,
         ModifierFlags               = ((long)StandardFlags & ~INTERFACE) | DEFAULT | SEALED | NON_SEALED,
->>>>>>> ecc066e1
         InterfaceMethodMask         = ABSTRACT | PRIVATE | STATIC | PUBLIC | STRICTFP | DEFAULT,
         AnnotationTypeElementMask   = ABSTRACT | PUBLIC,
         LocalVarFlags               = FINAL | PARAMETER,
@@ -554,13 +501,6 @@
         POTENTIALLY_AMBIGUOUS(Flags.POTENTIALLY_AMBIGUOUS),
         ANONCONSTR_BASED(Flags.ANONCONSTR_BASED),
         NAME_FILLED(Flags.NAME_FILLED),
-<<<<<<< HEAD
-        MATCH_BINDING(Flags.MATCH_BINDING),
-        MATCH_BINDING_TO_OUTER(Flags.MATCH_BINDING_TO_OUTER),
-        SEALED(Flags.SEALED),
-        NON_SEALED(Flags.NON_SEALED),
-        RECORD(Flags.RECORD);
-=======
         PREVIEW_API(Flags.PREVIEW_API),
         PREVIEW_ESSENTIAL_API(Flags.PREVIEW_ESSENTIAL_API),
         MATCH_BINDING(Flags.MATCH_BINDING),
@@ -568,7 +508,6 @@
         RECORD(Flags.RECORD),
         SEALED(Flags.SEALED),
         NON_SEALED(Flags.NON_SEALED);
->>>>>>> ecc066e1
 
         Flag(long flag) {
             this.value = flag;
