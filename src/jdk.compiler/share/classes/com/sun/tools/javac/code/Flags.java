--- conflicted
+++ resolved
@@ -325,7 +325,6 @@
     public static final long NAME_FILLED = 1L<<58; //ParamSymbols only
 
     /**
-<<<<<<< HEAD
      * Flag to indicate sealed class/interface declaration.
      */
     public static final long SEALED = 1L<<59;
@@ -336,8 +335,6 @@
     public static final long NON_SEALED = 1L<<60;
 
     /**
-=======
->>>>>>> e4bec31a
      * Flag to indicate that a class is a record. The flag is also used to mark fields that are
      * part of the state vector of a record.
      */
@@ -357,35 +354,6 @@
     /** Modifier masks.
      */
     public static final int
-<<<<<<< HEAD
-        AccessFlags                      = PUBLIC | PROTECTED | PRIVATE,
-        LocalClassFlags                  = FINAL | ABSTRACT | STRICTFP | ENUM | SYNTHETIC,
-        LocalRecordFlags                 = LocalClassFlags | STATIC,
-        MemberClassFlags                 = LocalClassFlags | INTERFACE | AccessFlags,
-        MemberRecordClassFlags           = MemberClassFlags | STATIC,
-        ClassFlags                       = LocalClassFlags | INTERFACE | PUBLIC | ANNOTATION,
-        InterfaceVarFlags                = FINAL | STATIC | PUBLIC,
-        VarFlags                         = AccessFlags | FINAL | STATIC |
-                                           VOLATILE | TRANSIENT | ENUM,
-        ConstructorFlags                 = AccessFlags,
-        InterfaceMethodFlags             = ABSTRACT | PUBLIC,
-        MethodFlags                      = AccessFlags | ABSTRACT | STATIC | NATIVE |
-                                           SYNCHRONIZED | FINAL | STRICTFP,
-        RecordMethodFlags                = AccessFlags | ABSTRACT | STATIC |
-                                            SYNCHRONIZED | FINAL | STRICTFP;
-    public static final long
-        ExtendedStandardFlags            = (long)StandardFlags | DEFAULT | SEALED | NON_SEALED,
-        ExtendedLocalClassFlags          = (long)LocalClassFlags | SEALED | NON_SEALED,
-        ExtendedLocalRecordFlags         = (long)LocalRecordFlags | SEALED | NON_SEALED,
-        ExtendedMemberClassFlags         = (long)MemberClassFlags | SEALED | NON_SEALED,
-        ExtendedMemberRecordClassFlags   = (long)MemberRecordClassFlags | SEALED | NON_SEALED,
-        ExtendedClassFlags               = (long)ClassFlags | SEALED | NON_SEALED,
-        ModifierFlags                    = ((long)StandardFlags & ~INTERFACE) | DEFAULT | SEALED | NON_SEALED,
-        InterfaceMethodMask              = ABSTRACT | PRIVATE | STATIC | PUBLIC | STRICTFP | DEFAULT,
-        AnnotationTypeElementMask        = ABSTRACT | PUBLIC,
-        LocalVarFlags                    = FINAL | PARAMETER,
-        ReceiverParamFlags               = PARAMETER;
-=======
         AccessFlags           = PUBLIC | PROTECTED | PRIVATE,
         LocalClassFlags       = FINAL | ABSTRACT | STRICTFP | ENUM | SYNTHETIC,
         LocalRecordFlags                 = LocalClassFlags | STATIC,
@@ -402,18 +370,17 @@
         RecordMethodFlags                = AccessFlags | ABSTRACT | STATIC |
                                 SYNCHRONIZED | FINAL | STRICTFP;
     public static final long
-        ExtendedStandardFlags            = (long)StandardFlags | DEFAULT,
-        ExtendedLocalClassFlags          = (long)LocalClassFlags,
-        ExtendedLocalRecordFlags         = (long)LocalRecordFlags,
-        ExtendedMemberClassFlags         = (long)MemberClassFlags,
-        ExtendedMemberRecordClassFlags   = (long)MemberRecordClassFlags,
-        ExtendedClassFlags               = (long)ClassFlags,
-        ModifierFlags                    = ((long)StandardFlags & ~INTERFACE) | DEFAULT,
+        ExtendedStandardFlags            = (long)StandardFlags | DEFAULT | SEALED | NON_SEALED,
+        ExtendedLocalClassFlags          = (long)LocalClassFlags | SEALED | NON_SEALED,
+        ExtendedLocalRecordFlags         = (long)LocalRecordFlags | SEALED | NON_SEALED,
+        ExtendedMemberClassFlags         = (long)MemberClassFlags | SEALED | NON_SEALED,
+        ExtendedMemberRecordClassFlags   = (long)MemberRecordClassFlags | SEALED | NON_SEALED,
+        ExtendedClassFlags               = (long)ClassFlags | SEALED | NON_SEALED,
+        ModifierFlags                    = ((long)StandardFlags & ~INTERFACE) | DEFAULT | SEALED | NON_SEALED,
         InterfaceMethodMask         = ABSTRACT | PRIVATE | STATIC | PUBLIC | STRICTFP | DEFAULT,
         AnnotationTypeElementMask   = ABSTRACT | PUBLIC,
         LocalVarFlags               = FINAL | PARAMETER,
         ReceiverParamFlags          = PARAMETER;
->>>>>>> e4bec31a
 
 
     public static Set<Modifier> asModifierSet(long flags) {
@@ -512,11 +479,8 @@
         POTENTIALLY_AMBIGUOUS(Flags.POTENTIALLY_AMBIGUOUS),
         ANONCONSTR_BASED(Flags.ANONCONSTR_BASED),
         NAME_FILLED(Flags.NAME_FILLED),
-<<<<<<< HEAD
         SEALED(Flags.SEALED),
         NON_SEALED(Flags.NON_SEALED),
-=======
->>>>>>> e4bec31a
         RECORD(Flags.RECORD);
 
         Flag(long flag) {
