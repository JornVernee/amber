/*
 * Copyright (c) 1999, 2019, Oracle and/or its affiliates. All rights reserved.
 * DO NOT ALTER OR REMOVE COPYRIGHT NOTICES OR THIS FILE HEADER.
 *
 * This code is free software; you can redistribute it and/or modify it
 * under the terms of the GNU General Public License version 2 only, as
 * published by the Free Software Foundation.  Oracle designates this
 * particular file as subject to the "Classpath" exception as provided
 * by Oracle in the LICENSE file that accompanied this code.
 *
 * This code is distributed in the hope that it will be useful, but WITHOUT
 * ANY WARRANTY; without even the implied warranty of MERCHANTABILITY or
 * FITNESS FOR A PARTICULAR PURPOSE.  See the GNU General Public License
 * version 2 for more details (a copy is included in the LICENSE file that
 * accompanied this code).
 *
 * You should have received a copy of the GNU General Public License version
 * 2 along with this work; if not, write to the Free Software Foundation,
 * Inc., 51 Franklin St, Fifth Floor, Boston, MA 02110-1301 USA.
 *
 * Please contact Oracle, 500 Oracle Parkway, Redwood Shores, CA 94065 USA
 * or visit www.oracle.com if you need additional information or have any
 * questions.
 */

package com.sun.tools.javac.tree;



import com.sun.source.tree.Tree;
import com.sun.source.util.TreePath;
import com.sun.tools.javac.code.*;
import com.sun.tools.javac.comp.AttrContext;
import com.sun.tools.javac.comp.Env;
import com.sun.tools.javac.tree.JCTree.*;
import com.sun.tools.javac.tree.JCTree.JCPolyExpression.*;
import com.sun.tools.javac.util.*;
import com.sun.tools.javac.util.JCDiagnostic.DiagnosticPosition;

import static com.sun.tools.javac.code.Flags.*;
import static com.sun.tools.javac.code.Kinds.Kind.*;
import static com.sun.tools.javac.code.TypeTag.BOT;
import static com.sun.tools.javac.tree.JCTree.Tag.*;
import static com.sun.tools.javac.tree.JCTree.Tag.BLOCK;
import static com.sun.tools.javac.tree.JCTree.Tag.SYNCHRONIZED;

import javax.tools.JavaFileObject;

import java.util.function.ToIntFunction;

import static com.sun.tools.javac.tree.JCTree.JCOperatorExpression.OperandPos.LEFT;
import static com.sun.tools.javac.tree.JCTree.JCOperatorExpression.OperandPos.RIGHT;

/** Utility class containing inspector methods for trees.
 *
 *  <p><b>This is NOT part of any supported API.
 *  If you write code that depends on this, you do so at your own risk.
 *  This code and its internal interfaces are subject to change or
 *  deletion without notice.</b>
 */
public class TreeInfo {

    public static List<JCExpression> args(JCTree t) {
        switch (t.getTag()) {
            case APPLY:
                return ((JCMethodInvocation)t).args;
            case NEWCLASS:
                return ((JCNewClass)t).args;
            default:
                return null;
        }
    }

    /** Is tree a constructor declaration?
     */
    public static boolean isConstructor(JCTree tree) {
        if (tree.hasTag(METHODDEF)) {
            Name name = ((JCMethodDecl) tree).name;
            return name == name.table.names.init;
        } else {
            return false;
        }
    }

    public static boolean isCanonicalConstructor(JCTree tree) {
<<<<<<< HEAD
        return isConstructor(tree) && ((JCMethodDecl)tree).sym.isRecord();
=======
        // the record flag is only set to the canonical constructor
        return isConstructor(tree) && (((JCMethodDecl)tree).sym.flags_field & RECORD) != 0;
    }

    public static boolean isCompactConstructor(JCTree tree) {
        // the record flag is only set to the canonical constructor
        return isCanonicalConstructor(tree) && (((JCMethodDecl)tree).sym.flags_field & COMPACT_RECORD_CONSTRUCTOR) != 0;
>>>>>>> ecc066e1
    }

    public static boolean isReceiverParam(JCTree tree) {
        if (tree.hasTag(VARDEF)) {
            return ((JCVariableDecl)tree).nameexpr != null;
        } else {
            return false;
        }
    }

    /** Is there a constructor declaration in the given list of trees?
     */
    public static boolean hasConstructors(List<JCTree> trees) {
        for (List<JCTree> l = trees; l.nonEmpty(); l = l.tail)
            if (isConstructor(l.head)) return true;
        return false;
    }

    /** Is there a constructor invocation in the given list of trees?
     */
<<<<<<< HEAD
    public static Name getConstructorInvocationName(List<? extends JCTree> trees, Names names, boolean isRecord) {
=======
    public static Name getConstructorInvocationName(List<? extends JCTree> trees, Names names) {
>>>>>>> ecc066e1
        for (JCTree tree : trees) {
            if (tree.hasTag(EXEC)) {
                JCExpressionStatement stat = (JCExpressionStatement)tree;
                if (stat.expr.hasTag(APPLY)) {
                    JCMethodInvocation apply = (JCMethodInvocation)stat.expr;
                    Name methName = TreeInfo.name(apply.meth);
                    if (methName == names._this ||
                        methName == names._super) {
                        return methName;
                    }
                }
            }
        }
        return names.empty;
    }

    public static boolean isMultiCatch(JCCatch catchClause) {
        return catchClause.param.vartype.hasTag(TYPEUNION);
    }

    /** Is statement an initializer for a synthetic field?
     */
    public static boolean isSyntheticInit(JCTree stat) {
        if (stat.hasTag(EXEC)) {
            JCExpressionStatement exec = (JCExpressionStatement)stat;
            if (exec.expr.hasTag(ASSIGN)) {
                JCAssign assign = (JCAssign)exec.expr;
                if (assign.lhs.hasTag(SELECT)) {
                    JCFieldAccess select = (JCFieldAccess)assign.lhs;
                    if (select.sym != null &&
                        (select.sym.flags() & SYNTHETIC) != 0) {
                        Name selected = name(select.selected);
                        if (selected != null && selected == selected.table.names._this)
                            return true;
                    }
                }
            }
        }
        return false;
    }

    /** If the expression is a method call, return the method name, null
     *  otherwise. */
    public static Name calledMethodName(JCTree tree) {
        if (tree.hasTag(EXEC)) {
            JCExpressionStatement exec = (JCExpressionStatement)tree;
            if (exec.expr.hasTag(APPLY)) {
                Name mname = TreeInfo.name(((JCMethodInvocation) exec.expr).meth);
                return mname;
            }
        }
        return null;
    }

    /** Is this a call to this or super?
     */
    public static boolean isSelfCall(JCTree tree) {
        Name name = calledMethodName(tree);
        if (name != null) {
            Names names = name.table.names;
            return name==names._this || name==names._super;
        } else {
            return false;
        }
    }

    /** Is this tree a 'this' identifier?
     */
    public static boolean isThisQualifier(JCTree tree) {
        switch (tree.getTag()) {
            case PARENS:
                return isThisQualifier(skipParens(tree));
            case IDENT: {
                JCIdent id = (JCIdent)tree;
                return id.name == id.name.table.names._this;
            }
            default:
                return false;
        }
    }

    /** Is this tree an identifier, possibly qualified by 'this'?
     */
    public static boolean isIdentOrThisDotIdent(JCTree tree) {
        switch (tree.getTag()) {
            case PARENS:
                return isIdentOrThisDotIdent(skipParens(tree));
            case IDENT:
                return true;
            case SELECT:
                return isThisQualifier(((JCFieldAccess)tree).selected);
            default:
                return false;
        }
    }

    /** Is this a call to super?
     */
    public static boolean isSuperCall(JCTree tree) {
        Name name = calledMethodName(tree);
        if (name != null) {
            Names names = name.table.names;
            return name==names._super;
        } else {
            return false;
        }
    }

    public static List<JCVariableDecl> recordFields(JCClassDecl tree) {
        return tree.defs.stream()
                .filter(t -> t.hasTag(VARDEF))
                .map(t -> (JCVariableDecl)t)
                .filter(vd -> (vd.getModifiers().flags & (Flags.RECORD)) == RECORD)
                .collect(List.collector());
    }

    public static List<Type> recordFieldTypes(JCClassDecl tree) {
<<<<<<< HEAD
        return tree.defs.stream()
                .filter(t -> t.hasTag(VARDEF))
                .map(t -> (JCVariableDecl)t)
                .filter(vd -> (vd.getModifiers().flags & (Flags.RECORD)) == RECORD)
=======
        return recordFields(tree).stream()
>>>>>>> ecc066e1
                .map(vd -> vd.type)
                .collect(List.collector());
    }

    /** Is this a constructor whose first (non-synthetic) statement is not
     *  of the form this(...)?
     */
    public static boolean isInitialConstructor(JCTree tree) {
        JCMethodInvocation app = firstConstructorCall(tree);
        if (app == null) return false;
        Name meth = name(app.meth);
        return meth == null || meth != meth.table.names._this;
    }

    /** Return the first call in a constructor definition. */
    public static JCMethodInvocation firstConstructorCall(JCTree tree) {
        if (!tree.hasTag(METHODDEF)) return null;
        JCMethodDecl md = (JCMethodDecl) tree;
        Names names = md.name.table.names;
        if (md.name != names.init) return null;
        if (md.body == null) return null;
        List<JCStatement> stats = md.body.stats;
        // Synthetic initializations can appear before the super call.
        while (stats.nonEmpty() && isSyntheticInit(stats.head))
            stats = stats.tail;
        if (stats.isEmpty()) return null;
        if (!stats.head.hasTag(EXEC)) return null;
        JCExpressionStatement exec = (JCExpressionStatement) stats.head;
        if (!exec.expr.hasTag(APPLY)) return null;
        return (JCMethodInvocation)exec.expr;
    }

    /** Return true if a tree represents a diamond new expr. */
    public static boolean isDiamond(JCTree tree) {
        switch(tree.getTag()) {
            case TYPEAPPLY: return ((JCTypeApply)tree).getTypeArguments().isEmpty();
            case NEWCLASS: return isDiamond(((JCNewClass)tree).clazz);
            case ANNOTATED_TYPE: return isDiamond(((JCAnnotatedType)tree).underlyingType);
            default: return false;
        }
    }

    public static boolean isEnumInit(JCTree tree) {
        switch (tree.getTag()) {
            case VARDEF:
                return (((JCVariableDecl)tree).mods.flags & ENUM) != 0;
            default:
                return false;
        }
    }

    /** set 'polyKind' on given tree */
    public static void setPolyKind(JCTree tree, PolyKind pkind) {
        switch (tree.getTag()) {
            case APPLY:
                ((JCMethodInvocation)tree).polyKind = pkind;
                break;
            case NEWCLASS:
                ((JCNewClass)tree).polyKind = pkind;
                break;
            case REFERENCE:
                ((JCMemberReference)tree).refPolyKind = pkind;
                break;
            default:
                throw new AssertionError("Unexpected tree: " + tree);
        }
    }

    /** set 'varargsElement' on given tree */
    public static void setVarargsElement(JCTree tree, Type varargsElement) {
        switch (tree.getTag()) {
            case APPLY:
                ((JCMethodInvocation)tree).varargsElement = varargsElement;
                break;
            case NEWCLASS:
                ((JCNewClass)tree).varargsElement = varargsElement;
                break;
            case REFERENCE:
                ((JCMemberReference)tree).varargsElement = varargsElement;
                break;
            default:
                throw new AssertionError("Unexpected tree: " + tree);
        }
    }

    /** Return true if the tree corresponds to an expression statement */
    public static boolean isExpressionStatement(JCExpression tree) {
        switch(tree.getTag()) {
            case PREINC: case PREDEC:
            case POSTINC: case POSTDEC:
            case ASSIGN:
            case BITOR_ASG: case BITXOR_ASG: case BITAND_ASG:
            case SL_ASG: case SR_ASG: case USR_ASG:
            case PLUS_ASG: case MINUS_ASG:
            case MUL_ASG: case DIV_ASG: case MOD_ASG:
            case APPLY: case NEWCLASS:
            case ERRONEOUS:
                return true;
            default:
                return false;
        }
    }

    /** Return true if the tree corresponds to a statement */
    public static boolean isStatement(JCTree tree) {
        return (tree instanceof JCStatement) &&
                !tree.hasTag(CLASSDEF) &&
                !tree.hasTag(Tag.BLOCK) &&
                !tree.hasTag(METHODDEF);
    }

    /**
     * Return true if the AST corresponds to a static select of the kind A.B
     */
    public static boolean isStaticSelector(JCTree base, Names names) {
        if (base == null)
            return false;
        switch (base.getTag()) {
            case IDENT:
                JCIdent id = (JCIdent)base;
                return id.name != names._this &&
                        id.name != names._super &&
                        isStaticSym(base);
            case SELECT:
                return isStaticSym(base) &&
                    isStaticSelector(((JCFieldAccess)base).selected, names);
            case TYPEAPPLY:
            case TYPEARRAY:
                return true;
            case ANNOTATED_TYPE:
                return isStaticSelector(((JCAnnotatedType)base).underlyingType, names);
            default:
                return false;
        }
    }
    //where
        private static boolean isStaticSym(JCTree tree) {
            Symbol sym = symbol(tree);
            return (sym.kind == TYP || sym.kind == PCK);
        }

    /** Return true if a tree represents the null literal. */
    public static boolean isNull(JCTree tree) {
        if (!tree.hasTag(LITERAL))
            return false;
        JCLiteral lit = (JCLiteral) tree;
        return (lit.typetag == BOT);
    }

    /** Return true iff this tree is a child of some annotation. */
    public static boolean isInAnnotation(Env<?> env, JCTree tree) {
        TreePath tp = TreePath.getPath(env.toplevel, tree);
        if (tp != null) {
            for (Tree t : tp) {
                if (t.getKind() == Tree.Kind.ANNOTATION)
                    return true;
            }
        }
        return false;
    }

    public static String getCommentText(Env<?> env, JCTree tree) {
        DocCommentTable docComments = (tree.hasTag(JCTree.Tag.TOPLEVEL))
                ? ((JCCompilationUnit) tree).docComments
                : env.toplevel.docComments;
        return (docComments == null) ? null : docComments.getCommentText(tree);
    }

    public static DCTree.DCDocComment getCommentTree(Env<?> env, JCTree tree) {
        DocCommentTable docComments = (tree.hasTag(JCTree.Tag.TOPLEVEL))
                ? ((JCCompilationUnit) tree).docComments
                : env.toplevel.docComments;
        return (docComments == null) ? null : docComments.getCommentTree(tree);
    }

    /** The position of the first statement in a block, or the position of
     *  the block itself if it is empty.
     */
    public static int firstStatPos(JCTree tree) {
        if (tree.hasTag(BLOCK) && ((JCBlock) tree).stats.nonEmpty())
            return ((JCBlock) tree).stats.head.pos;
        else
            return tree.pos;
    }

    /** The end position of given tree, if it is a block with
     *  defined endpos.
     */
    public static int endPos(JCTree tree) {
        if (tree.hasTag(BLOCK) && ((JCBlock) tree).endpos != Position.NOPOS)
            return ((JCBlock) tree).endpos;
        else if (tree.hasTag(SYNCHRONIZED))
            return endPos(((JCSynchronized) tree).body);
        else if (tree.hasTag(TRY)) {
            JCTry t = (JCTry) tree;
            return endPos((t.finalizer != null) ? t.finalizer
                          : (t.catchers.nonEmpty() ? t.catchers.last().body : t.body));
        } else if (tree.hasTag(SWITCH_EXPRESSION) &&
                   ((JCSwitchExpression) tree).endpos != Position.NOPOS) {
            return ((JCSwitchExpression) tree).endpos;
        } else
            return tree.pos;
    }


    /** Get the start position for a tree node.  The start position is
     * defined to be the position of the first character of the first
     * token of the node's source text.
     * @param tree  The tree node
     */
    public static int getStartPos(JCTree tree) {
        if (tree == null)
            return Position.NOPOS;

        switch(tree.getTag()) {
            case MODULEDEF: {
                JCModuleDecl md = (JCModuleDecl)tree;
                return md.mods.annotations.isEmpty() ? md.pos :
                       md.mods.annotations.head.pos;
            }
            case PACKAGEDEF: {
                JCPackageDecl pd = (JCPackageDecl)tree;
                return pd.annotations.isEmpty() ? pd.pos :
                       pd.annotations.head.pos;
            }
            case APPLY:
                return getStartPos(((JCMethodInvocation) tree).meth);
            case ASSIGN:
                return getStartPos(((JCAssign) tree).lhs);
            case BITOR_ASG: case BITXOR_ASG: case BITAND_ASG:
            case SL_ASG: case SR_ASG: case USR_ASG:
            case PLUS_ASG: case MINUS_ASG: case MUL_ASG:
            case DIV_ASG: case MOD_ASG:
            case OR: case AND: case BITOR:
            case BITXOR: case BITAND: case EQ:
            case NE: case LT: case GT:
            case LE: case GE: case SL:
            case SR: case USR: case PLUS:
            case MINUS: case MUL: case DIV:
            case MOD:
            case POSTINC:
            case POSTDEC:
                return getStartPos(((JCOperatorExpression) tree).getOperand(LEFT));
            case CLASSDEF: {
                JCClassDecl node = (JCClassDecl)tree;
                if (node.mods.pos != Position.NOPOS)
                    return node.mods.pos;
                break;
            }
            case CONDEXPR:
                return getStartPos(((JCConditional) tree).cond);
            case EXEC:
                return getStartPos(((JCExpressionStatement) tree).expr);
            case INDEXED:
                return getStartPos(((JCArrayAccess) tree).indexed);
            case METHODDEF: {
                JCMethodDecl node = (JCMethodDecl)tree;
                if (node.mods.pos != Position.NOPOS)
                    return node.mods.pos;
                if (node.typarams.nonEmpty()) // List.nil() used for no typarams
                    return getStartPos(node.typarams.head);
                return node.restype == null ? node.pos : getStartPos(node.restype);
            }
            case SELECT:
                return getStartPos(((JCFieldAccess) tree).selected);
            case TYPEAPPLY:
                return getStartPos(((JCTypeApply) tree).clazz);
            case TYPEARRAY:
                return getStartPos(((JCArrayTypeTree) tree).elemtype);
            case TYPETEST:
                return getStartPos(((JCInstanceOf) tree).expr);
            case ANNOTATED_TYPE: {
                JCAnnotatedType node = (JCAnnotatedType) tree;
                if (node.annotations.nonEmpty()) {
                    if (node.underlyingType.hasTag(TYPEARRAY) ||
                            node.underlyingType.hasTag(SELECT)) {
                        return getStartPos(node.underlyingType);
                    } else {
                        return getStartPos(node.annotations.head);
                    }
                } else {
                    return getStartPos(node.underlyingType);
                }
            }
            case NEWCLASS: {
                JCNewClass node = (JCNewClass)tree;
                if (node.encl != null)
                    return getStartPos(node.encl);
                break;
            }
            case VARDEF: {
                JCVariableDecl node = (JCVariableDecl)tree;
                if (node.startPos != Position.NOPOS) {
                    return node.startPos;
                } else if (node.mods.pos != Position.NOPOS) {
                    return node.mods.pos;
                } else if (node.vartype == null || node.vartype.pos == Position.NOPOS) {
                    //if there's no type (partially typed lambda parameter)
                    //simply return node position
                    return node.pos;
                } else {
                    return getStartPos(node.vartype);
                }
            }
            case BINDINGPATTERN: {
                JCBindingPattern node = (JCBindingPattern)tree;
                return getStartPos(node.vartype);
            }
            case ERRONEOUS: {
                JCErroneous node = (JCErroneous)tree;
                if (node.errs != null && node.errs.nonEmpty())
                    return getStartPos(node.errs.head);
            }
        }
        return tree.pos;
    }

    /** The end position of given tree, given  a table of end positions generated by the parser
     */
    public static int getEndPos(JCTree tree, EndPosTable endPosTable) {
        if (tree == null)
            return Position.NOPOS;

        if (endPosTable == null) {
            // fall back on limited info in the tree
            return endPos(tree);
        }

        int mapPos = endPosTable.getEndPos(tree);
        if (mapPos != Position.NOPOS)
            return mapPos;

        switch(tree.getTag()) {
            case BITOR_ASG: case BITXOR_ASG: case BITAND_ASG:
            case SL_ASG: case SR_ASG: case USR_ASG:
            case PLUS_ASG: case MINUS_ASG: case MUL_ASG:
            case DIV_ASG: case MOD_ASG:
            case OR: case AND: case BITOR:
            case BITXOR: case BITAND: case EQ:
            case NE: case LT: case GT:
            case LE: case GE: case SL:
            case SR: case USR: case PLUS:
            case MINUS: case MUL: case DIV:
            case MOD:
            case POS:
            case NEG:
            case NOT:
            case COMPL:
            case PREINC:
            case PREDEC:
                return getEndPos(((JCOperatorExpression) tree).getOperand(RIGHT), endPosTable);
            case CASE:
                return getEndPos(((JCCase) tree).stats.last(), endPosTable);
            case CATCH:
                return getEndPos(((JCCatch) tree).body, endPosTable);
            case CONDEXPR:
                return getEndPos(((JCConditional) tree).falsepart, endPosTable);
            case FORLOOP:
                return getEndPos(((JCForLoop) tree).body, endPosTable);
            case FOREACHLOOP:
                return getEndPos(((JCEnhancedForLoop) tree).body, endPosTable);
            case IF: {
                JCIf node = (JCIf)tree;
                if (node.elsepart == null) {
                    return getEndPos(node.thenpart, endPosTable);
                } else {
                    return getEndPos(node.elsepart, endPosTable);
                }
            }
            case LABELLED:
                return getEndPos(((JCLabeledStatement) tree).body, endPosTable);
            case MODIFIERS:
                return getEndPos(((JCModifiers) tree).annotations.last(), endPosTable);
            case SYNCHRONIZED:
                return getEndPos(((JCSynchronized) tree).body, endPosTable);
            case TOPLEVEL:
                return getEndPos(((JCCompilationUnit) tree).defs.last(), endPosTable);
            case TRY: {
                JCTry node = (JCTry)tree;
                if (node.finalizer != null) {
                    return getEndPos(node.finalizer, endPosTable);
                } else if (!node.catchers.isEmpty()) {
                    return getEndPos(node.catchers.last(), endPosTable);
                } else {
                    return getEndPos(node.body, endPosTable);
                }
            }
            case WILDCARD:
                return getEndPos(((JCWildcard) tree).inner, endPosTable);
            case TYPECAST:
                return getEndPos(((JCTypeCast) tree).expr, endPosTable);
            case TYPETEST:
                return getEndPos(((JCInstanceOf) tree).pattern, endPosTable);
            case WHILELOOP:
                return getEndPos(((JCWhileLoop) tree).body, endPosTable);
            case ANNOTATED_TYPE:
                return getEndPos(((JCAnnotatedType) tree).underlyingType, endPosTable);
            case ERRONEOUS: {
                JCErroneous node = (JCErroneous)tree;
                if (node.errs != null && node.errs.nonEmpty())
                    return getEndPos(node.errs.last(), endPosTable);
            }
        }
        return Position.NOPOS;
    }


    /** A DiagnosticPosition with the preferred position set to the
     *  end position of given tree, if it is a block with
     *  defined endpos.
     */
    public static DiagnosticPosition diagEndPos(final JCTree tree) {
        final int endPos = TreeInfo.endPos(tree);
        return new DiagnosticPosition() {
            public JCTree getTree() { return tree; }
            public int getStartPosition() { return TreeInfo.getStartPos(tree); }
            public int getPreferredPosition() { return endPos; }
            public int getEndPosition(EndPosTable endPosTable) {
                return TreeInfo.getEndPos(tree, endPosTable);
            }
        };
    }

    public enum PosKind {
        START_POS(TreeInfo::getStartPos),
        FIRST_STAT_POS(TreeInfo::firstStatPos),
        END_POS(TreeInfo::endPos);

        final ToIntFunction<JCTree> posFunc;

        PosKind(ToIntFunction<JCTree> posFunc) {
            this.posFunc = posFunc;
        }

        int toPos(JCTree tree) {
            return posFunc.applyAsInt(tree);
        }
    }

    /** The position of the finalizer of given try/synchronized statement.
     */
    public static int finalizerPos(JCTree tree, PosKind posKind) {
        if (tree.hasTag(TRY)) {
            JCTry t = (JCTry) tree;
            Assert.checkNonNull(t.finalizer);
            return posKind.toPos(t.finalizer);
        } else if (tree.hasTag(SYNCHRONIZED)) {
            return endPos(((JCSynchronized) tree).body);
        } else {
            throw new AssertionError();
        }
    }

    /** Find the position for reporting an error about a symbol, where
     *  that symbol is defined somewhere in the given tree. */
    public static int positionFor(final Symbol sym, final JCTree tree) {
        JCTree decl = declarationFor(sym, tree);
        return ((decl != null) ? decl : tree).pos;
    }

    /** Find the position for reporting an error about a symbol, where
     *  that symbol is defined somewhere in the given tree. */
    public static DiagnosticPosition diagnosticPositionFor(final Symbol sym, final JCTree tree) {
        JCTree decl = declarationFor(sym, tree);
        return ((decl != null) ? decl : tree).pos();
    }

    /** Find the declaration for a symbol, where
     *  that symbol is defined somewhere in the given tree. */
    public static JCTree declarationFor(final Symbol sym, final JCTree tree) {
        class DeclScanner extends TreeScanner {
            JCTree result = null;
            public void scan(JCTree tree) {
                if (tree!=null && result==null)
                    tree.accept(this);
            }
            public void visitTopLevel(JCCompilationUnit that) {
                if (that.packge == sym) result = that;
                else super.visitTopLevel(that);
            }
            public void visitModuleDef(JCModuleDecl that) {
                if (that.sym == sym) result = that;
                // no need to scan within module declaration
            }
            public void visitPackageDef(JCPackageDecl that) {
                if (that.packge == sym) result = that;
                else super.visitPackageDef(that);
            }
            public void visitClassDef(JCClassDecl that) {
                if (that.sym == sym) result = that;
                else super.visitClassDef(that);
            }
            public void visitMethodDef(JCMethodDecl that) {
                if (that.sym == sym) result = that;
                else super.visitMethodDef(that);
            }
            public void visitVarDef(JCVariableDecl that) {
                if (that.sym == sym) result = that;
                else super.visitVarDef(that);
            }
            public void visitTypeParameter(JCTypeParameter that) {
                if (that.type != null && that.type.tsym == sym) result = that;
                else super.visitTypeParameter(that);
            }
        }
        DeclScanner s = new DeclScanner();
        tree.accept(s);
        return s.result;
    }

    public static Env<AttrContext> scopeFor(JCTree node, JCCompilationUnit unit) {
        return scopeFor(pathFor(node, unit));
    }

    public static Env<AttrContext> scopeFor(List<JCTree> path) {
        // TODO: not implemented yet
        throw new UnsupportedOperationException("not implemented yet");
    }

    public static List<JCTree> pathFor(final JCTree node, final JCCompilationUnit unit) {
        class Result extends Error {
            static final long serialVersionUID = -5942088234594905625L;
            List<JCTree> path;
            Result(List<JCTree> path) {
                this.path = path;
            }
        }
        class PathFinder extends TreeScanner {
            List<JCTree> path = List.nil();
            public void scan(JCTree tree) {
                if (tree != null) {
                    path = path.prepend(tree);
                    if (tree == node)
                        throw new Result(path);
                    super.scan(tree);
                    path = path.tail;
                }
            }
        }
        try {
            new PathFinder().scan(unit);
        } catch (Result result) {
            return result.path;
        }
        return List.nil();
    }

    /** Return the statement referenced by a label.
     *  If the label refers to a loop or switch, return that switch
     *  otherwise return the labelled statement itself
     */
    public static JCTree referencedStatement(JCLabeledStatement tree) {
        JCTree t = tree;
        do t = ((JCLabeledStatement) t).body;
        while (t.hasTag(LABELLED));
        switch (t.getTag()) {
        case DOLOOP: case WHILELOOP: case FORLOOP: case FOREACHLOOP: case SWITCH:
            return t;
        default:
            return tree;
        }
    }

    /** Skip parens and return the enclosed expression
     */
    public static JCExpression skipParens(JCExpression tree) {
        while (tree.hasTag(PARENS)) {
            tree = ((JCParens) tree).expr;
        }
        return tree;
    }

    /** Skip parens and return the enclosed expression
     */
    public static JCTree skipParens(JCTree tree) {
        if (tree.hasTag(PARENS))
            return skipParens((JCParens)tree);
        else
            return tree;
    }

    /** Return the types of a list of trees.
     */
    public static List<Type> types(List<? extends JCTree> trees) {
        ListBuffer<Type> ts = new ListBuffer<>();
        for (List<? extends JCTree> l = trees; l.nonEmpty(); l = l.tail)
            ts.append(l.head.type);
        return ts.toList();
    }

    /** If this tree is an identifier or a field or a parameterized type,
     *  return its name, otherwise return null.
     */
    public static Name name(JCTree tree) {
        switch (tree.getTag()) {
        case IDENT:
            return ((JCIdent) tree).name;
        case SELECT:
            return ((JCFieldAccess) tree).name;
        case TYPEAPPLY:
            return name(((JCTypeApply) tree).clazz);
        default:
            return null;
        }
    }

    /** If this tree is a qualified identifier, its return fully qualified name,
     *  otherwise return null.
     */
    public static Name fullName(JCTree tree) {
        tree = skipParens(tree);
        switch (tree.getTag()) {
        case IDENT:
            return ((JCIdent) tree).name;
        case SELECT:
            Name sname = fullName(((JCFieldAccess) tree).selected);
            return sname == null ? null : sname.append('.', name(tree));
        default:
            return null;
        }
    }

    public static Symbol symbolFor(JCTree node) {
        Symbol sym = symbolForImpl(node);

        return sym != null ? sym.baseSymbol() : null;
    }

    private static Symbol symbolForImpl(JCTree node) {
        node = skipParens(node);
        switch (node.getTag()) {
        case TOPLEVEL:
            JCCompilationUnit cut = (JCCompilationUnit) node;
            JCModuleDecl moduleDecl = cut.getModuleDecl();
            if (isModuleInfo(cut) && moduleDecl != null)
                return symbolFor(moduleDecl);
            return cut.packge;
        case MODULEDEF:
            return ((JCModuleDecl) node).sym;
        case PACKAGEDEF:
            return ((JCPackageDecl) node).packge;
        case CLASSDEF:
            return ((JCClassDecl) node).sym;
        case METHODDEF:
            return ((JCMethodDecl) node).sym;
        case VARDEF:
            return ((JCVariableDecl) node).sym;
        case IDENT:
            return ((JCIdent) node).sym;
        case SELECT:
            return ((JCFieldAccess) node).sym;
        case REFERENCE:
            return ((JCMemberReference) node).sym;
        case NEWCLASS:
            return ((JCNewClass) node).constructor;
        case APPLY:
            return symbolFor(((JCMethodInvocation) node).meth);
        case TYPEAPPLY:
            return symbolFor(((JCTypeApply) node).clazz);
        case ANNOTATION:
        case TYPE_ANNOTATION:
        case TYPEPARAMETER:
            if (node.type != null)
                return node.type.tsym;
            return null;
        case BINDINGPATTERN:
            return ((JCBindingPattern) node).symbol;
        default:
            return null;
        }
    }

    public static boolean isDeclaration(JCTree node) {
        node = skipParens(node);
        switch (node.getTag()) {
        case PACKAGEDEF:
        case CLASSDEF:
        case METHODDEF:
        case VARDEF:
            return true;
        default:
            return false;
        }
    }

    /** If this tree is an identifier or a field, return its symbol,
     *  otherwise return null.
     */
    public static Symbol symbol(JCTree tree) {
        tree = skipParens(tree);
        switch (tree.getTag()) {
        case IDENT:
            return ((JCIdent) tree).sym;
        case SELECT:
            return ((JCFieldAccess) tree).sym;
        case TYPEAPPLY:
            return symbol(((JCTypeApply) tree).clazz);
        case ANNOTATED_TYPE:
            return symbol(((JCAnnotatedType) tree).underlyingType);
        case REFERENCE:
            return ((JCMemberReference) tree).sym;
        default:
            return null;
        }
    }

    /** If this tree has a modifiers field, return it otherwise return null
     */
    public static JCModifiers getModifiers(JCTree tree) {
        tree = skipParens(tree);
        switch (tree.getTag()) {
            case VARDEF:
                return ((JCVariableDecl) tree).mods;
            case METHODDEF:
                return ((JCMethodDecl) tree).mods;
            case CLASSDEF:
                return ((JCClassDecl) tree).mods;
            case MODULEDEF:
                return ((JCModuleDecl) tree).mods;
<<<<<<< HEAD
            default:
                return null;
=======
        default:
            return null;
>>>>>>> ecc066e1
        }
    }

    /** Return true if this is a nonstatic selection. */
    public static boolean nonstaticSelect(JCTree tree) {
        tree = skipParens(tree);
        if (!tree.hasTag(SELECT)) return false;
        JCFieldAccess s = (JCFieldAccess) tree;
        Symbol e = symbol(s.selected);
        return e == null || (e.kind != PCK && e.kind != TYP);
    }

    /** If this tree is an identifier or a field, set its symbol, otherwise skip.
     */
    public static void setSymbol(JCTree tree, Symbol sym) {
        tree = skipParens(tree);
        switch (tree.getTag()) {
        case IDENT:
            ((JCIdent) tree).sym = sym; break;
        case SELECT:
            ((JCFieldAccess) tree).sym = sym; break;
        default:
        }
    }

    /** If this tree is a declaration or a block, return its flags field,
     *  otherwise return 0.
     */
    public static long flags(JCTree tree) {
        switch (tree.getTag()) {
        case VARDEF:
            return ((JCVariableDecl) tree).mods.flags;
        case METHODDEF:
            return ((JCMethodDecl) tree).mods.flags;
        case CLASSDEF:
            return ((JCClassDecl) tree).mods.flags;
        case BLOCK:
            return ((JCBlock) tree).flags;
        default:
            return 0;
        }
    }

    /** Return first (smallest) flag in `flags':
     *  pre: flags != 0
     */
    public static long firstFlag(long flags) {
        long flag = 1;
        while ((flag & flags & ExtendedStandardFlags) == 0)
            flag = flag << 1;
        return flag;
    }

    /** Return flags as a string, separated by " ".
     */
    public static String flagNames(long flags) {
        return Flags.toString(flags & ExtendedStandardFlags).trim();
    }

    /** Operator precedences values.
     */
    public static final int
        notExpression = -1,   // not an expression
        noPrec = 0,           // no enclosing expression
        assignPrec = 1,
        assignopPrec = 2,
        condPrec = 3,
        orPrec = 4,
        andPrec = 5,
        bitorPrec = 6,
        bitxorPrec = 7,
        bitandPrec = 8,
        eqPrec = 9,
        ordPrec = 10,
        shiftPrec = 11,
        addPrec = 12,
        mulPrec = 13,
        prefixPrec = 14,
        postfixPrec = 15,
        precCount = 16;


    /** Map operators to their precedence levels.
     */
    public static int opPrec(JCTree.Tag op) {
        switch(op) {
        case POS:
        case NEG:
        case NOT:
        case COMPL:
        case PREINC:
        case PREDEC: return prefixPrec;
        case POSTINC:
        case POSTDEC:
        case NULLCHK: return postfixPrec;
        case ASSIGN: return assignPrec;
        case BITOR_ASG:
        case BITXOR_ASG:
        case BITAND_ASG:
        case SL_ASG:
        case SR_ASG:
        case USR_ASG:
        case PLUS_ASG:
        case MINUS_ASG:
        case MUL_ASG:
        case DIV_ASG:
        case MOD_ASG: return assignopPrec;
        case OR: return orPrec;
        case AND: return andPrec;
        case EQ:
        case NE: return eqPrec;
        case LT:
        case GT:
        case LE:
        case GE: return ordPrec;
        case BITOR: return bitorPrec;
        case BITXOR: return bitxorPrec;
        case BITAND: return bitandPrec;
        case SL:
        case SR:
        case USR: return shiftPrec;
        case PLUS:
        case MINUS: return addPrec;
        case MUL:
        case DIV:
        case MOD: return mulPrec;
        case TYPETEST: return ordPrec;
        default: throw new AssertionError();
        }
    }

    static Tree.Kind tagToKind(JCTree.Tag tag) {
        switch (tag) {
        // Postfix expressions
        case POSTINC:           // _ ++
            return Tree.Kind.POSTFIX_INCREMENT;
        case POSTDEC:           // _ --
            return Tree.Kind.POSTFIX_DECREMENT;

        // Unary operators
        case PREINC:            // ++ _
            return Tree.Kind.PREFIX_INCREMENT;
        case PREDEC:            // -- _
            return Tree.Kind.PREFIX_DECREMENT;
        case POS:               // +
            return Tree.Kind.UNARY_PLUS;
        case NEG:               // -
            return Tree.Kind.UNARY_MINUS;
        case COMPL:             // ~
            return Tree.Kind.BITWISE_COMPLEMENT;
        case NOT:               // !
            return Tree.Kind.LOGICAL_COMPLEMENT;

        // Binary operators

        // Multiplicative operators
        case MUL:               // *
            return Tree.Kind.MULTIPLY;
        case DIV:               // /
            return Tree.Kind.DIVIDE;
        case MOD:               // %
            return Tree.Kind.REMAINDER;

        // Additive operators
        case PLUS:              // +
            return Tree.Kind.PLUS;
        case MINUS:             // -
            return Tree.Kind.MINUS;

        // Shift operators
        case SL:                // <<
            return Tree.Kind.LEFT_SHIFT;
        case SR:                // >>
            return Tree.Kind.RIGHT_SHIFT;
        case USR:               // >>>
            return Tree.Kind.UNSIGNED_RIGHT_SHIFT;

        // Relational operators
        case LT:                // <
            return Tree.Kind.LESS_THAN;
        case GT:                // >
            return Tree.Kind.GREATER_THAN;
        case LE:                // <=
            return Tree.Kind.LESS_THAN_EQUAL;
        case GE:                // >=
            return Tree.Kind.GREATER_THAN_EQUAL;

        // Equality operators
        case EQ:                // ==
            return Tree.Kind.EQUAL_TO;
        case NE:                // !=
            return Tree.Kind.NOT_EQUAL_TO;

        // Bitwise and logical operators
        case BITAND:            // &
            return Tree.Kind.AND;
        case BITXOR:            // ^
            return Tree.Kind.XOR;
        case BITOR:             // |
            return Tree.Kind.OR;

        // Conditional operators
        case AND:               // &&
            return Tree.Kind.CONDITIONAL_AND;
        case OR:                // ||
            return Tree.Kind.CONDITIONAL_OR;

        // Assignment operators
        case MUL_ASG:           // *=
            return Tree.Kind.MULTIPLY_ASSIGNMENT;
        case DIV_ASG:           // /=
            return Tree.Kind.DIVIDE_ASSIGNMENT;
        case MOD_ASG:           // %=
            return Tree.Kind.REMAINDER_ASSIGNMENT;
        case PLUS_ASG:          // +=
            return Tree.Kind.PLUS_ASSIGNMENT;
        case MINUS_ASG:         // -=
            return Tree.Kind.MINUS_ASSIGNMENT;
        case SL_ASG:            // <<=
            return Tree.Kind.LEFT_SHIFT_ASSIGNMENT;
        case SR_ASG:            // >>=
            return Tree.Kind.RIGHT_SHIFT_ASSIGNMENT;
        case USR_ASG:           // >>>=
            return Tree.Kind.UNSIGNED_RIGHT_SHIFT_ASSIGNMENT;
        case BITAND_ASG:        // &=
            return Tree.Kind.AND_ASSIGNMENT;
        case BITXOR_ASG:        // ^=
            return Tree.Kind.XOR_ASSIGNMENT;
        case BITOR_ASG:         // |=
            return Tree.Kind.OR_ASSIGNMENT;

        // Null check (implementation detail), for example, __.getClass()
        case NULLCHK:
            return Tree.Kind.OTHER;

        case ANNOTATION:
            return Tree.Kind.ANNOTATION;
        case TYPE_ANNOTATION:
            return Tree.Kind.TYPE_ANNOTATION;

        case EXPORTS:
            return Tree.Kind.EXPORTS;
        case OPENS:
            return Tree.Kind.OPENS;

        default:
            return null;
        }
    }

    /**
     * Returns the underlying type of the tree if it is an annotated type,
     * or the tree itself otherwise.
     */
    public static JCExpression typeIn(JCExpression tree) {
        switch (tree.getTag()) {
        case ANNOTATED_TYPE:
            return ((JCAnnotatedType)tree).underlyingType;
        case IDENT: /* simple names */
        case TYPEIDENT: /* primitive name */
        case SELECT: /* qualified name */
        case TYPEARRAY: /* array types */
        case WILDCARD: /* wild cards */
        case TYPEPARAMETER: /* type parameters */
        case TYPEAPPLY: /* parameterized types */
        case ERRONEOUS: /* error tree TODO: needed for BadCast JSR308 test case. Better way? */
            return tree;
        default:
            throw new AssertionError("Unexpected type tree: " + tree);
        }
    }

    /* Return the inner-most type of a type tree.
     * For an array that contains an annotated type, return that annotated type.
     * TODO: currently only used by Pretty. Describe behavior better.
     */
    public static JCTree innermostType(JCTree type, boolean skipAnnos) {
        JCTree lastAnnotatedType = null;
        JCTree cur = type;
        loop: while (true) {
            switch (cur.getTag()) {
            case TYPEARRAY:
                lastAnnotatedType = null;
                cur = ((JCArrayTypeTree)cur).elemtype;
                break;
            case WILDCARD:
                lastAnnotatedType = null;
                cur = ((JCWildcard)cur).inner;
                break;
            case ANNOTATED_TYPE:
                lastAnnotatedType = cur;
                cur = ((JCAnnotatedType)cur).underlyingType;
                break;
            default:
                break loop;
            }
        }
        if (!skipAnnos && lastAnnotatedType!=null) {
            return lastAnnotatedType;
        } else {
            return cur;
        }
    }

    private static class TypeAnnotationFinder extends TreeScanner {
        public boolean foundTypeAnno = false;

        @Override
        public void scan(JCTree tree) {
            if (foundTypeAnno || tree == null)
                return;
            super.scan(tree);
        }

        public void visitAnnotation(JCAnnotation tree) {
            foundTypeAnno = foundTypeAnno || tree.hasTag(TYPE_ANNOTATION);
        }
    }

    public static boolean containsTypeAnnotation(JCTree e) {
        TypeAnnotationFinder finder = new TypeAnnotationFinder();
        finder.scan(e);
        return finder.foundTypeAnno;
    }

    public static boolean isModuleInfo(JCCompilationUnit tree) {
        return tree.sourcefile.isNameCompatible("module-info", JavaFileObject.Kind.SOURCE)
                && tree.getModuleDecl() != null;
    }

    public static JCModuleDecl getModule(JCCompilationUnit t) {
        if (t.defs.nonEmpty()) {
            JCTree def = t.defs.head;
            if (def.hasTag(MODULEDEF))
                return (JCModuleDecl) def;
        }
        return null;
    }

    public static boolean isPackageInfo(JCCompilationUnit tree) {
        return tree.sourcefile.isNameCompatible("package-info", JavaFileObject.Kind.SOURCE);
    }

}<|MERGE_RESOLUTION|>--- conflicted
+++ resolved
@@ -83,9 +83,6 @@
     }
 
     public static boolean isCanonicalConstructor(JCTree tree) {
-<<<<<<< HEAD
-        return isConstructor(tree) && ((JCMethodDecl)tree).sym.isRecord();
-=======
         // the record flag is only set to the canonical constructor
         return isConstructor(tree) && (((JCMethodDecl)tree).sym.flags_field & RECORD) != 0;
     }
@@ -93,7 +90,6 @@
     public static boolean isCompactConstructor(JCTree tree) {
         // the record flag is only set to the canonical constructor
         return isCanonicalConstructor(tree) && (((JCMethodDecl)tree).sym.flags_field & COMPACT_RECORD_CONSTRUCTOR) != 0;
->>>>>>> ecc066e1
     }
 
     public static boolean isReceiverParam(JCTree tree) {
@@ -114,11 +110,7 @@
 
     /** Is there a constructor invocation in the given list of trees?
      */
-<<<<<<< HEAD
-    public static Name getConstructorInvocationName(List<? extends JCTree> trees, Names names, boolean isRecord) {
-=======
     public static Name getConstructorInvocationName(List<? extends JCTree> trees, Names names) {
->>>>>>> ecc066e1
         for (JCTree tree : trees) {
             if (tree.hasTag(EXEC)) {
                 JCExpressionStatement stat = (JCExpressionStatement)tree;
@@ -236,14 +228,7 @@
     }
 
     public static List<Type> recordFieldTypes(JCClassDecl tree) {
-<<<<<<< HEAD
-        return tree.defs.stream()
-                .filter(t -> t.hasTag(VARDEF))
-                .map(t -> (JCVariableDecl)t)
-                .filter(vd -> (vd.getModifiers().flags & (Flags.RECORD)) == RECORD)
-=======
         return recordFields(tree).stream()
->>>>>>> ecc066e1
                 .map(vd -> vd.type)
                 .collect(List.collector());
     }
@@ -963,13 +948,8 @@
                 return ((JCClassDecl) tree).mods;
             case MODULEDEF:
                 return ((JCModuleDecl) tree).mods;
-<<<<<<< HEAD
-            default:
-                return null;
-=======
         default:
             return null;
->>>>>>> ecc066e1
         }
     }
 
