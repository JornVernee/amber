/*
 * Copyright (c) 2017, 2020, Oracle and/or its affiliates. All rights reserved.
 * DO NOT ALTER OR REMOVE COPYRIGHT NOTICES OR THIS FILE HEADER.
 *
 * This code is free software; you can redistribute it and/or modify it
 * under the terms of the GNU General Public License version 2 only, as
 * published by the Free Software Foundation.  Oracle designates this
 * particular file as subject to the "Classpath" exception as provided
 * by Oracle in the LICENSE file that accompanied this code.
 *
 * This code is distributed in the hope that it will be useful, but WITHOUT
 * ANY WARRANTY; without even the implied warranty of MERCHANTABILITY or
 * FITNESS FOR A PARTICULAR PURPOSE.  See the GNU General Public License
 * version 2 for more details (a copy is included in the LICENSE file that
 * accompanied this code).
 *
 * You should have received a copy of the GNU General Public License version
 * 2 along with this work; if not, write to the Free Software Foundation,
 * Inc., 51 Franklin St, Fifth Floor, Boston, MA 02110-1301 USA.
 *
 * Please contact Oracle, 500 Oracle Parkway, Redwood Shores, CA 94065 USA
 * or visit www.oracle.com if you need additional information or have any
 * questions.
 */

package com.sun.tools.javac.comp;

import com.sun.tools.javac.code.Symbol;
import com.sun.tools.javac.code.Symbol.BindingSymbol;
import com.sun.tools.javac.resources.CompilerProperties.Errors;
import com.sun.tools.javac.tree.JCTree;
import com.sun.tools.javac.tree.JCTree.Tag;
import com.sun.tools.javac.tree.TreeScanner;
import com.sun.tools.javac.util.Context;
import com.sun.tools.javac.util.JCDiagnostic.DiagnosticPosition;
import com.sun.tools.javac.util.List;
import com.sun.tools.javac.util.Log;

import static com.sun.tools.javac.code.Flags.CLASH;


public class MatchBindingsComputer extends TreeScanner {
    public static final MatchBindings EMPTY = new MatchBindings(List.nil(), List.nil());

    protected static final Context.Key<MatchBindingsComputer> matchBindingsComputerKey = new Context.Key<>();

    private final Log log;

    public static MatchBindingsComputer instance(Context context) {
        MatchBindingsComputer instance = context.get(matchBindingsComputerKey);
        if (instance == null)
            instance = new MatchBindingsComputer(context);
        return instance;
    }

    protected MatchBindingsComputer(Context context) {
        this.log = Log.instance(context);
    }

    public MatchBindings conditional(JCTree tree, MatchBindings condBindings, MatchBindings trueBindings, MatchBindings falseBindings) {
        if (condBindings == EMPTY &&
            trueBindings == EMPTY &&
            falseBindings == EMPTY) {
            return EMPTY;
        }

<<<<<<< HEAD

    public List<BindingSymbol> getMatchBindings(JCTree expression, boolean whenTrue, List<BindingSymbol> intersectWith) {
        List<BindingSymbol> bindings = getMatchBindings(expression, whenTrue);
        if (intersectWith != null) {
            bindings = intersection(expression, intersectWith, bindings);
        }

        return bindings;
    }

    @Override
    public void visitBindingPattern(JCBindingPattern tree) {
        bindings = whenTrue ? List.of(tree.symbol) : List.nil();
=======
        DiagnosticPosition pos = tree.pos();
         //A pattern variable is introduced both by a when true, and by c when true:
        List<BindingSymbol> xTzT = intersection(pos, condBindings.bindingsWhenTrue, falseBindings.bindingsWhenTrue);
         //A pattern variable is introduced both by a when false, and by b when true:
        List<BindingSymbol> xFyT = intersection(pos, condBindings.bindingsWhenFalse, trueBindings.bindingsWhenTrue);
         //A pattern variable is introduced both by b when true, and by c when true:
        List<BindingSymbol> yTzT = intersection(pos, trueBindings.bindingsWhenTrue, falseBindings.bindingsWhenTrue);
         //A pattern variable is introduced both by a when true, and by c when false:
        List<BindingSymbol> xTzF = intersection(pos, condBindings.bindingsWhenTrue, falseBindings.bindingsWhenFalse);
         //A pattern variable is introduced both by a when false, and by b when false:
        List<BindingSymbol> xFyF = intersection(pos, condBindings.bindingsWhenFalse, trueBindings.bindingsWhenFalse);
         //A pattern variable is introduced both by b when false, and by c when false:
        List<BindingSymbol> yFzF = intersection(pos, trueBindings.bindingsWhenFalse, falseBindings.bindingsWhenFalse);

        //error recovery:
        /* if e = "x ? y : z", then:
               e.T = union(intersect(y.T, z.T), intersect(x.T, z.T), intersect(x.F, y.T))
               e.F = union(intersect(y.F, z.F), intersect(x.T, z.F), intersect(x.F, y.F))
        */
        List<BindingSymbol> bindingsWhenTrue = union(pos, yTzT, xTzT, xFyT);
        List<BindingSymbol> bindingsWhenFalse = union(pos, yFzF, xTzF, xFyF);
        return new MatchBindings(bindingsWhenTrue, bindingsWhenFalse);
>>>>>>> 05b05c0a
    }

    public MatchBindings unary(JCTree tree, MatchBindings bindings) {
        if (bindings == EMPTY || !tree.hasTag(Tag.NOT)) return bindings;
        return new MatchBindings(bindings.bindingsWhenFalse, bindings.bindingsWhenTrue);
    }

    public MatchBindings binary(JCTree tree, MatchBindings lhsBindings, MatchBindings rhsBindings) {
        switch (tree.getTag()) {
            case AND: {
                // e.T = union(x.T, y.T)
                // e.F = intersection(x.F, y.F) (error recovery)
                List<BindingSymbol> bindingsWhenTrue =
                        union(tree.pos(), lhsBindings.bindingsWhenTrue, rhsBindings.bindingsWhenTrue);
                List<BindingSymbol> bindingsWhenFalse = //error recovery
                        intersection(tree.pos(), lhsBindings.bindingsWhenFalse, rhsBindings.bindingsWhenFalse);
                return new MatchBindings(bindingsWhenTrue, bindingsWhenFalse);
            }
            case OR: {
                // e.T = intersection(x.T, y.T) (error recovery)
                // e.F = union(x.F, y.F)
                List<BindingSymbol> bindingsWhenTrue = //error recovery
                        intersection(tree.pos(), lhsBindings.bindingsWhenTrue, rhsBindings.bindingsWhenTrue);
                List<Symbol.BindingSymbol> bindingsWhenFalse =
                        union(tree.pos(), lhsBindings.bindingsWhenFalse, rhsBindings.bindingsWhenFalse);
                return new MatchBindings(bindingsWhenTrue, bindingsWhenFalse);
            }
        }
        return EMPTY;
    }

    public MatchBindings finishBindings(JCTree tree, MatchBindings matchBindings) {
        switch (tree.getTag()) {
            case NOT: case AND: case OR: case BINDINGPATTERN:
            case PARENS: case TYPETEST: case DECONSTRUCTIONPATTERN:
            case CONDEXPR: //error recovery:
                return matchBindings;
            default:
                return MatchBindingsComputer.EMPTY;
        }
    }

    public static class MatchBindings {

        public final List<BindingSymbol> bindingsWhenTrue;
        public final List<BindingSymbol> bindingsWhenFalse;

        public MatchBindings(List<BindingSymbol> bindingsWhenTrue, List<BindingSymbol> bindingsWhenFalse) {
            this.bindingsWhenTrue = bindingsWhenTrue;
            this.bindingsWhenFalse = bindingsWhenFalse;
        }

<<<<<<< HEAD
    @Override
    public void scan(JCTree tree) {
        bindings = List.nil();
        super.scan(tree);
    }

    private List<BindingSymbol> intersection(JCTree tree, List<BindingSymbol> lhsBindings, List<BindingSymbol> rhsBindings) {
        // It is an error if, for intersection(a,b), if a and b contain the same variable name but with different types.
        List<BindingSymbol> list = List.nil();
        for (BindingSymbol v1 : lhsBindings) {
            for (BindingSymbol v2 : rhsBindings) {
                if (v1.name == v2.name) {
                    if (types.isSameType(v1.type, v2.type)) {
                        list = list.append(new IntersectionBindingSymbol(List.of(v1, v2)));
                    } else {
                        list = list.append(v2);
                        log.error(tree.pos(), Errors.MatchBindingExistsWithDifferentType);
                    }
=======
    }
    private List<BindingSymbol> intersection(DiagnosticPosition pos, List<BindingSymbol> lhsBindings, List<BindingSymbol> rhsBindings) {
        // It is an error if, for intersection(a,b), if a and b contain the same variable name (may be eventually relaxed to merge variables of same type)
        List<BindingSymbol> list = List.nil();
        for (BindingSymbol v1 : lhsBindings) {
            for (BindingSymbol v2 : rhsBindings) {
                if (v1.name == v2.name &&
                    (v1.flags() & CLASH) == 0 &&
                    (v2.flags() & CLASH) == 0) {
                    log.error(pos, Errors.MatchBindingExists);
                    list = list.append(v2);
>>>>>>> 05b05c0a
                }
            }
        }
        return list;
    }

    @SafeVarargs
    private final List<BindingSymbol> union(DiagnosticPosition pos, List<BindingSymbol> lhsBindings, List<BindingSymbol> ... rhsBindings_s) {
        // It is an error if for union(a,b), a and b contain the same name (disjoint union).
        List<BindingSymbol> list = lhsBindings;
        for (List<BindingSymbol> rhsBindings : rhsBindings_s) {
            for (BindingSymbol v : rhsBindings) {
                for (BindingSymbol ov : list) {
                    if (ov.name == v.name &&
                        (ov.flags() & CLASH) == 0 &&
                        (v.flags() & CLASH) == 0) {
                        log.error(pos, Errors.MatchBindingExists);
                    }
                }
                list = list.append(v);
            }
        }
        return list;
    }
<<<<<<< HEAD

    public static class BindingSymbol extends VarSymbol {

        public BindingSymbol(Name name, Type type, Symbol owner) {
            super(Flags.FINAL | Flags.HASINIT | Flags.MATCH_BINDING, name, type, owner);
        }

        public boolean isAliasFor(BindingSymbol b) {
            return aliases().containsAll(b.aliases());
        }

        List<BindingSymbol> aliases() {
            return List.of(this);
        }

        public void preserveBinding() {
            flags_field |= Flags.MATCH_BINDING_TO_OUTER;
        }

        public boolean isPreserved() {
            return (flags_field & Flags.MATCH_BINDING_TO_OUTER) != 0;
        }
    }

    public static class IntersectionBindingSymbol extends BindingSymbol {

        List<BindingSymbol> aliases = List.nil();

        public IntersectionBindingSymbol(List<BindingSymbol> aliases) {
            super(aliases.head.name, aliases.head.type, aliases.head.owner);
            this.aliases = aliases.stream()
                    .flatMap(b -> b.aliases().stream())
                    .collect(List.collector());
        }

        @Override
        List<BindingSymbol> aliases() {
            return aliases;
        }

        @Override
        public void preserveBinding() {
            aliases.stream().forEach(BindingSymbol::preserveBinding);
        }

        public boolean isPreserved() {
            return aliases.stream().allMatch(BindingSymbol::isPreserved);
        }
    }
=======
>>>>>>> 05b05c0a
}<|MERGE_RESOLUTION|>--- conflicted
+++ resolved
@@ -27,6 +27,7 @@
 
 import com.sun.tools.javac.code.Symbol;
 import com.sun.tools.javac.code.Symbol.BindingSymbol;
+import com.sun.tools.javac.code.Types;
 import com.sun.tools.javac.resources.CompilerProperties.Errors;
 import com.sun.tools.javac.tree.JCTree;
 import com.sun.tools.javac.tree.JCTree.Tag;
@@ -45,6 +46,7 @@
     protected static final Context.Key<MatchBindingsComputer> matchBindingsComputerKey = new Context.Key<>();
 
     private final Log log;
+    private final Types types;
 
     public static MatchBindingsComputer instance(Context context) {
         MatchBindingsComputer instance = context.get(matchBindingsComputerKey);
@@ -55,6 +57,7 @@
 
     protected MatchBindingsComputer(Context context) {
         this.log = Log.instance(context);
+        this.types = Types.instance(context);
     }
 
     public MatchBindings conditional(JCTree tree, MatchBindings condBindings, MatchBindings trueBindings, MatchBindings falseBindings) {
@@ -64,21 +67,6 @@
             return EMPTY;
         }
 
-<<<<<<< HEAD
-
-    public List<BindingSymbol> getMatchBindings(JCTree expression, boolean whenTrue, List<BindingSymbol> intersectWith) {
-        List<BindingSymbol> bindings = getMatchBindings(expression, whenTrue);
-        if (intersectWith != null) {
-            bindings = intersection(expression, intersectWith, bindings);
-        }
-
-        return bindings;
-    }
-
-    @Override
-    public void visitBindingPattern(JCBindingPattern tree) {
-        bindings = whenTrue ? List.of(tree.symbol) : List.nil();
-=======
         DiagnosticPosition pos = tree.pos();
          //A pattern variable is introduced both by a when true, and by c when true:
         List<BindingSymbol> xTzT = intersection(pos, condBindings.bindingsWhenTrue, falseBindings.bindingsWhenTrue);
@@ -93,7 +81,6 @@
          //A pattern variable is introduced both by b when false, and by c when false:
         List<BindingSymbol> yFzF = intersection(pos, trueBindings.bindingsWhenFalse, falseBindings.bindingsWhenFalse);
 
-        //error recovery:
         /* if e = "x ? y : z", then:
                e.T = union(intersect(y.T, z.T), intersect(x.T, z.T), intersect(x.F, y.T))
                e.F = union(intersect(y.F, z.F), intersect(x.T, z.F), intersect(x.F, y.F))
@@ -101,7 +88,6 @@
         List<BindingSymbol> bindingsWhenTrue = union(pos, yTzT, xTzT, xFyT);
         List<BindingSymbol> bindingsWhenFalse = union(pos, yFzF, xTzF, xFyF);
         return new MatchBindings(bindingsWhenTrue, bindingsWhenFalse);
->>>>>>> 05b05c0a
     }
 
     public MatchBindings unary(JCTree tree, MatchBindings bindings) {
@@ -113,17 +99,17 @@
         switch (tree.getTag()) {
             case AND: {
                 // e.T = union(x.T, y.T)
-                // e.F = intersection(x.F, y.F) (error recovery)
+                // e.F = intersection(x.F, y.F)
                 List<BindingSymbol> bindingsWhenTrue =
                         union(tree.pos(), lhsBindings.bindingsWhenTrue, rhsBindings.bindingsWhenTrue);
-                List<BindingSymbol> bindingsWhenFalse = //error recovery
+                List<BindingSymbol> bindingsWhenFalse =
                         intersection(tree.pos(), lhsBindings.bindingsWhenFalse, rhsBindings.bindingsWhenFalse);
                 return new MatchBindings(bindingsWhenTrue, bindingsWhenFalse);
             }
             case OR: {
-                // e.T = intersection(x.T, y.T) (error recovery)
+                // e.T = intersection(x.T, y.T)
                 // e.F = union(x.F, y.F)
-                List<BindingSymbol> bindingsWhenTrue = //error recovery
+                List<BindingSymbol> bindingsWhenTrue =
                         intersection(tree.pos(), lhsBindings.bindingsWhenTrue, rhsBindings.bindingsWhenTrue);
                 List<Symbol.BindingSymbol> bindingsWhenFalse =
                         union(tree.pos(), lhsBindings.bindingsWhenFalse, rhsBindings.bindingsWhenFalse);
@@ -133,11 +119,18 @@
         return EMPTY;
     }
 
+    public MatchBindings switchCase(JCTree tree, MatchBindings prevBindings, MatchBindings currentBindings) {
+        if (prevBindings == null)
+            return currentBindings;
+        return new MatchBindings(intersection(tree.pos(), prevBindings.bindingsWhenTrue, prevBindings.bindingsWhenTrue),
+                                 intersection(tree.pos(), prevBindings.bindingsWhenFalse, prevBindings.bindingsWhenFalse));
+    }
+
     public MatchBindings finishBindings(JCTree tree, MatchBindings matchBindings) {
         switch (tree.getTag()) {
             case NOT: case AND: case OR: case BINDINGPATTERN:
             case PARENS: case TYPETEST: case DECONSTRUCTIONPATTERN:
-            case CONDEXPR: //error recovery:
+            case CONDEXPR:
                 return matchBindings;
             default:
                 return MatchBindingsComputer.EMPTY;
@@ -154,38 +147,20 @@
             this.bindingsWhenFalse = bindingsWhenFalse;
         }
 
-<<<<<<< HEAD
-    @Override
-    public void scan(JCTree tree) {
-        bindings = List.nil();
-        super.scan(tree);
-    }
-
-    private List<BindingSymbol> intersection(JCTree tree, List<BindingSymbol> lhsBindings, List<BindingSymbol> rhsBindings) {
-        // It is an error if, for intersection(a,b), if a and b contain the same variable name but with different types.
+    }
+    private List<BindingSymbol> intersection(DiagnosticPosition pos, List<BindingSymbol> lhsBindings, List<BindingSymbol> rhsBindings) {
+        // It is an error if, for intersection(a,b), if a and b contain the same variable name (may be eventually relaxed to merge variables of same type)
         List<BindingSymbol> list = List.nil();
         for (BindingSymbol v1 : lhsBindings) {
             for (BindingSymbol v2 : rhsBindings) {
                 if (v1.name == v2.name) {
                     if (types.isSameType(v1.type, v2.type)) {
                         list = list.append(new IntersectionBindingSymbol(List.of(v1, v2)));
-                    } else {
+                    } else if ((v1.flags() & CLASH) == 0 &&
+                               (v2.flags() & CLASH) == 0) {
+                        log.error(pos, Errors.MatchBindingExists);
                         list = list.append(v2);
-                        log.error(tree.pos(), Errors.MatchBindingExistsWithDifferentType);
                     }
-=======
-    }
-    private List<BindingSymbol> intersection(DiagnosticPosition pos, List<BindingSymbol> lhsBindings, List<BindingSymbol> rhsBindings) {
-        // It is an error if, for intersection(a,b), if a and b contain the same variable name (may be eventually relaxed to merge variables of same type)
-        List<BindingSymbol> list = List.nil();
-        for (BindingSymbol v1 : lhsBindings) {
-            for (BindingSymbol v2 : rhsBindings) {
-                if (v1.name == v2.name &&
-                    (v1.flags() & CLASH) == 0 &&
-                    (v2.flags() & CLASH) == 0) {
-                    log.error(pos, Errors.MatchBindingExists);
-                    list = list.append(v2);
->>>>>>> 05b05c0a
                 }
             }
         }
@@ -210,31 +185,6 @@
         }
         return list;
     }
-<<<<<<< HEAD
-
-    public static class BindingSymbol extends VarSymbol {
-
-        public BindingSymbol(Name name, Type type, Symbol owner) {
-            super(Flags.FINAL | Flags.HASINIT | Flags.MATCH_BINDING, name, type, owner);
-        }
-
-        public boolean isAliasFor(BindingSymbol b) {
-            return aliases().containsAll(b.aliases());
-        }
-
-        List<BindingSymbol> aliases() {
-            return List.of(this);
-        }
-
-        public void preserveBinding() {
-            flags_field |= Flags.MATCH_BINDING_TO_OUTER;
-        }
-
-        public boolean isPreserved() {
-            return (flags_field & Flags.MATCH_BINDING_TO_OUTER) != 0;
-        }
-    }
-
     public static class IntersectionBindingSymbol extends BindingSymbol {
 
         List<BindingSymbol> aliases = List.nil();
@@ -247,7 +197,7 @@
         }
 
         @Override
-        List<BindingSymbol> aliases() {
+        public List<BindingSymbol> aliases() {
             return aliases;
         }
 
@@ -260,6 +210,4 @@
             return aliases.stream().allMatch(BindingSymbol::isPreserved);
         }
     }
-=======
->>>>>>> 05b05c0a
 }