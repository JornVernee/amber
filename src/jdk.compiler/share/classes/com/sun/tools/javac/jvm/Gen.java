--- conflicted
+++ resolved
@@ -2232,16 +2232,12 @@
                 res = items.makeMemberItem(sym, true);
             }
             result = res;
-<<<<<<< HEAD
         } else if (isInvokeDynamic(sym) || isConstantDynamic(sym)) {
             if (isConstantDynamic(sym)) {
                 setTypeAnnotationPositions(tree.pos);
             }
             result = items.makeDynamicItem(sym);
-        } else if (sym.kind == VAR && sym.owner.kind == MTH) {
-=======
         } else if (sym.kind == VAR && (sym.owner.kind == MTH || sym.owner.kind == VAR)) {
->>>>>>> f1ec6199
             result = items.makeLocalItem((VarSymbol)sym);
         } else if ((sym.flags() & STATIC) != 0) {
             if (!isAccessSuper(env.enclMethod))
