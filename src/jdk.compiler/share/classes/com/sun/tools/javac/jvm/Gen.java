/*
 * Copyright (c) 1999, 2018, Oracle and/or its affiliates. All rights reserved.
 * DO NOT ALTER OR REMOVE COPYRIGHT NOTICES OR THIS FILE HEADER.
 *
 * This code is free software; you can redistribute it and/or modify it
 * under the terms of the GNU General Public License version 2 only, as
 * published by the Free Software Foundation.  Oracle designates this
 * particular file as subject to the "Classpath" exception as provided
 * by Oracle in the LICENSE file that accompanied this code.
 *
 * This code is distributed in the hope that it will be useful, but WITHOUT
 * ANY WARRANTY; without even the implied warranty of MERCHANTABILITY or
 * FITNESS FOR A PARTICULAR PURPOSE.  See the GNU General Public License
 * version 2 for more details (a copy is included in the LICENSE file that
 * accompanied this code).
 *
 * You should have received a copy of the GNU General Public License version
 * 2 along with this work; if not, write to the Free Software Foundation,
 * Inc., 51 Franklin St, Fifth Floor, Boston, MA 02110-1301 USA.
 *
 * Please contact Oracle, 500 Oracle Parkway, Redwood Shores, CA 94065 USA
 * or visit www.oracle.com if you need additional information or have any
 * questions.
 */

package com.sun.tools.javac.jvm;


import java.util.Optional;

import com.sun.tools.javac.tree.TreeInfo.PosKind;
import com.sun.tools.javac.util.*;
import com.sun.tools.javac.util.JCDiagnostic.DiagnosticPosition;
import com.sun.tools.javac.util.List;
import com.sun.tools.javac.code.*;
import com.sun.tools.javac.code.Attribute.TypeCompound;
import com.sun.tools.javac.code.Source.Feature;
import com.sun.tools.javac.code.Symbol.VarSymbol;
import com.sun.tools.javac.comp.*;
import com.sun.tools.javac.resources.CompilerProperties.Errors;
import com.sun.tools.javac.tree.*;

import com.sun.tools.javac.code.Symbol.*;
import com.sun.tools.javac.code.Type.*;
import com.sun.tools.javac.jvm.Code.*;
import com.sun.tools.javac.jvm.Items.*;
import com.sun.tools.javac.resources.CompilerProperties.Errors;
import com.sun.tools.javac.tree.EndPosTable;
import com.sun.tools.javac.tree.JCTree.*;

import static com.sun.tools.javac.code.Flags.*;
import static com.sun.tools.javac.code.Kinds.Kind.*;
import static com.sun.tools.javac.code.TypeTag.*;
import static com.sun.tools.javac.jvm.ByteCodes.*;
import static com.sun.tools.javac.jvm.CRTFlags.*;
import static com.sun.tools.javac.main.Option.*;
import static com.sun.tools.javac.tree.JCTree.Tag.*;

/** This pass maps flat Java (i.e. without inner classes) to bytecodes.
 *
 *  <p><b>This is NOT part of any supported API.
 *  If you write code that depends on this, you do so at your own risk.
 *  This code and its internal interfaces are subject to change or
 *  deletion without notice.</b>
 */
public class Gen extends JCTree.Visitor {
    protected static final Context.Key<Gen> genKey = new Context.Key<>();

    private final Log log;
    private final Symtab syms;
    private final Check chk;
    private final Resolve rs;
    private final TreeMaker make;
    private final Names names;
    private final Target target;
    private final Name accessDollar;
    private final Types types;
    private final Lower lower;
    private final Annotate annotate;
    private final StringConcat concat;
    private final Constables constables;

    /** Format of stackmap tables to be generated. */
    private final Code.StackMapFormat stackMap;

    /** A type that serves as the expected type for all method expressions.
     */
    private final Type methodType;

    public static Gen instance(Context context) {
        Gen instance = context.get(genKey);
        if (instance == null)
            instance = new Gen(context);
        return instance;
    }

    /** Constant pool, reset by genClass.
     */
    private final Pool pool;

    protected Gen(Context context) {
        context.put(genKey, this);

        names = Names.instance(context);
        log = Log.instance(context);
        syms = Symtab.instance(context);
        chk = Check.instance(context);
        rs = Resolve.instance(context);
        make = TreeMaker.instance(context);
        target = Target.instance(context);
        types = Types.instance(context);
        concat = StringConcat.instance(context);
        constables = Constables.instance(context);

        methodType = new MethodType(null, null, null, syms.methodClass);
        accessDollar = names.
            fromString("access" + target.syntheticNameChar());
        lower = Lower.instance(context);

        Options options = Options.instance(context);
        lineDebugInfo =
            options.isUnset(G_CUSTOM) ||
            options.isSet(G_CUSTOM, "lines");
        varDebugInfo =
            options.isUnset(G_CUSTOM)
            ? options.isSet(G)
            : options.isSet(G_CUSTOM, "vars");
        genCrt = options.isSet(XJCOV);
        debugCode = options.isSet("debug.code");
        // format: -XDfolding=true, which is the default, or -XDfolding=false
        String foldingOp = options.get("folding");
        Source source = Source.instance(context);
        doConstantFold = foldingOp != null ?
                foldingOp.equals("true") :
                Feature.CONSTABLES.allowedInSource(source);
        disableVirtualizedPrivateInvoke = options.isSet("disableVirtualizedPrivateInvoke");
        pool = new Pool(types);

        // ignore cldc because we cannot have both stackmap formats
        this.stackMap = StackMapFormat.JSR202;
        annotate = Annotate.instance(context);
    }

    /** Switches
     */
    private final boolean lineDebugInfo;
    private final boolean varDebugInfo;
    private final boolean genCrt;
    private final boolean debugCode;
    private final boolean doConstantFold;
    private boolean disableVirtualizedPrivateInvoke;

    /** Code buffer, set by genMethod.
     */
    private Code code;

    /** Items structure, set by genMethod.
     */
    private Items items;

    /** Environment for symbol lookup, set by genClass
     */
    private Env<AttrContext> attrEnv;

    /** The top level tree.
     */
    private JCCompilationUnit toplevel;

    /** The number of code-gen errors in this class.
     */
    private int nerrs = 0;

    /** An object containing mappings of syntax trees to their
     *  ending source positions.
     */
    EndPosTable endPosTable;

    /** Generate code to load an integer constant.
     *  @param n     The integer to be loaded.
     */
    void loadIntConst(int n) {
        items.makeImmediateItem(syms.intType, n).load();
    }

    /** The opcode that loads a zero constant of a given type code.
     *  @param tc   The given type code (@see ByteCode).
     */
    public static int zero(int tc) {
        switch(tc) {
        case INTcode: case BYTEcode: case SHORTcode: case CHARcode:
            return iconst_0;
        case LONGcode:
            return lconst_0;
        case FLOATcode:
            return fconst_0;
        case DOUBLEcode:
            return dconst_0;
        default:
            throw new AssertionError("zero");
        }
    }

    /** The opcode that loads a one constant of a given type code.
     *  @param tc   The given type code (@see ByteCode).
     */
    public static int one(int tc) {
        return zero(tc) + 1;
    }

    /** Generate code to load -1 of the given type code (either int or long).
     *  @param tc   The given type code (@see ByteCode).
     */
    void emitMinusOne(int tc) {
        if (tc == LONGcode) {
            items.makeImmediateItem(syms.longType, Long.valueOf(-1)).load();
        } else {
            code.emitop0(iconst_m1);
        }
    }

    /** Construct a symbol to reflect the qualifying type that should
     *  appear in the byte code as per JLS 13.1.
     *
     *  For {@literal target >= 1.2}: Clone a method with the qualifier as owner (except
     *  for those cases where we need to work around VM bugs).
     *
     *  For {@literal target <= 1.1}: If qualified variable or method is defined in a
     *  non-accessible class, clone it with the qualifier class as owner.
     *
     *  @param sym    The accessed symbol
     *  @param site   The qualifier's type.
     */
    Symbol binaryQualifier(Symbol sym, Type site) {

        if (site.hasTag(ARRAY)) {
            if (sym == syms.lengthVar ||
                sym.owner != syms.arrayClass)
                return sym;
            // array clone can be qualified by the array type in later targets
            Symbol qualifier = new ClassSymbol(Flags.PUBLIC, site.tsym.name,
                                               site, syms.noSymbol);
            return sym.clone(qualifier);
        }

        if (sym.owner == site.tsym ||
            (sym.flags() & (STATIC | SYNTHETIC)) == (STATIC | SYNTHETIC)) {
            return sym;
        }

        // leave alone methods inherited from Object
        // JLS 13.1.
        if (sym.owner == syms.objectType.tsym)
            return sym;

        return sym.clone(site.tsym);
    }

    /** Insert a reference to given type in the constant pool,
     *  checking for an array with too many dimensions;
     *  return the reference's index.
     *  @param type   The type for which a reference is inserted.
     */
    int makeRef(DiagnosticPosition pos, Type type) {
        checkDimension(pos, type);
        if (type.isAnnotated()) {
            return pool.put((Object)type);
        } else {
            return pool.put(type.hasTag(CLASS) ? (Object)type.tsym : (Object)type);
        }
    }

    /** Check if the given type is an array with too many dimensions.
     */
    private void checkDimension(DiagnosticPosition pos, Type t) {
        switch (t.getTag()) {
        case METHOD:
            checkDimension(pos, t.getReturnType());
            for (List<Type> args = t.getParameterTypes(); args.nonEmpty(); args = args.tail)
                checkDimension(pos, args.head);
            break;
        case ARRAY:
            if (types.dimensions(t) > ClassFile.MAX_DIMENSIONS) {
                log.error(pos, Errors.LimitDimensions);
                nerrs++;
            }
            break;
        default:
            break;
        }
    }

    /** Create a tempory variable.
     *  @param type   The variable's type.
     */
    LocalItem makeTemp(Type type) {
        VarSymbol v = new VarSymbol(Flags.SYNTHETIC,
                                    names.empty,
                                    type,
                                    env.enclMethod.sym);
        code.newLocal(v);
        return items.makeLocalItem(v);
    }

    /** Generate code to call a non-private method or constructor.
     *  @param pos         Position to be used for error reporting.
     *  @param site        The type of which the method is a member.
     *  @param name        The method's name.
     *  @param argtypes    The method's argument types.
     *  @param isStatic    A flag that indicates whether we call a
     *                     static or instance method.
     */
    void callMethod(DiagnosticPosition pos,
                    Type site, Name name, List<Type> argtypes,
                    boolean isStatic) {
        Symbol msym = rs.
            resolveInternalMethod(pos, attrEnv, site, name, argtypes, null);
        if (isStatic) items.makeStaticItem(msym).invoke();
        else items.makeMemberItem(msym, name == names.init).invoke();
    }

    /** Is the given method definition an access method
     *  resulting from a qualified super? This is signified by an odd
     *  access code.
     */
    private boolean isAccessSuper(JCMethodDecl enclMethod) {
        return
            (enclMethod.mods.flags & SYNTHETIC) != 0 &&
            isOddAccessName(enclMethod.name);
    }

    /** Does given name start with "access$" and end in an odd digit?
     */
    private boolean isOddAccessName(Name name) {
        return
            name.startsWith(accessDollar) &&
            (name.getByteAt(name.getByteLength() - 1) & 1) == 1;
    }

/* ************************************************************************
 * Non-local exits
 *************************************************************************/

    /** Generate code to invoke the finalizer associated with given
     *  environment.
     *  Any calls to finalizers are appended to the environments `cont' chain.
     *  Mark beginning of gap in catch all range for finalizer.
     */
    void genFinalizer(Env<GenContext> env) {
        if (code.isAlive() && env.info.finalize != null)
            env.info.finalize.gen();
    }

    /** Generate code to call all finalizers of structures aborted by
     *  a non-local
     *  exit.  Return target environment of the non-local exit.
     *  @param target      The tree representing the structure that's aborted
     *  @param env         The environment current at the non-local exit.
     */
    Env<GenContext> unwind(JCTree target, Env<GenContext> env) {
        Env<GenContext> env1 = env;
        while (true) {
            genFinalizer(env1);
            if (env1.tree == target) break;
            env1 = env1.next;
        }
        return env1;
    }

    /** Mark end of gap in catch-all range for finalizer.
     *  @param env   the environment which might contain the finalizer
     *               (if it does, env.info.gaps != null).
     */
    void endFinalizerGap(Env<GenContext> env) {
        if (env.info.gaps != null && env.info.gaps.length() % 2 == 1)
            env.info.gaps.append(code.curCP());
    }

    /** Mark end of all gaps in catch-all ranges for finalizers of environments
     *  lying between, and including to two environments.
     *  @param from    the most deeply nested environment to mark
     *  @param to      the least deeply nested environment to mark
     */
    void endFinalizerGaps(Env<GenContext> from, Env<GenContext> to) {
        Env<GenContext> last = null;
        while (last != to) {
            endFinalizerGap(from);
            last = from;
            from = from.next;
        }
    }

    /** Do any of the structures aborted by a non-local exit have
     *  finalizers that require an empty stack?
     *  @param target      The tree representing the structure that's aborted
     *  @param env         The environment current at the non-local exit.
     */
    boolean hasFinally(JCTree target, Env<GenContext> env) {
        while (env.tree != target) {
            if (env.tree.hasTag(TRY) && env.info.finalize.hasFinalizer())
                return true;
            env = env.next;
        }
        return false;
    }

/* ************************************************************************
 * Normalizing class-members.
 *************************************************************************/

    /** Distribute member initializer code into constructors and {@code <clinit>}
     *  method.
     *  @param defs         The list of class member declarations.
     *  @param c            The enclosing class.
     */
    List<JCTree> normalizeDefs(List<JCTree> defs, ClassSymbol c) {
        ListBuffer<JCStatement> initCode = new ListBuffer<>();
        ListBuffer<Attribute.TypeCompound> initTAs = new ListBuffer<>();
        ListBuffer<JCStatement> clinitCode = new ListBuffer<>();
        ListBuffer<Attribute.TypeCompound> clinitTAs = new ListBuffer<>();
        ListBuffer<JCTree> methodDefs = new ListBuffer<>();
        // Sort definitions into three listbuffers:
        //  - initCode for instance initializers
        //  - clinitCode for class initializers
        //  - methodDefs for method definitions
        for (List<JCTree> l = defs; l.nonEmpty(); l = l.tail) {
            JCTree def = l.head;
            switch (def.getTag()) {
            case BLOCK:
                JCBlock block = (JCBlock)def;
                if ((block.flags & STATIC) != 0)
                    clinitCode.append(block);
                else if ((block.flags & SYNTHETIC) == 0)
                    initCode.append(block);
                break;
            case METHODDEF:
                methodDefs.append(def);
                break;
            case VARDEF:
                JCVariableDecl vdef = (JCVariableDecl) def;
                VarSymbol sym = vdef.sym;
                checkDimension(vdef.pos(), sym.type);
                if (vdef.init != null) {
                    if ((sym.flags() & STATIC) == 0) {
                        // Always initialize instance variables.
                        JCStatement init = make.at(vdef.pos()).
                            Assignment(sym, vdef.init);
                        initCode.append(init);
                        endPosTable.replaceTree(vdef, init);
                        initTAs.addAll(getAndRemoveNonFieldTAs(sym));
                    } else if (sym.getConstValue() == null ||
                            (doConstantFold && !constables.skipCodeGeneration(vdef))) {
                        // Initialize class (static) variables only if
                        // they are not compile-time constants.
                        JCStatement init = make.at(vdef.pos).
                            Assignment(sym, vdef.init);
                        clinitCode.append(init);
                        endPosTable.replaceTree(vdef, init);
                        clinitTAs.addAll(getAndRemoveNonFieldTAs(sym));
                    } else {
                        checkStringConstant(vdef.init.pos(), sym.getConstValue());
                        /* if the init contains a reference to an external class, add it to the
                         * constant's pool
                         */
                        vdef.init.accept(classReferenceVisitor);
                    }
                }
                break;
            default:
                Assert.error();
            }
        }
        // Insert any instance initializers into all constructors.
        if (initCode.length() != 0) {
            List<JCStatement> inits = initCode.toList();
            initTAs.addAll(c.getInitTypeAttributes());
            List<Attribute.TypeCompound> initTAlist = initTAs.toList();
            for (JCTree t : methodDefs) {
                normalizeMethod((JCMethodDecl)t, inits, initTAlist);
            }
        }
        // If there are class initializers, create a <clinit> method
        // that contains them as its body.
        if (clinitCode.length() != 0) {
            MethodSymbol clinit = new MethodSymbol(
                STATIC | (c.flags() & STRICTFP),
                names.clinit,
                new MethodType(
                    List.nil(), syms.voidType,
                    List.nil(), syms.methodClass),
                c);
            c.members().enter(clinit);
            List<JCStatement> clinitStats = clinitCode.toList();
            JCBlock block = make.at(clinitStats.head.pos()).Block(0, clinitStats);
            block.endpos = TreeInfo.endPos(clinitStats.last());
            methodDefs.append(make.MethodDef(clinit, block));

            if (!clinitTAs.isEmpty())
                clinit.appendUniqueTypeAttributes(clinitTAs.toList());
            if (!c.getClassInitTypeAttributes().isEmpty())
                clinit.appendUniqueTypeAttributes(c.getClassInitTypeAttributes());
        }
        // Return all method definitions.
        return methodDefs.toList();
    }

    private List<Attribute.TypeCompound> getAndRemoveNonFieldTAs(VarSymbol sym) {
        List<TypeCompound> tas = sym.getRawTypeAttributes();
        ListBuffer<Attribute.TypeCompound> fieldTAs = new ListBuffer<>();
        ListBuffer<Attribute.TypeCompound> nonfieldTAs = new ListBuffer<>();
        for (TypeCompound ta : tas) {
            Assert.check(ta.getPosition().type != TargetType.UNKNOWN);
            if (ta.getPosition().type == TargetType.FIELD) {
                fieldTAs.add(ta);
            } else {
                nonfieldTAs.add(ta);
            }
        }
        sym.setTypeAttributes(fieldTAs.toList());
        return nonfieldTAs.toList();
    }

    /** Check a constant value and report if it is a string that is
     *  too large.
     */
    private void checkStringConstant(DiagnosticPosition pos, Object constValue) {
        if (nerrs != 0 || // only complain about a long string once
            constValue == null ||
            !(constValue instanceof String) ||
            ((String)constValue).length() < Pool.MAX_STRING_LENGTH)
            return;
        log.error(pos, Errors.LimitString);
        nerrs++;
    }

    /** Insert instance initializer code into initial constructor.
     *  @param md        The tree potentially representing a
     *                   constructor's definition.
     *  @param initCode  The list of instance initializer statements.
     *  @param initTAs  Type annotations from the initializer expression.
     */
    void normalizeMethod(JCMethodDecl md, List<JCStatement> initCode, List<TypeCompound> initTAs) {
        if (md.name == names.init && TreeInfo.isInitialConstructor(md)) {
            // We are seeing a constructor that does not call another
            // constructor of the same class.
            List<JCStatement> stats = md.body.stats;
            ListBuffer<JCStatement> newstats = new ListBuffer<>();

            if (stats.nonEmpty()) {
                // Copy initializers of synthetic variables generated in
                // the translation of inner classes.
                while (TreeInfo.isSyntheticInit(stats.head)) {
                    newstats.append(stats.head);
                    stats = stats.tail;
                }
                // Copy superclass constructor call
                newstats.append(stats.head);
                stats = stats.tail;
                // Copy remaining synthetic initializers.
                while (stats.nonEmpty() &&
                       TreeInfo.isSyntheticInit(stats.head)) {
                    newstats.append(stats.head);
                    stats = stats.tail;
                }
                // Now insert the initializer code.
                newstats.appendList(initCode);
                // And copy all remaining statements.
                while (stats.nonEmpty()) {
                    newstats.append(stats.head);
                    stats = stats.tail;
                }
            }
            md.body.stats = newstats.toList();
            if (md.body.endpos == Position.NOPOS)
                md.body.endpos = TreeInfo.endPos(md.body.stats.last());

            md.sym.appendUniqueTypeAttributes(initTAs);
        }
    }

/* ************************************************************************
 * Traversal methods
 *************************************************************************/

    /** Visitor argument: The current environment.
     */
    Env<GenContext> env;

    /** Visitor argument: The expected type (prototype).
     */
    Type pt;

    /** Visitor result: The item representing the computed value.
     */
    Item result;

    /** Visitor method: generate code for a definition, catching and reporting
     *  any completion failures.
     *  @param tree    The definition to be visited.
     *  @param env     The environment current at the definition.
     */
    public void genDef(JCTree tree, Env<GenContext> env) {
        Env<GenContext> prevEnv = this.env;
        try {
            this.env = env;
            tree.accept(this);
        } catch (CompletionFailure ex) {
            chk.completionError(tree.pos(), ex);
        } finally {
            this.env = prevEnv;
        }
    }

    /** Derived visitor method: check whether CharacterRangeTable
     *  should be emitted, if so, put a new entry into CRTable
     *  and call method to generate bytecode.
     *  If not, just call method to generate bytecode.
     *  @see    #genStat(JCTree, Env)
     *
     *  @param  tree     The tree to be visited.
     *  @param  env      The environment to use.
     *  @param  crtFlags The CharacterRangeTable flags
     *                   indicating type of the entry.
     */
    public void genStat(JCTree tree, Env<GenContext> env, int crtFlags) {
        if (!genCrt) {
            genStat(tree, env);
            return;
        }
        int startpc = code.curCP();
        genStat(tree, env);
        if (tree.hasTag(Tag.BLOCK)) crtFlags |= CRT_BLOCK;
        code.crt.put(tree, crtFlags, startpc, code.curCP());
    }

    /** Derived visitor method: generate code for a statement.
     */
    public void genStat(JCTree tree, Env<GenContext> env) {
        if (code.isAlive()) {
            code.statBegin(tree.pos);
            genDef(tree, env);
        } else if (env.info.isSwitch && tree.hasTag(VARDEF)) {
            // variables whose declarations are in a switch
            // can be used even if the decl is unreachable.
            code.newLocal(((JCVariableDecl) tree).sym);
        }
    }

    /** Derived visitor method: check whether CharacterRangeTable
     *  should be emitted, if so, put a new entry into CRTable
     *  and call method to generate bytecode.
     *  If not, just call method to generate bytecode.
     *  @see    #genStats(List, Env)
     *
     *  @param  trees    The list of trees to be visited.
     *  @param  env      The environment to use.
     *  @param  crtFlags The CharacterRangeTable flags
     *                   indicating type of the entry.
     */
    public void genStats(List<JCStatement> trees, Env<GenContext> env, int crtFlags) {
        if (!genCrt) {
            genStats(trees, env);
            return;
        }
        if (trees.length() == 1) {        // mark one statement with the flags
            genStat(trees.head, env, crtFlags | CRT_STATEMENT);
        } else {
            int startpc = code.curCP();
            genStats(trees, env);
            code.crt.put(trees, crtFlags, startpc, code.curCP());
        }
    }

    /** Derived visitor method: generate code for a list of statements.
     */
    public void genStats(List<? extends JCTree> trees, Env<GenContext> env) {
        for (List<? extends JCTree> l = trees; l.nonEmpty(); l = l.tail)
            genStat(l.head, env, CRT_STATEMENT);
    }

    /** Derived visitor method: check whether CharacterRangeTable
     *  should be emitted, if so, put a new entry into CRTable
     *  and call method to generate bytecode.
     *  If not, just call method to generate bytecode.
     *  @see    #genCond(JCTree,boolean)
     *
     *  @param  tree     The tree to be visited.
     *  @param  crtFlags The CharacterRangeTable flags
     *                   indicating type of the entry.
     */
    public CondItem genCond(JCTree tree, int crtFlags) {
        if (!genCrt) return genCond(tree, false);
        int startpc = code.curCP();
        CondItem item = genCond(tree, (crtFlags & CRT_FLOW_CONTROLLER) != 0);
        code.crt.put(tree, crtFlags, startpc, code.curCP());
        return item;
    }

    /** Derived visitor method: generate code for a boolean
     *  expression in a control-flow context.
     *  @param _tree         The expression to be visited.
     *  @param markBranches The flag to indicate that the condition is
     *                      a flow controller so produced conditions
     *                      should contain a proper tree to generate
     *                      CharacterRangeTable branches for them.
     */
    public CondItem genCond(JCTree _tree, boolean markBranches) {
        JCTree inner_tree = TreeInfo.skipParens(_tree);
        if (inner_tree.hasTag(CONDEXPR)) {
            JCConditional tree = (JCConditional)inner_tree;
            CondItem cond = genCond(tree.cond, CRT_FLOW_CONTROLLER);
            if (cond.isTrue()) {
                code.resolve(cond.trueJumps);
                CondItem result = genCond(tree.truepart, CRT_FLOW_TARGET);
                if (markBranches) result.tree = tree.truepart;
                return result;
            }
            if (cond.isFalse()) {
                code.resolve(cond.falseJumps);
                CondItem result = genCond(tree.falsepart, CRT_FLOW_TARGET);
                if (markBranches) result.tree = tree.falsepart;
                return result;
            }
            Chain secondJumps = cond.jumpFalse();
            code.resolve(cond.trueJumps);
            CondItem first = genCond(tree.truepart, CRT_FLOW_TARGET);
            if (markBranches) first.tree = tree.truepart;
            Chain falseJumps = first.jumpFalse();
            code.resolve(first.trueJumps);
            Chain trueJumps = code.branch(goto_);
            code.resolve(secondJumps);
            CondItem second = genCond(tree.falsepart, CRT_FLOW_TARGET);
            CondItem result = items.makeCondItem(second.opcode,
                                      Code.mergeChains(trueJumps, second.trueJumps),
                                      Code.mergeChains(falseJumps, second.falseJumps));
            if (markBranches) result.tree = tree.falsepart;
            return result;
        } else {
            CondItem result = genExpr(_tree, syms.booleanType).mkCond();
            if (markBranches) result.tree = _tree;
            return result;
        }
    }

    public Code getCode() {
        return code;
    }

    public Items getItems() {
        return items;
    }

    public Env<AttrContext> getAttrEnv() {
        return attrEnv;
    }

    /** Visitor class for expressions which might be constant expressions.
     *  This class is a subset of TreeScanner. Intended to visit trees pruned by
     *  Lower as long as constant expressions looking for references to any
     *  ClassSymbol. Any such reference will be added to the constant pool so
     *  automated tools can detect class dependencies better.
     */
    class ClassReferenceVisitor extends JCTree.Visitor {

        @Override
        public void visitTree(JCTree tree) {}

        @Override
        public void visitBinary(JCBinary tree) {
            tree.lhs.accept(this);
            tree.rhs.accept(this);
        }

        @Override
        public void visitSelect(JCFieldAccess tree) {
            if (tree.selected.type.hasTag(CLASS)) {
                makeRef(tree.selected.pos(), tree.selected.type);
            }
        }

        @Override
        public void visitIdent(JCIdent tree) {
            if (tree.sym.owner instanceof ClassSymbol) {
                pool.put(tree.sym.owner);
            }
        }

        @Override
        public void visitConditional(JCConditional tree) {
            tree.cond.accept(this);
            tree.truepart.accept(this);
            tree.falsepart.accept(this);
        }

        @Override
        public void visitUnary(JCUnary tree) {
            tree.arg.accept(this);
        }

        @Override
        public void visitParens(JCParens tree) {
            tree.expr.accept(this);
        }

        @Override
        public void visitTypeCast(JCTypeCast tree) {
            tree.expr.accept(this);
        }
    }

    private ClassReferenceVisitor classReferenceVisitor = new ClassReferenceVisitor();

    /** Visitor method: generate code for an expression, catching and reporting
     *  any completion failures.
     *  @param tree    The expression to be visited.
     *  @param pt      The expression's expected type (proto-type).
     */
    public Item genExpr(JCTree tree, Type pt) {
        Type prevPt = this.pt;
        try {
            if (tree.type.constValue() != null) {
                // Short circuit any expressions which are constants
                tree.accept(classReferenceVisitor);
                checkStringConstant(tree.pos(), tree.type.constValue());
                Symbol sym = TreeInfo.symbol(tree);
                if (sym != null && isConstantDynamic(sym)) {
                    result = items.makeDynamicItem(sym);
                } else {
                    result = items.makeImmediateItem(tree.type, tree.type.constValue());
                }
            } else {
                this.pt = pt;
                tree.accept(this);
            }
            return result.coerce(pt);
        } catch (CompletionFailure ex) {
            chk.completionError(tree.pos(), ex);
            code.state.stacksize = 1;
            return items.makeStackItem(pt);
        } finally {
            this.pt = prevPt;
        }
    }

    /** Derived visitor method: generate code for a list of method arguments.
     *  @param trees    The argument expressions to be visited.
     *  @param pts      The expression's expected types (i.e. the formal parameter
     *                  types of the invoked method).
     */
    public void genArgs(List<JCExpression> trees, List<Type> pts) {
        for (List<JCExpression> l = trees; l.nonEmpty(); l = l.tail) {
            genExpr(l.head, pts.head).load();
            pts = pts.tail;
        }
        // require lists be of same length
        Assert.check(pts.isEmpty());
    }

/* ************************************************************************
 * Visitor methods for statements and definitions
 *************************************************************************/

    /** Thrown when the byte code size exceeds limit.
     */
    public static class CodeSizeOverflow extends RuntimeException {
        private static final long serialVersionUID = 0;
        public CodeSizeOverflow() {}
    }

    public void visitMethodDef(JCMethodDecl tree) {
        // Create a new local environment that points pack at method
        // definition.
        Env<GenContext> localEnv = env.dup(tree);
        localEnv.enclMethod = tree;
        // The expected type of every return statement in this method
        // is the method's return type.
        this.pt = tree.sym.erasure(types).getReturnType();

        checkDimension(tree.pos(), tree.sym.erasure(types));
        genMethod(tree, localEnv, false);
    }
//where
        /** Generate code for a method.
         *  @param tree     The tree representing the method definition.
         *  @param env      The environment current for the method body.
         *  @param fatcode  A flag that indicates whether all jumps are
         *                  within 32K.  We first invoke this method under
         *                  the assumption that fatcode == false, i.e. all
         *                  jumps are within 32K.  If this fails, fatcode
         *                  is set to true and we try again.
         */
        void genMethod(JCMethodDecl tree, Env<GenContext> env, boolean fatcode) {
            MethodSymbol meth = tree.sym;
            int extras = 0;
            // Count up extra parameters
            if (meth.isConstructor()) {
                extras++;
                if (meth.enclClass().isInner() &&
                    !meth.enclClass().isStatic()) {
                    extras++;
                }
            } else if ((tree.mods.flags & STATIC) == 0) {
                extras++;
            }
            //      System.err.println("Generating " + meth + " in " + meth.owner); //DEBUG
            if (Code.width(types.erasure(env.enclMethod.sym.type).getParameterTypes()) + extras >
                ClassFile.MAX_PARAMETERS) {
                log.error(tree.pos(), Errors.LimitParameters);
                nerrs++;
            }

            else if (tree.body != null) {
                // Create a new code structure and initialize it.
                int startpcCrt = initCode(tree, env, fatcode);

                try {
                    genStat(tree.body, env);
                } catch (CodeSizeOverflow e) {
                    // Failed due to code limit, try again with jsr/ret
                    startpcCrt = initCode(tree, env, fatcode);
                    genStat(tree.body, env);
                }

                if (code.state.stacksize != 0) {
                    log.error(tree.body.pos(), Errors.StackSimError(tree.sym));
                    throw new AssertionError();
                }

                // If last statement could complete normally, insert a
                // return at the end.
                if (code.isAlive()) {
                    code.statBegin(TreeInfo.endPos(tree.body));
                    if (env.enclMethod == null ||
                        env.enclMethod.sym.type.getReturnType().hasTag(VOID)) {
                        code.emitop0(return_);
                    } else {
                        // sometime dead code seems alive (4415991);
                        // generate a small loop instead
                        int startpc = code.entryPoint();
                        CondItem c = items.makeCondItem(goto_);
                        code.resolve(c.jumpTrue(), startpc);
                    }
                }
                if (genCrt)
                    code.crt.put(tree.body,
                                 CRT_BLOCK,
                                 startpcCrt,
                                 code.curCP());

                code.endScopes(0);

                // If we exceeded limits, panic
                if (code.checkLimits(tree.pos(), log)) {
                    nerrs++;
                    return;
                }

                // If we generated short code but got a long jump, do it again
                // with fatCode = true.
                if (!fatcode && code.fatcode) genMethod(tree, env, true);

                // Clean up
                if(stackMap == StackMapFormat.JSR202) {
                    code.lastFrame = null;
                    code.frameBeforeLast = null;
                }

                // Compress exception table
                code.compressCatchTable();

                // Fill in type annotation positions for exception parameters
                code.fillExceptionParameterPositions();
            }
        }

        private int initCode(JCMethodDecl tree, Env<GenContext> env, boolean fatcode) {
            MethodSymbol meth = tree.sym;

            // Create a new code structure.
            meth.code = code = new Code(meth,
                                        fatcode,
                                        lineDebugInfo ? toplevel.lineMap : null,
                                        varDebugInfo,
                                        stackMap,
                                        debugCode,
                                        genCrt ? new CRTable(tree, env.toplevel.endPositions)
                                               : null,
                                        syms,
                                        types,
                                        pool);
            items = new Items(pool, code, syms, types);
            if (code.debugCode) {
                System.err.println(meth + " for body " + tree);
            }

            // If method is not static, create a new local variable address
            // for `this'.
            if ((tree.mods.flags & STATIC) == 0) {
                Type selfType = meth.owner.type;
                if (meth.isConstructor() && selfType != syms.objectType)
                    selfType = UninitializedType.uninitializedThis(selfType);
                code.setDefined(
                        code.newLocal(
                            new VarSymbol(FINAL, names._this, selfType, meth.owner)));
            }

            // Mark all parameters as defined from the beginning of
            // the method.
            for (List<JCVariableDecl> l = tree.params; l.nonEmpty(); l = l.tail) {
                checkDimension(l.head.pos(), l.head.sym.type);
                code.setDefined(code.newLocal(l.head.sym));
            }

            // Get ready to generate code for method body.
            int startpcCrt = genCrt ? code.curCP() : 0;
            code.entryPoint();

            // Suppress initial stackmap
            code.pendingStackMap = false;

            return startpcCrt;
        }

    public void visitVarDef(JCVariableDecl tree) {
        VarSymbol v = tree.sym;
        code.newLocal(v);
        if (tree.init != null) {
            checkStringConstant(tree.init.pos(), v.getConstValue());
<<<<<<< HEAD
            if (v.getConstValue() == null ||
                    varDebugInfo ||
                    (doConstantFold && !constables.skipCodeGeneration(tree))) {
                Assert.check(letExprDepth != 0 || code.state.stacksize == 0);
=======
            if (v.getConstValue() == null || varDebugInfo) {
                Assert.check(code.isStatementStart());
>>>>>>> f6b7ccfa
                genExpr(tree.init, v.erasure(types)).load();
                items.makeLocalItem(v).store();
                Assert.check(code.isStatementStart());
            }
        }
        checkDimension(tree.pos(), v.type);
    }

    public void visitSkip(JCSkip tree) {
    }

    public void visitBlock(JCBlock tree) {
        int limit = code.nextreg;
        Env<GenContext> localEnv = env.dup(tree, new GenContext());
        genStats(tree.stats, localEnv);
        // End the scope of all block-local variables in variable info.
        if (!env.tree.hasTag(METHODDEF)) {
            code.statBegin(tree.endpos);
            code.endScopes(limit);
            code.pendingStatPos = Position.NOPOS;
        }
    }

    public void visitDoLoop(JCDoWhileLoop tree) {
        genLoop(tree, tree.body, tree.cond, List.nil(), false);
    }

    public void visitWhileLoop(JCWhileLoop tree) {
        genLoop(tree, tree.body, tree.cond, List.nil(), true);
    }

    public void visitForLoop(JCForLoop tree) {
        int limit = code.nextreg;
        genStats(tree.init, env);
        genLoop(tree, tree.body, tree.cond, tree.step, true);
        code.endScopes(limit);
    }
    //where
        /** Generate code for a loop.
         *  @param loop       The tree representing the loop.
         *  @param body       The loop's body.
         *  @param cond       The loop's controling condition.
         *  @param step       "Step" statements to be inserted at end of
         *                    each iteration.
         *  @param testFirst  True if the loop test belongs before the body.
         */
        private void genLoop(JCStatement loop,
                             JCStatement body,
                             JCExpression cond,
                             List<JCExpressionStatement> step,
                             boolean testFirst) {
            Env<GenContext> loopEnv = env.dup(loop, new GenContext());
            int startpc = code.entryPoint();
            if (testFirst) { //while or for loop
                CondItem c;
                if (cond != null) {
                    code.statBegin(cond.pos);
                    Assert.check(code.isStatementStart());
                    c = genCond(TreeInfo.skipParens(cond), CRT_FLOW_CONTROLLER);
                } else {
                    c = items.makeCondItem(goto_);
                }
                Chain loopDone = c.jumpFalse();
                code.resolve(c.trueJumps);
                Assert.check(code.isStatementStart());
                genStat(body, loopEnv, CRT_STATEMENT | CRT_FLOW_TARGET);
                code.resolve(loopEnv.info.cont);
                genStats(step, loopEnv);
                code.resolve(code.branch(goto_), startpc);
                code.resolve(loopDone);
            } else {
                genStat(body, loopEnv, CRT_STATEMENT | CRT_FLOW_TARGET);
                code.resolve(loopEnv.info.cont);
                genStats(step, loopEnv);
                if (code.isAlive()) {
                    CondItem c;
                    if (cond != null) {
                        code.statBegin(cond.pos);
                        Assert.check(code.isStatementStart());
                        c = genCond(TreeInfo.skipParens(cond), CRT_FLOW_CONTROLLER);
                    } else {
                        c = items.makeCondItem(goto_);
                    }
                    code.resolve(c.jumpTrue(), startpc);
                    Assert.check(code.isStatementStart());
                    code.resolve(c.falseJumps);
                }
            }
            Chain exit = loopEnv.info.exit;
            if (exit != null) {
                code.resolve(exit);
                exit.state.defined.excludeFrom(code.nextreg);
            }
        }

    public void visitForeachLoop(JCEnhancedForLoop tree) {
        throw new AssertionError(); // should have been removed by Lower.
    }

    public void visitLabelled(JCLabeledStatement tree) {
        Env<GenContext> localEnv = env.dup(tree, new GenContext());
        genStat(tree.body, localEnv, CRT_STATEMENT);
        Chain exit = localEnv.info.exit;
        if (exit != null) {
            code.resolve(exit);
            exit.state.defined.excludeFrom(code.nextreg);
        }
    }

    public void visitSwitch(JCSwitch tree) {
        int limit = code.nextreg;
        Assert.check(!tree.selector.type.hasTag(CLASS));
        int startpcCrt = genCrt ? code.curCP() : 0;
        Assert.check(code.isStatementStart());
        Item sel = genExpr(tree.selector, syms.intType);
        List<JCCase> cases = tree.cases;
        if (cases.isEmpty()) {
            // We are seeing:  switch <sel> {}
            sel.load().drop();
            if (genCrt)
                code.crt.put(TreeInfo.skipParens(tree.selector),
                             CRT_FLOW_CONTROLLER, startpcCrt, code.curCP());
        } else {
            // We are seeing a nonempty switch.
            sel.load();
            if (genCrt)
                code.crt.put(TreeInfo.skipParens(tree.selector),
                             CRT_FLOW_CONTROLLER, startpcCrt, code.curCP());
            Env<GenContext> switchEnv = env.dup(tree, new GenContext());
            switchEnv.info.isSwitch = true;

            // Compute number of labels and minimum and maximum label values.
            // For each case, store its label in an array.
            int lo = Integer.MAX_VALUE;  // minimum label.
            int hi = Integer.MIN_VALUE;  // maximum label.
            int nlabels = 0;               // number of labels.

            int[] labels = new int[cases.length()];  // the label array.
            int defaultIndex = -1;     // the index of the default clause.

            List<JCCase> l = cases;
            for (int i = 0; i < labels.length; i++) {
                if (l.head.pats.nonEmpty()) {
                    Assert.check(l.head.pats.size() == 1);
                    int val = ((Number)l.head.pats.head.type.constValue()).intValue();
                    labels[i] = val;
                    if (val < lo) lo = val;
                    if (hi < val) hi = val;
                    nlabels++;
                } else {
                    Assert.check(defaultIndex == -1);
                    defaultIndex = i;
                }
                l = l.tail;
            }

            // Determine whether to issue a tableswitch or a lookupswitch
            // instruction.
            long table_space_cost = 4 + ((long) hi - lo + 1); // words
            long table_time_cost = 3; // comparisons
            long lookup_space_cost = 3 + 2 * (long) nlabels;
            long lookup_time_cost = nlabels;
            int opcode =
                nlabels > 0 &&
                table_space_cost + 3 * table_time_cost <=
                lookup_space_cost + 3 * lookup_time_cost
                ?
                tableswitch : lookupswitch;

            int startpc = code.curCP();    // the position of the selector operation
            code.emitop0(opcode);
            code.align(4);
            int tableBase = code.curCP();  // the start of the jump table
            int[] offsets = null;          // a table of offsets for a lookupswitch
            code.emit4(-1);                // leave space for default offset
            if (opcode == tableswitch) {
                code.emit4(lo);            // minimum label
                code.emit4(hi);            // maximum label
                for (long i = lo; i <= hi; i++) {  // leave space for jump table
                    code.emit4(-1);
                }
            } else {
                code.emit4(nlabels);    // number of labels
                for (int i = 0; i < nlabels; i++) {
                    code.emit4(-1); code.emit4(-1); // leave space for lookup table
                }
                offsets = new int[labels.length];
            }
            Code.State stateSwitch = code.state.dup();
            code.markDead();

            // For each case do:
            l = cases;
            for (int i = 0; i < labels.length; i++) {
                JCCase c = l.head;
                l = l.tail;

                int pc = code.entryPoint(stateSwitch);
                // Insert offset directly into code or else into the
                // offsets table.
                if (i != defaultIndex) {
                    if (opcode == tableswitch) {
                        code.put4(
                            tableBase + 4 * (labels[i] - lo + 3),
                            pc - startpc);
                    } else {
                        offsets[i] = pc - startpc;
                    }
                } else {
                    code.put4(tableBase, pc - startpc);
                }

                // Generate code for the statements in this case.
                genStats(c.stats, switchEnv, CRT_FLOW_TARGET);
            }

            // Resolve all breaks.
            Chain exit = switchEnv.info.exit;
            if  (exit != null) {
                code.resolve(exit);
                exit.state.defined.excludeFrom(limit);
            }

            // If we have not set the default offset, we do so now.
            if (code.get4(tableBase) == -1) {
                code.put4(tableBase, code.entryPoint(stateSwitch) - startpc);
            }

            if (opcode == tableswitch) {
                // Let any unfilled slots point to the default case.
                int defaultOffset = code.get4(tableBase);
                for (long i = lo; i <= hi; i++) {
                    int t = (int)(tableBase + 4 * (i - lo + 3));
                    if (code.get4(t) == -1)
                        code.put4(t, defaultOffset);
                }
            } else {
                // Sort non-default offsets and copy into lookup table.
                if (defaultIndex >= 0)
                    for (int i = defaultIndex; i < labels.length - 1; i++) {
                        labels[i] = labels[i+1];
                        offsets[i] = offsets[i+1];
                    }
                if (nlabels > 0)
                    qsort2(labels, offsets, 0, nlabels - 1);
                for (int i = 0; i < nlabels; i++) {
                    int caseidx = tableBase + 8 * (i + 1);
                    code.put4(caseidx, labels[i]);
                    code.put4(caseidx + 4, offsets[i]);
                }
            }
        }
        code.endScopes(limit);
    }
//where
        /** Sort (int) arrays of keys and values
         */
       static void qsort2(int[] keys, int[] values, int lo, int hi) {
            int i = lo;
            int j = hi;
            int pivot = keys[(i+j)/2];
            do {
                while (keys[i] < pivot) i++;
                while (pivot < keys[j]) j--;
                if (i <= j) {
                    int temp1 = keys[i];
                    keys[i] = keys[j];
                    keys[j] = temp1;
                    int temp2 = values[i];
                    values[i] = values[j];
                    values[j] = temp2;
                    i++;
                    j--;
                }
            } while (i <= j);
            if (lo < j) qsort2(keys, values, lo, j);
            if (i < hi) qsort2(keys, values, i, hi);
        }

    public void visitSynchronized(JCSynchronized tree) {
        int limit = code.nextreg;
        // Generate code to evaluate lock and save in temporary variable.
        final LocalItem lockVar = makeTemp(syms.objectType);
        Assert.check(code.isStatementStart());
        genExpr(tree.lock, tree.lock.type).load().duplicate();
        lockVar.store();

        // Generate code to enter monitor.
        code.emitop0(monitorenter);
        code.state.lock(lockVar.reg);

        // Generate code for a try statement with given body, no catch clauses
        // in a new environment with the "exit-monitor" operation as finalizer.
        final Env<GenContext> syncEnv = env.dup(tree, new GenContext());
        syncEnv.info.finalize = new GenFinalizer() {
            void gen() {
                genLast();
                Assert.check(syncEnv.info.gaps.length() % 2 == 0);
                syncEnv.info.gaps.append(code.curCP());
            }
            void genLast() {
                if (code.isAlive()) {
                    lockVar.load();
                    code.emitop0(monitorexit);
                    code.state.unlock(lockVar.reg);
                }
            }
        };
        syncEnv.info.gaps = new ListBuffer<>();
        genTry(tree.body, List.nil(), syncEnv);
        code.endScopes(limit);
    }

    public void visitTry(final JCTry tree) {
        // Generate code for a try statement with given body and catch clauses,
        // in a new environment which calls the finally block if there is one.
        final Env<GenContext> tryEnv = env.dup(tree, new GenContext());
        final Env<GenContext> oldEnv = env;
        tryEnv.info.finalize = new GenFinalizer() {
            void gen() {
                Assert.check(tryEnv.info.gaps.length() % 2 == 0);
                tryEnv.info.gaps.append(code.curCP());
                genLast();
            }
            void genLast() {
                if (tree.finalizer != null)
                    genStat(tree.finalizer, oldEnv, CRT_BLOCK);
            }
            boolean hasFinalizer() {
                return tree.finalizer != null;
            }

            @Override
            void afterBody() {
                if (tree.finalizer != null && (tree.finalizer.flags & BODY_ONLY_FINALIZE) != 0) {
                    //for body-only finally, remove the GenFinalizer after try body
                    //so that the finally is not generated to catch bodies:
                    tryEnv.info.finalize = null;
                }
            }

        };
        tryEnv.info.gaps = new ListBuffer<>();
        genTry(tree.body, tree.catchers, tryEnv);
    }
    //where
        /** Generate code for a try or synchronized statement
         *  @param body      The body of the try or synchronized statement.
         *  @param catchers  The lis of catch clauses.
         *  @param env       the environment current for the body.
         */
        void genTry(JCTree body, List<JCCatch> catchers, Env<GenContext> env) {
            int limit = code.nextreg;
            int startpc = code.curCP();
            Code.State stateTry = code.state.dup();
            genStat(body, env, CRT_BLOCK);
            int endpc = code.curCP();
            List<Integer> gaps = env.info.gaps.toList();
            code.statBegin(TreeInfo.endPos(body));
            genFinalizer(env);
            code.statBegin(TreeInfo.endPos(env.tree));
            Chain exitChain = code.branch(goto_);
            endFinalizerGap(env);
            env.info.finalize.afterBody();
            boolean hasFinalizer =
                env.info.finalize != null &&
                env.info.finalize.hasFinalizer();
            if (startpc != endpc) for (List<JCCatch> l = catchers; l.nonEmpty(); l = l.tail) {
                // start off with exception on stack
                code.entryPoint(stateTry, l.head.param.sym.type);
                genCatch(l.head, env, startpc, endpc, gaps);
                genFinalizer(env);
                if (hasFinalizer || l.tail.nonEmpty()) {
                    code.statBegin(TreeInfo.endPos(env.tree));
                    exitChain = Code.mergeChains(exitChain,
                                                 code.branch(goto_));
                }
                endFinalizerGap(env);
            }
            if (hasFinalizer) {
                // Create a new register segement to avoid allocating
                // the same variables in finalizers and other statements.
                code.newRegSegment();

                // Add a catch-all clause.

                // start off with exception on stack
                int catchallpc = code.entryPoint(stateTry, syms.throwableType);

                // Register all exception ranges for catch all clause.
                // The range of the catch all clause is from the beginning
                // of the try or synchronized block until the present
                // code pointer excluding all gaps in the current
                // environment's GenContext.
                int startseg = startpc;
                while (env.info.gaps.nonEmpty()) {
                    int endseg = env.info.gaps.next().intValue();
                    registerCatch(body.pos(), startseg, endseg,
                                  catchallpc, 0);
                    startseg = env.info.gaps.next().intValue();
                }
                code.statBegin(TreeInfo.finalizerPos(env.tree, PosKind.FIRST_STAT_POS));
                code.markStatBegin();

                Item excVar = makeTemp(syms.throwableType);
                excVar.store();
                genFinalizer(env);
                code.resolvePending();
                code.statBegin(TreeInfo.finalizerPos(env.tree, PosKind.END_POS));
                code.markStatBegin();

                excVar.load();
                registerCatch(body.pos(), startseg,
                              env.info.gaps.next().intValue(),
                              catchallpc, 0);
                code.emitop0(athrow);
                code.markDead();

                // If there are jsr's to this finalizer, ...
                if (env.info.cont != null) {
                    // Resolve all jsr's.
                    code.resolve(env.info.cont);

                    // Mark statement line number
                    code.statBegin(TreeInfo.finalizerPos(env.tree, PosKind.FIRST_STAT_POS));
                    code.markStatBegin();

                    // Save return address.
                    LocalItem retVar = makeTemp(syms.throwableType);
                    retVar.store();

                    // Generate finalizer code.
                    env.info.finalize.genLast();

                    // Return.
                    code.emitop1w(ret, retVar.reg);
                    code.markDead();
                }
            }
            // Resolve all breaks.
            code.resolve(exitChain);

            code.endScopes(limit);
        }

        /** Generate code for a catch clause.
         *  @param tree     The catch clause.
         *  @param env      The environment current in the enclosing try.
         *  @param startpc  Start pc of try-block.
         *  @param endpc    End pc of try-block.
         */
        void genCatch(JCCatch tree,
                      Env<GenContext> env,
                      int startpc, int endpc,
                      List<Integer> gaps) {
            if (startpc != endpc) {
                List<Pair<List<Attribute.TypeCompound>, JCExpression>> catchTypeExprs
                        = catchTypesWithAnnotations(tree);
                while (gaps.nonEmpty()) {
                    for (Pair<List<Attribute.TypeCompound>, JCExpression> subCatch1 : catchTypeExprs) {
                        JCExpression subCatch = subCatch1.snd;
                        int catchType = makeRef(tree.pos(), subCatch.type);
                        int end = gaps.head.intValue();
                        registerCatch(tree.pos(),
                                      startpc,  end, code.curCP(),
                                      catchType);
                        for (Attribute.TypeCompound tc :  subCatch1.fst) {
                                tc.position.setCatchInfo(catchType, startpc);
                        }
                    }
                    gaps = gaps.tail;
                    startpc = gaps.head.intValue();
                    gaps = gaps.tail;
                }
                if (startpc < endpc) {
                    for (Pair<List<Attribute.TypeCompound>, JCExpression> subCatch1 : catchTypeExprs) {
                        JCExpression subCatch = subCatch1.snd;
                        int catchType = makeRef(tree.pos(), subCatch.type);
                        registerCatch(tree.pos(),
                                      startpc, endpc, code.curCP(),
                                      catchType);
                        for (Attribute.TypeCompound tc :  subCatch1.fst) {
                            tc.position.setCatchInfo(catchType, startpc);
                        }
                    }
                }
                VarSymbol exparam = tree.param.sym;
                code.statBegin(tree.pos);
                code.markStatBegin();
                int limit = code.nextreg;
                code.newLocal(exparam);
                items.makeLocalItem(exparam).store();
                code.statBegin(TreeInfo.firstStatPos(tree.body));
                genStat(tree.body, env, CRT_BLOCK);
                code.endScopes(limit);
                code.statBegin(TreeInfo.endPos(tree.body));
            }
        }
        // where
        List<Pair<List<Attribute.TypeCompound>, JCExpression>> catchTypesWithAnnotations(JCCatch tree) {
            return TreeInfo.isMultiCatch(tree) ?
                    catchTypesWithAnnotationsFromMulticatch((JCTypeUnion)tree.param.vartype, tree.param.sym.getRawTypeAttributes()) :
                    List.of(new Pair<>(tree.param.sym.getRawTypeAttributes(), tree.param.vartype));
        }
        // where
        List<Pair<List<Attribute.TypeCompound>, JCExpression>> catchTypesWithAnnotationsFromMulticatch(JCTypeUnion tree, List<TypeCompound> first) {
            List<JCExpression> alts = tree.alternatives;
            List<Pair<List<TypeCompound>, JCExpression>> res = List.of(new Pair<>(first, alts.head));
            alts = alts.tail;

            while(alts != null && alts.head != null) {
                JCExpression alt = alts.head;
                if (alt instanceof JCAnnotatedType) {
                    JCAnnotatedType a = (JCAnnotatedType)alt;
                    res = res.prepend(new Pair<>(annotate.fromAnnotations(a.annotations), alt));
                } else {
                    res = res.prepend(new Pair<>(List.nil(), alt));
                }
                alts = alts.tail;
            }
            return res.reverse();
        }

        /** Register a catch clause in the "Exceptions" code-attribute.
         */
        void registerCatch(DiagnosticPosition pos,
                           int startpc, int endpc,
                           int handler_pc, int catch_type) {
            char startpc1 = (char)startpc;
            char endpc1 = (char)endpc;
            char handler_pc1 = (char)handler_pc;
            if (startpc1 == startpc &&
                endpc1 == endpc &&
                handler_pc1 == handler_pc) {
                code.addCatch(startpc1, endpc1, handler_pc1,
                              (char)catch_type);
            } else {
                log.error(pos, Errors.LimitCodeTooLargeForTryStmt);
                nerrs++;
            }
        }

    public void visitIf(JCIf tree) {
        int limit = code.nextreg;
        Chain thenExit = null;
        Assert.check(code.isStatementStart());
        CondItem c = genCond(TreeInfo.skipParens(tree.cond),
                             CRT_FLOW_CONTROLLER);
        Chain elseChain = c.jumpFalse();
        Assert.check(code.isStatementStart());
        if (!c.isFalse()) {
            code.resolve(c.trueJumps);
            genStat(tree.thenpart, env, CRT_STATEMENT | CRT_FLOW_TARGET);
            thenExit = code.branch(goto_);
        }
        if (elseChain != null) {
            code.resolve(elseChain);
            if (tree.elsepart != null) {
                genStat(tree.elsepart, env,CRT_STATEMENT | CRT_FLOW_TARGET);
            }
        }
        code.resolve(thenExit);
        code.endScopes(limit);
        Assert.check(code.isStatementStart());
    }

    public void visitExec(JCExpressionStatement tree) {
        // Optimize x++ to ++x and x-- to --x.
        JCExpression e = tree.expr;
        switch (e.getTag()) {
            case POSTINC:
                ((JCUnary) e).setTag(PREINC);
                break;
            case POSTDEC:
                ((JCUnary) e).setTag(PREDEC);
                break;
        }
        Assert.check(code.isStatementStart());
        genExpr(tree.expr, tree.expr.type).drop();
        Assert.check(code.isStatementStart());
    }

    public void visitBreak(JCBreak tree) {
        int tmpPos = code.pendingStatPos;
        Env<GenContext> targetEnv = unwind(tree.target, env);
        code.pendingStatPos = tmpPos;
        Assert.check(code.isStatementStart());
        targetEnv.info.addExit(code.branch(goto_));
        endFinalizerGaps(env, targetEnv);
    }

    public void visitContinue(JCContinue tree) {
        int tmpPos = code.pendingStatPos;
        Env<GenContext> targetEnv = unwind(tree.target, env);
        code.pendingStatPos = tmpPos;
        Assert.check(code.isStatementStart());
        targetEnv.info.addCont(code.branch(goto_));
        endFinalizerGaps(env, targetEnv);
    }

    public void visitReturn(JCReturn tree) {
        int limit = code.nextreg;
        final Env<GenContext> targetEnv;

        /* Save and then restore the location of the return in case a finally
         * is expanded (with unwind()) in the middle of our bytecodes.
         */
        int tmpPos = code.pendingStatPos;
        if (tree.expr != null) {
            Assert.check(code.isStatementStart());
            Item r = genExpr(tree.expr, pt).load();
            if (hasFinally(env.enclMethod, env)) {
                r = makeTemp(pt);
                r.store();
            }
            targetEnv = unwind(env.enclMethod, env);
            code.pendingStatPos = tmpPos;
            r.load();
            code.emitop0(ireturn + Code.truncate(Code.typecode(pt)));
        } else {
            targetEnv = unwind(env.enclMethod, env);
            code.pendingStatPos = tmpPos;
            code.emitop0(return_);
        }
        endFinalizerGaps(env, targetEnv);
        code.endScopes(limit);
    }

    public void visitThrow(JCThrow tree) {
        Assert.check(code.isStatementStart());
        genExpr(tree.expr, tree.expr.type).load();
        code.emitop0(athrow);
        Assert.check(code.isStatementStart());
    }

/* ************************************************************************
 * Visitor methods for expressions
 *************************************************************************/

    public void visitApply(JCMethodInvocation tree) {
        setTypeAnnotationPositions(tree.pos);
        MethodSymbol msym = (MethodSymbol)TreeInfo.symbol(tree.meth);
        Item m;
        if (msym.isIntrinsicsLDC()) {
            Object constant = ((IntrinsicsLDCMethodSymbol)msym).getConstant();
            // primitives special case
            if (constant instanceof VarSymbol && ((VarSymbol)constant).name == names.TYPE) {
                m = items.makeStaticItem((Symbol)constant);
            } else if (constant instanceof Pool.DynamicVariable) {
                m = items.makeCondyItem((Pool.DynamicVariable)constant);
            } else {
                m = items.makeImmediateItem(pt, constant);
            }
            result = m.coerce(pt).load();
        } else {
            // Generate code for method.
            m = genExpr(tree.meth, methodType);
            // Generate code for all arguments, where the expected types are
            // the parameters of the method's external type (that is, any implicit
            // outer instance of a super(...) call appears as first parameter).
            genArgs(tree.args,
                    msym.externalType(types).getParameterTypes());
            if (!msym.isDynamic()) {
                code.statBegin(tree.pos);
            }
            result = m.invoke();
        }
    }

    public void visitConditional(JCConditional tree) {
        Chain thenExit = null;
        code.statBegin(tree.cond.pos);
        CondItem c = genCond(tree.cond, CRT_FLOW_CONTROLLER);
        Chain elseChain = c.jumpFalse();
        if (!c.isFalse()) {
            code.resolve(c.trueJumps);
            int startpc = genCrt ? code.curCP() : 0;
            code.statBegin(tree.truepart.pos);
            genExpr(tree.truepart, pt).load();
            code.state.forceStackTop(tree.type);
            if (genCrt) code.crt.put(tree.truepart, CRT_FLOW_TARGET,
                                     startpc, code.curCP());
            thenExit = code.branch(goto_);
        }
        if (elseChain != null) {
            code.resolve(elseChain);
            int startpc = genCrt ? code.curCP() : 0;
            code.statBegin(tree.falsepart.pos);
            genExpr(tree.falsepart, pt).load();
            code.state.forceStackTop(tree.type);
            if (genCrt) code.crt.put(tree.falsepart, CRT_FLOW_TARGET,
                                     startpc, code.curCP());
        }
        code.resolve(thenExit);
        result = items.makeStackItem(pt);
    }

    private void setTypeAnnotationPositions(int treePos) {
        MethodSymbol meth = code.meth;
        boolean initOrClinit = code.meth.getKind() == javax.lang.model.element.ElementKind.CONSTRUCTOR
                || code.meth.getKind() == javax.lang.model.element.ElementKind.STATIC_INIT;

        for (Attribute.TypeCompound ta : meth.getRawTypeAttributes()) {
            if (ta.hasUnknownPosition())
                ta.tryFixPosition();

            if (ta.position.matchesPos(treePos))
                ta.position.updatePosOffset(code.cp);
        }

        if (!initOrClinit)
            return;

        for (Attribute.TypeCompound ta : meth.owner.getRawTypeAttributes()) {
            if (ta.hasUnknownPosition())
                ta.tryFixPosition();

            if (ta.position.matchesPos(treePos))
                ta.position.updatePosOffset(code.cp);
        }

        ClassSymbol clazz = meth.enclClass();
        for (Symbol s : new com.sun.tools.javac.model.FilteredMemberList(clazz.members())) {
            if (!s.getKind().isField())
                continue;

            for (Attribute.TypeCompound ta : s.getRawTypeAttributes()) {
                if (ta.hasUnknownPosition())
                    ta.tryFixPosition();

                if (ta.position.matchesPos(treePos))
                    ta.position.updatePosOffset(code.cp);
            }
        }
    }

    public void visitNewClass(JCNewClass tree) {
        // Enclosing instances or anonymous classes should have been eliminated
        // by now.
        Assert.check(tree.encl == null && tree.def == null);
        setTypeAnnotationPositions(tree.pos);

        code.emitop2(new_, makeRef(tree.pos(), tree.type));
        code.emitop0(dup);

        // Generate code for all arguments, where the expected types are
        // the parameters of the constructor's external type (that is,
        // any implicit outer instance appears as first parameter).
        genArgs(tree.args, tree.constructor.externalType(types).getParameterTypes());

        items.makeMemberItem(tree.constructor, true).invoke();
        result = items.makeStackItem(tree.type);
    }

    public void visitNewArray(JCNewArray tree) {
        setTypeAnnotationPositions(tree.pos);

        if (tree.elems != null) {
            Type elemtype = types.elemtype(tree.type);
            loadIntConst(tree.elems.length());
            Item arr = makeNewArray(tree.pos(), tree.type, 1);
            int i = 0;
            for (List<JCExpression> l = tree.elems; l.nonEmpty(); l = l.tail) {
                arr.duplicate();
                loadIntConst(i);
                i++;
                genExpr(l.head, elemtype).load();
                items.makeIndexedItem(elemtype).store();
            }
            result = arr;
        } else {
            for (List<JCExpression> l = tree.dims; l.nonEmpty(); l = l.tail) {
                genExpr(l.head, syms.intType).load();
            }
            result = makeNewArray(tree.pos(), tree.type, tree.dims.length());
        }
    }
//where
        /** Generate code to create an array with given element type and number
         *  of dimensions.
         */
        Item makeNewArray(DiagnosticPosition pos, Type type, int ndims) {
            Type elemtype = types.elemtype(type);
            if (types.dimensions(type) > ClassFile.MAX_DIMENSIONS) {
                log.error(pos, Errors.LimitDimensions);
                nerrs++;
            }
            int elemcode = Code.arraycode(elemtype);
            if (elemcode == 0 || (elemcode == 1 && ndims == 1)) {
                code.emitAnewarray(makeRef(pos, elemtype), type);
            } else if (elemcode == 1) {
                code.emitMultianewarray(ndims, makeRef(pos, type), type);
            } else {
                code.emitNewarray(elemcode, type);
            }
            return items.makeStackItem(type);
        }

    public void visitParens(JCParens tree) {
        result = genExpr(tree.expr, tree.expr.type);
    }

    public void visitAssign(JCAssign tree) {
        Item l = genExpr(tree.lhs, tree.lhs.type);
        genExpr(tree.rhs, tree.lhs.type).load();
        if (tree.rhs.type.hasTag(BOT)) {
            /* This is just a case of widening reference conversion that per 5.1.5 simply calls
               for "regarding a reference as having some other type in a manner that can be proved
               correct at compile time."
            */
            code.state.forceStackTop(tree.lhs.type);
        }
        result = items.makeAssignItem(l);
    }

    public void visitAssignop(JCAssignOp tree) {
        OperatorSymbol operator = tree.operator;
        Item l;
        if (operator.opcode == string_add) {
            l = concat.makeConcat(tree);
        } else {
            // Generate code for first expression
            l = genExpr(tree.lhs, tree.lhs.type);

            // If we have an increment of -32768 to +32767 of a local
            // int variable we can use an incr instruction instead of
            // proceeding further.
            if ((tree.hasTag(PLUS_ASG) || tree.hasTag(MINUS_ASG)) &&
                l instanceof LocalItem &&
                tree.lhs.type.getTag().isSubRangeOf(INT) &&
                tree.rhs.type.getTag().isSubRangeOf(INT) &&
                tree.rhs.type.constValue() != null) {
                int ival = ((Number) tree.rhs.type.constValue()).intValue();
                if (tree.hasTag(MINUS_ASG)) ival = -ival;
                ((LocalItem)l).incr(ival);
                result = l;
                return;
            }
            // Otherwise, duplicate expression, load one copy
            // and complete binary operation.
            l.duplicate();
            l.coerce(operator.type.getParameterTypes().head).load();
            completeBinop(tree.lhs, tree.rhs, operator).coerce(tree.lhs.type);
        }
        result = items.makeAssignItem(l);
    }

    public void visitUnary(JCUnary tree) {
        OperatorSymbol operator = tree.operator;
        if (tree.hasTag(NOT)) {
            CondItem od = genCond(tree.arg, false);
            result = od.negate();
        } else {
            Item od = genExpr(tree.arg, operator.type.getParameterTypes().head);
            switch (tree.getTag()) {
            case POS:
                result = od.load();
                break;
            case NEG:
                result = od.load();
                code.emitop0(operator.opcode);
                break;
            case COMPL:
                result = od.load();
                emitMinusOne(od.typecode);
                code.emitop0(operator.opcode);
                break;
            case PREINC: case PREDEC:
                od.duplicate();
                if (od instanceof LocalItem &&
                    (operator.opcode == iadd || operator.opcode == isub)) {
                    ((LocalItem)od).incr(tree.hasTag(PREINC) ? 1 : -1);
                    result = od;
                } else {
                    od.load();
                    code.emitop0(one(od.typecode));
                    code.emitop0(operator.opcode);
                    // Perform narrowing primitive conversion if byte,
                    // char, or short.  Fix for 4304655.
                    if (od.typecode != INTcode &&
                        Code.truncate(od.typecode) == INTcode)
                      code.emitop0(int2byte + od.typecode - BYTEcode);
                    result = items.makeAssignItem(od);
                }
                break;
            case POSTINC: case POSTDEC:
                od.duplicate();
                if (od instanceof LocalItem &&
                    (operator.opcode == iadd || operator.opcode == isub)) {
                    Item res = od.load();
                    ((LocalItem)od).incr(tree.hasTag(POSTINC) ? 1 : -1);
                    result = res;
                } else {
                    Item res = od.load();
                    od.stash(od.typecode);
                    code.emitop0(one(od.typecode));
                    code.emitop0(operator.opcode);
                    // Perform narrowing primitive conversion if byte,
                    // char, or short.  Fix for 4304655.
                    if (od.typecode != INTcode &&
                        Code.truncate(od.typecode) == INTcode)
                      code.emitop0(int2byte + od.typecode - BYTEcode);
                    od.store();
                    result = res;
                }
                break;
            case NULLCHK:
                result = od.load();
                code.emitop0(dup);
                genNullCheck(tree);
                break;
            default:
                Assert.error();
            }
        }
    }

    /** Generate a null check from the object value at stack top. */
    private void genNullCheck(JCTree tree) {
        code.statBegin(tree.pos);
        callMethod(tree.pos(), syms.objectsType, names.requireNonNull,
                    List.of(syms.objectType), true);
        code.emitop0(pop);
    }

    public void visitBinary(JCBinary tree) {
        OperatorSymbol operator = tree.operator;
        if (operator.opcode == string_add) {
            result = concat.makeConcat(tree);
        } else if (tree.hasTag(AND)) {
            CondItem lcond = genCond(tree.lhs, CRT_FLOW_CONTROLLER);
            if (!lcond.isFalse()) {
                Chain falseJumps = lcond.jumpFalse();
                code.resolve(lcond.trueJumps);
                CondItem rcond = genCond(tree.rhs, CRT_FLOW_TARGET);
                result = items.
                    makeCondItem(rcond.opcode,
                                 rcond.trueJumps,
                                 Code.mergeChains(falseJumps,
                                                  rcond.falseJumps));
            } else {
                result = lcond;
            }
        } else if (tree.hasTag(OR)) {
            CondItem lcond = genCond(tree.lhs, CRT_FLOW_CONTROLLER);
            if (!lcond.isTrue()) {
                Chain trueJumps = lcond.jumpTrue();
                code.resolve(lcond.falseJumps);
                CondItem rcond = genCond(tree.rhs, CRT_FLOW_TARGET);
                result = items.
                    makeCondItem(rcond.opcode,
                                 Code.mergeChains(trueJumps, rcond.trueJumps),
                                 rcond.falseJumps);
            } else {
                result = lcond;
            }
        } else {
            Item od = genExpr(tree.lhs, operator.type.getParameterTypes().head);
            od.load();
            result = completeBinop(tree.lhs, tree.rhs, operator);
        }
    }


        /** Complete generating code for operation, with left operand
         *  already on stack.
         *  @param lhs       The tree representing the left operand.
         *  @param rhs       The tree representing the right operand.
         *  @param operator  The operator symbol.
         */
        Item completeBinop(JCTree lhs, JCTree rhs, OperatorSymbol operator) {
            MethodType optype = (MethodType)operator.type;
            int opcode = operator.opcode;
            if (opcode >= if_icmpeq && opcode <= if_icmple &&
                rhs.type.constValue() instanceof Number &&
                ((Number) rhs.type.constValue()).intValue() == 0) {
                opcode = opcode + (ifeq - if_icmpeq);
            } else if (opcode >= if_acmpeq && opcode <= if_acmpne &&
                       TreeInfo.isNull(rhs)) {
                opcode = opcode + (if_acmp_null - if_acmpeq);
            } else {
                // The expected type of the right operand is
                // the second parameter type of the operator, except for
                // shifts with long shiftcount, where we convert the opcode
                // to a short shift and the expected type to int.
                Type rtype = operator.erasure(types).getParameterTypes().tail.head;
                if (opcode >= ishll && opcode <= lushrl) {
                    opcode = opcode + (ishl - ishll);
                    rtype = syms.intType;
                }
                // Generate code for right operand and load.
                genExpr(rhs, rtype).load();
                // If there are two consecutive opcode instructions,
                // emit the first now.
                if (opcode >= (1 << preShift)) {
                    code.emitop0(opcode >> preShift);
                    opcode = opcode & 0xFF;
                }
            }
            if (opcode >= ifeq && opcode <= if_acmpne ||
                opcode == if_acmp_null || opcode == if_acmp_nonnull) {
                return items.makeCondItem(opcode);
            } else {
                code.emitop0(opcode);
                return items.makeStackItem(optype.restype);
            }
        }

    public void visitTypeCast(JCTypeCast tree) {
        result = genExpr(tree.expr, tree.clazz.type).load();
        setTypeAnnotationPositions(tree.pos);
        // Additional code is only needed if we cast to a reference type
        // which is not statically a supertype of the expression's type.
        // For basic types, the coerce(...) in genExpr(...) will do
        // the conversion.
        if (!tree.clazz.type.isPrimitive() &&
           !types.isSameType(tree.expr.type, tree.clazz.type) &&
           types.asSuper(tree.expr.type, tree.clazz.type.tsym) == null) {
            code.emitop2(checkcast, makeRef(tree.pos(), tree.clazz.type));
        }
    }

    public void visitWildcard(JCWildcard tree) {
        throw new AssertionError(this.getClass().getName());
    }

    public void visitTypeTest(JCInstanceOf tree) {
        genExpr(tree.expr, tree.expr.type).load();
        setTypeAnnotationPositions(tree.pos);
        code.emitop2(instanceof_, makeRef(tree.pos(), tree.clazz.type));
        result = items.makeStackItem(syms.booleanType);
    }

    public void visitIndexed(JCArrayAccess tree) {
        genExpr(tree.indexed, tree.indexed.type).load();
        genExpr(tree.index, syms.intType).load();
        result = items.makeIndexedItem(tree.type);
    }

    public void visitIdent(JCIdent tree) {
        Symbol sym = tree.sym;
        if (tree.name == names._this || tree.name == names._super) {
            Item res = tree.name == names._this
                ? items.makeThisItem()
                : items.makeSuperItem();
            if (sym.kind == MTH) {
                // Generate code to address the constructor.
                res.load();
                res = items.makeMemberItem(sym, true);
            }
            result = res;
        } else if (isInvokeDynamic(sym) || isConstantDynamic(sym)) {
            if (isConstantDynamic(sym)) {
                setTypeAnnotationPositions(tree.pos);
            }
            result = items.makeDynamicItem(sym);
        } else if (sym.kind == VAR && sym.owner.kind == MTH) {
            result = items.makeLocalItem((VarSymbol)sym);
        } else if ((sym.flags() & STATIC) != 0) {
            if (!isAccessSuper(env.enclMethod))
                sym = binaryQualifier(sym, env.enclClass.type);
            result = items.makeStaticItem(sym);
        } else {
            items.makeThisItem().load();
            sym = binaryQualifier(sym, env.enclClass.type);
            result = items.makeMemberItem(sym, nonVirtualForPrivateAccess(sym));
        }
    }

    //where
    private boolean nonVirtualForPrivateAccess(Symbol sym) {
        boolean useVirtual = target.hasVirtualPrivateInvoke() &&
                             !disableVirtualizedPrivateInvoke;
        return !useVirtual && ((sym.flags() & PRIVATE) != 0);
    }

    public boolean isConstantDynamic(Symbol sym) {
        return sym.kind == VAR &&
                sym instanceof DynamicVarSymbol &&
                ((DynamicVarSymbol)sym).isDynamic();
    }

    public void visitSelect(JCFieldAccess tree) {
        Symbol sym = tree.sym;

        if (tree.name == names._class) {
            code.emitLdc(makeRef(tree.pos(), tree.selected.type));
            result = items.makeStackItem(pt);
            return;
       }

        Symbol ssym = TreeInfo.symbol(tree.selected);

        // Are we selecting via super?
        boolean selectSuper =
            ssym != null && (ssym.kind == TYP || ssym.name == names._super);

        // Are we accessing a member of the superclass in an access method
        // resulting from a qualified super?
        boolean accessSuper = isAccessSuper(env.enclMethod);

        Item base = (selectSuper)
            ? items.makeSuperItem()
            : genExpr(tree.selected, tree.selected.type);

        if (sym.kind == VAR && ((VarSymbol) sym).getConstValue() != null) {
            // We are seeing a variable that is constant but its selecting
            // expression is not.
            if ((sym.flags() & STATIC) != 0) {
                if (!selectSuper && (ssym == null || ssym.kind != TYP))
                    base = base.load();
                base.drop();
            } else {
                base.load();
                genNullCheck(tree.selected);
            }
            result = items.
                makeImmediateItem(sym.type, ((VarSymbol) sym).getConstValue());
        } else {
            if (isInvokeDynamic(sym)) {
                result = items.makeDynamicItem(sym);
                return;
            } else {
                sym = binaryQualifier(sym, tree.selected.type);
            }
            if ((sym.flags() & STATIC) != 0) {
                if (!selectSuper && (ssym == null || ssym.kind != TYP))
                    base = base.load();
                base.drop();
                result = items.makeStaticItem(sym);
            } else {
                base.load();
                if (sym == syms.lengthVar) {
                    code.emitop0(arraylength);
                    result = items.makeStackItem(syms.intType);
                } else {
                    result = items.
                        makeMemberItem(sym,
                                       nonVirtualForPrivateAccess(sym) ||
                                       selectSuper || accessSuper);
                }
            }
        }
    }

    public boolean isInvokeDynamic(Symbol sym) {
        return sym.kind == MTH && ((MethodSymbol)sym).isDynamic();
    }

    public void visitLiteral(JCLiteral tree) {
        if (tree.type.hasTag(BOT)) {
            code.emitop0(aconst_null);
            result = items.makeStackItem(tree.type);
        }
        else
            result = items.makeImmediateItem(tree.type, tree.value);
    }

    public void visitLetExpr(LetExpr tree) {
        int limit = code.nextreg;
        int prevLetExprStart = code.setLetExprStackPos(code.state.stacksize);
        try {
            genStats(tree.defs, env);
        } finally {
            code.setLetExprStackPos(prevLetExprStart);
        }
        result = genExpr(tree.expr, tree.expr.type).load();
        code.endScopes(limit);
    }

    private void generateReferencesToPrunedTree(ClassSymbol classSymbol, Pool pool) {
        List<JCTree> prunedInfo = lower.prunedTree.get(classSymbol);
        if (prunedInfo != null) {
            for (JCTree prunedTree: prunedInfo) {
                prunedTree.accept(classReferenceVisitor);
            }
        }
    }

/* ************************************************************************
 * main method
 *************************************************************************/

    /** Generate code for a class definition.
     *  @param env   The attribution environment that belongs to the
     *               outermost class containing this class definition.
     *               We need this for resolving some additional symbols.
     *  @param cdef  The tree representing the class definition.
     *  @return      True if code is generated with no errors.
     */
    public boolean genClass(Env<AttrContext> env, JCClassDecl cdef) {
        try {
            attrEnv = env;
            ClassSymbol c = cdef.sym;
            this.toplevel = env.toplevel;
            this.endPosTable = toplevel.endPositions;
            c.pool = pool;
            pool.reset();
            /* method normalizeDefs() can add references to external classes into the constant pool
             */
            cdef.defs = normalizeDefs(cdef.defs, c);
            generateReferencesToPrunedTree(c, pool);
            Env<GenContext> localEnv = new Env<>(cdef, new GenContext());
            localEnv.toplevel = env.toplevel;
            localEnv.enclClass = cdef;

            for (List<JCTree> l = cdef.defs; l.nonEmpty(); l = l.tail) {
                genDef(l.head, localEnv);
            }
            if (pool.numEntries() > Pool.MAX_ENTRIES) {
                log.error(cdef.pos(), Errors.LimitPool);
                nerrs++;
            }
            if (nerrs != 0) {
                // if errors, discard code
                for (List<JCTree> l = cdef.defs; l.nonEmpty(); l = l.tail) {
                    if (l.head.hasTag(METHODDEF))
                        ((JCMethodDecl) l.head).sym.code = null;
                }
            }
            cdef.defs = List.nil(); // discard trees
            return nerrs == 0;
        } finally {
            // note: this method does NOT support recursion.
            attrEnv = null;
            this.env = null;
            toplevel = null;
            endPosTable = null;
            nerrs = 0;
        }
    }

/* ************************************************************************
 * Auxiliary classes
 *************************************************************************/

    /** An abstract class for finalizer generation.
     */
    abstract class GenFinalizer {
        /** Generate code to clean up when unwinding. */
        abstract void gen();

        /** Generate code to clean up at last. */
        abstract void genLast();

        /** Does this finalizer have some nontrivial cleanup to perform? */
        boolean hasFinalizer() { return true; }

        /** Should be invoked after the try's body has been visited. */
        void afterBody() {}
    }

    /** code generation contexts,
     *  to be used as type parameter for environments.
     */
    static class GenContext {

        /** A chain for all unresolved jumps that exit the current environment.
         */
        Chain exit = null;

        /** A chain for all unresolved jumps that continue in the
         *  current environment.
         */
        Chain cont = null;

        /** A closure that generates the finalizer of the current environment.
         *  Only set for Synchronized and Try contexts.
         */
        GenFinalizer finalize = null;

        /** Is this a switch statement?  If so, allocate registers
         * even when the variable declaration is unreachable.
         */
        boolean isSwitch = false;

        /** A list buffer containing all gaps in the finalizer range,
         *  where a catch all exception should not apply.
         */
        ListBuffer<Integer> gaps = null;

        /** Add given chain to exit chain.
         */
        void addExit(Chain c)  {
            exit = Code.mergeChains(c, exit);
        }

        /** Add given chain to cont chain.
         */
        void addCont(Chain c) {
            cont = Code.mergeChains(c, cont);
        }
    }

}<|MERGE_RESOLUTION|>--- conflicted
+++ resolved
@@ -1025,15 +1025,10 @@
         code.newLocal(v);
         if (tree.init != null) {
             checkStringConstant(tree.init.pos(), v.getConstValue());
-<<<<<<< HEAD
             if (v.getConstValue() == null ||
                     varDebugInfo ||
                     (doConstantFold && !constables.skipCodeGeneration(tree))) {
-                Assert.check(letExprDepth != 0 || code.state.stacksize == 0);
-=======
-            if (v.getConstValue() == null || varDebugInfo) {
                 Assert.check(code.isStatementStart());
->>>>>>> f6b7ccfa
                 genExpr(tree.init, v.erasure(types)).load();
                 items.makeLocalItem(v).store();
                 Assert.check(code.isStatementStart());
@@ -1955,7 +1950,7 @@
     private void genNullCheck(JCTree tree) {
         code.statBegin(tree.pos);
         callMethod(tree.pos(), syms.objectsType, names.requireNonNull,
-                    List.of(syms.objectType), true);
+                   List.of(syms.objectType), true);
         code.emitop0(pop);
     }
 
