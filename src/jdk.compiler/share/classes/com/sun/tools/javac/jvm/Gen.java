/*
 * Copyright (c) 1999, 2018, Oracle and/or its affiliates. All rights reserved.
 * DO NOT ALTER OR REMOVE COPYRIGHT NOTICES OR THIS FILE HEADER.
 *
 * This code is free software; you can redistribute it and/or modify it
 * under the terms of the GNU General Public License version 2 only, as
 * published by the Free Software Foundation.  Oracle designates this
 * particular file as subject to the "Classpath" exception as provided
 * by Oracle in the LICENSE file that accompanied this code.
 *
 * This code is distributed in the hope that it will be useful, but WITHOUT
 * ANY WARRANTY; without even the implied warranty of MERCHANTABILITY or
 * FITNESS FOR A PARTICULAR PURPOSE.  See the GNU General Public License
 * version 2 for more details (a copy is included in the LICENSE file that
 * accompanied this code).
 *
 * You should have received a copy of the GNU General Public License version
 * 2 along with this work; if not, write to the Free Software Foundation,
 * Inc., 51 Franklin St, Fifth Floor, Boston, MA 02110-1301 USA.
 *
 * Please contact Oracle, 500 Oracle Parkway, Redwood Shores, CA 94065 USA
 * or visit www.oracle.com if you need additional information or have any
 * questions.
 */

package com.sun.tools.javac.jvm;


import java.util.Optional;

import com.sun.tools.javac.tree.TreeInfo.PosKind;
import com.sun.tools.javac.util.*;
import com.sun.tools.javac.util.JCDiagnostic.DiagnosticPosition;
import com.sun.tools.javac.util.List;
import com.sun.tools.javac.code.*;
import com.sun.tools.javac.code.Attribute.TypeCompound;
import com.sun.tools.javac.code.Source.Feature;
import com.sun.tools.javac.code.Symbol.VarSymbol;
import com.sun.tools.javac.comp.*;
import com.sun.tools.javac.resources.CompilerProperties.Errors;
import com.sun.tools.javac.tree.*;

import com.sun.tools.javac.code.Symbol.*;
import com.sun.tools.javac.code.Type.*;
import com.sun.tools.javac.jvm.Code.*;
import com.sun.tools.javac.jvm.Items.*;
import com.sun.tools.javac.resources.CompilerProperties.Errors;
import com.sun.tools.javac.tree.EndPosTable;
import com.sun.tools.javac.tree.JCTree.*;

import static com.sun.tools.javac.code.Flags.*;
import static com.sun.tools.javac.code.Kinds.Kind.*;
import static com.sun.tools.javac.code.TypeTag.*;
import static com.sun.tools.javac.jvm.ByteCodes.*;
import static com.sun.tools.javac.jvm.CRTFlags.*;
import static com.sun.tools.javac.main.Option.*;
import static com.sun.tools.javac.tree.JCTree.Tag.*;

/** This pass maps flat Java (i.e. without inner classes) to bytecodes.
 *
 *  <p><b>This is NOT part of any supported API.
 *  If you write code that depends on this, you do so at your own risk.
 *  This code and its internal interfaces are subject to change or
 *  deletion without notice.</b>
 */
public class Gen extends JCTree.Visitor {
    protected static final Context.Key<Gen> genKey = new Context.Key<>();

    private final Log log;
    private final Symtab syms;
    private final Check chk;
    private final Resolve rs;
    private final TreeMaker make;
    private final Names names;
    private final Target target;
    private final Name accessDollar;
    private final Types types;
    private final Lower lower;
    private final Annotate annotate;
    private final StringConcat concat;
    private final Constables constables;

    /** Format of stackmap tables to be generated. */
    private final Code.StackMapFormat stackMap;

    /** A type that serves as the expected type for all method expressions.
     */
    private final Type methodType;

    /**
     * Are we presently traversing a let expression ? Yes if depth != 0
     */
    private int letExprDepth;

    public static Gen instance(Context context) {
        Gen instance = context.get(genKey);
        if (instance == null)
            instance = new Gen(context);
        return instance;
    }

    /** Constant pool, reset by genClass.
     */
    private final Pool pool;

    protected Gen(Context context) {
        context.put(genKey, this);

        names = Names.instance(context);
        log = Log.instance(context);
        syms = Symtab.instance(context);
        chk = Check.instance(context);
        rs = Resolve.instance(context);
        make = TreeMaker.instance(context);
        target = Target.instance(context);
        types = Types.instance(context);
        concat = StringConcat.instance(context);
        constables = Constables.instance(context);

        methodType = new MethodType(null, null, null, syms.methodClass);
        accessDollar = names.
            fromString("access" + target.syntheticNameChar());
        lower = Lower.instance(context);

        Options options = Options.instance(context);
        lineDebugInfo =
            options.isUnset(G_CUSTOM) ||
            options.isSet(G_CUSTOM, "lines");
        varDebugInfo =
            options.isUnset(G_CUSTOM)
            ? options.isSet(G)
            : options.isSet(G_CUSTOM, "vars");
        genCrt = options.isSet(XJCOV);
        debugCode = options.isSet("debug.code");
        // format: -XDfolding=true, which is the default, or -XDfolding=false
        String foldingOp = options.get("folding");
        Source source = Source.instance(context);
        doConstantFold = foldingOp != null ?
                foldingOp.equals("true") :
                Feature.CONSTABLES.allowedInSource(source);
        allowBetterNullChecks = target.hasObjects();
        disableVirtualizedPrivateInvoke = options.isSet("disableVirtualizedPrivateInvoke");
        pool = new Pool(types);
        // ignore cldc because we cannot have both stackmap formats
        this.stackMap = StackMapFormat.JSR202;
        annotate = Annotate.instance(context);
    }

    /** Switches
     */
    private final boolean lineDebugInfo;
    private final boolean varDebugInfo;
    private final boolean genCrt;
    private final boolean debugCode;
    private final boolean allowBetterNullChecks;
<<<<<<< HEAD
    private final boolean doConstantFold;
=======
    private boolean disableVirtualizedPrivateInvoke;
>>>>>>> f044fd9e

    /** Code buffer, set by genMethod.
     */
    private Code code;

    /** Items structure, set by genMethod.
     */
    private Items items;

    /** Environment for symbol lookup, set by genClass
     */
    private Env<AttrContext> attrEnv;

    /** The top level tree.
     */
    private JCCompilationUnit toplevel;

    /** The number of code-gen errors in this class.
     */
    private int nerrs = 0;

    /** An object containing mappings of syntax trees to their
     *  ending source positions.
     */
    EndPosTable endPosTable;

    /** Generate code to load an integer constant.
     *  @param n     The integer to be loaded.
     */
    void loadIntConst(int n) {
        items.makeImmediateItem(syms.intType, n).load();
    }

    /** The opcode that loads a zero constant of a given type code.
     *  @param tc   The given type code (@see ByteCode).
     */
    public static int zero(int tc) {
        switch(tc) {
        case INTcode: case BYTEcode: case SHORTcode: case CHARcode:
            return iconst_0;
        case LONGcode:
            return lconst_0;
        case FLOATcode:
            return fconst_0;
        case DOUBLEcode:
            return dconst_0;
        default:
            throw new AssertionError("zero");
        }
    }

    /** The opcode that loads a one constant of a given type code.
     *  @param tc   The given type code (@see ByteCode).
     */
    public static int one(int tc) {
        return zero(tc) + 1;
    }

    /** Generate code to load -1 of the given type code (either int or long).
     *  @param tc   The given type code (@see ByteCode).
     */
    void emitMinusOne(int tc) {
        if (tc == LONGcode) {
            items.makeImmediateItem(syms.longType, Long.valueOf(-1)).load();
        } else {
            code.emitop0(iconst_m1);
        }
    }

    /** Construct a symbol to reflect the qualifying type that should
     *  appear in the byte code as per JLS 13.1.
     *
     *  For {@literal target >= 1.2}: Clone a method with the qualifier as owner (except
     *  for those cases where we need to work around VM bugs).
     *
     *  For {@literal target <= 1.1}: If qualified variable or method is defined in a
     *  non-accessible class, clone it with the qualifier class as owner.
     *
     *  @param sym    The accessed symbol
     *  @param site   The qualifier's type.
     */
    Symbol binaryQualifier(Symbol sym, Type site) {

        if (site.hasTag(ARRAY)) {
            if (sym == syms.lengthVar ||
                sym.owner != syms.arrayClass)
                return sym;
            // array clone can be qualified by the array type in later targets
            Symbol qualifier = new ClassSymbol(Flags.PUBLIC, site.tsym.name,
                                               site, syms.noSymbol);
            return sym.clone(qualifier);
        }

        if (sym.owner == site.tsym ||
            (sym.flags() & (STATIC | SYNTHETIC)) == (STATIC | SYNTHETIC)) {
            return sym;
        }

        // leave alone methods inherited from Object
        // JLS 13.1.
        if (sym.owner == syms.objectType.tsym)
            return sym;

        return sym.clone(site.tsym);
    }

    /** Insert a reference to given type in the constant pool,
     *  checking for an array with too many dimensions;
     *  return the reference's index.
     *  @param type   The type for which a reference is inserted.
     */
    int makeRef(DiagnosticPosition pos, Type type) {
        checkDimension(pos, type);
        if (type.isAnnotated()) {
            return pool.put((Object)type);
        } else {
            return pool.put(type.hasTag(CLASS) ? (Object)type.tsym : (Object)type);
        }
    }

    /** Check if the given type is an array with too many dimensions.
     */
    private void checkDimension(DiagnosticPosition pos, Type t) {
        switch (t.getTag()) {
        case METHOD:
            checkDimension(pos, t.getReturnType());
            for (List<Type> args = t.getParameterTypes(); args.nonEmpty(); args = args.tail)
                checkDimension(pos, args.head);
            break;
        case ARRAY:
            if (types.dimensions(t) > ClassFile.MAX_DIMENSIONS) {
                log.error(pos, Errors.LimitDimensions);
                nerrs++;
            }
            break;
        default:
            break;
        }
    }

    /** Create a tempory variable.
     *  @param type   The variable's type.
     */
    LocalItem makeTemp(Type type) {
        VarSymbol v = new VarSymbol(Flags.SYNTHETIC,
                                    names.empty,
                                    type,
                                    env.enclMethod.sym);
        code.newLocal(v);
        return items.makeLocalItem(v);
    }

    /** Generate code to call a non-private method or constructor.
     *  @param pos         Position to be used for error reporting.
     *  @param site        The type of which the method is a member.
     *  @param name        The method's name.
     *  @param argtypes    The method's argument types.
     *  @param isStatic    A flag that indicates whether we call a
     *                     static or instance method.
     */
    void callMethod(DiagnosticPosition pos,
                    Type site, Name name, List<Type> argtypes,
                    boolean isStatic) {
        Symbol msym = rs.
            resolveInternalMethod(pos, attrEnv, site, name, argtypes, null);
        if (isStatic) items.makeStaticItem(msym).invoke();
        else items.makeMemberItem(msym, name == names.init).invoke();
    }

    /** Is the given method definition an access method
     *  resulting from a qualified super? This is signified by an odd
     *  access code.
     */
    private boolean isAccessSuper(JCMethodDecl enclMethod) {
        return
            (enclMethod.mods.flags & SYNTHETIC) != 0 &&
            isOddAccessName(enclMethod.name);
    }

    /** Does given name start with "access$" and end in an odd digit?
     */
    private boolean isOddAccessName(Name name) {
        return
            name.startsWith(accessDollar) &&
            (name.getByteAt(name.getByteLength() - 1) & 1) == 1;
    }

/* ************************************************************************
 * Non-local exits
 *************************************************************************/

    /** Generate code to invoke the finalizer associated with given
     *  environment.
     *  Any calls to finalizers are appended to the environments `cont' chain.
     *  Mark beginning of gap in catch all range for finalizer.
     */
    void genFinalizer(Env<GenContext> env) {
        if (code.isAlive() && env.info.finalize != null)
            env.info.finalize.gen();
    }

    /** Generate code to call all finalizers of structures aborted by
     *  a non-local
     *  exit.  Return target environment of the non-local exit.
     *  @param target      The tree representing the structure that's aborted
     *  @param env         The environment current at the non-local exit.
     */
    Env<GenContext> unwind(JCTree target, Env<GenContext> env) {
        Env<GenContext> env1 = env;
        while (true) {
            genFinalizer(env1);
            if (env1.tree == target) break;
            env1 = env1.next;
        }
        return env1;
    }

    /** Mark end of gap in catch-all range for finalizer.
     *  @param env   the environment which might contain the finalizer
     *               (if it does, env.info.gaps != null).
     */
    void endFinalizerGap(Env<GenContext> env) {
        if (env.info.gaps != null && env.info.gaps.length() % 2 == 1)
            env.info.gaps.append(code.curCP());
    }

    /** Mark end of all gaps in catch-all ranges for finalizers of environments
     *  lying between, and including to two environments.
     *  @param from    the most deeply nested environment to mark
     *  @param to      the least deeply nested environment to mark
     */
    void endFinalizerGaps(Env<GenContext> from, Env<GenContext> to) {
        Env<GenContext> last = null;
        while (last != to) {
            endFinalizerGap(from);
            last = from;
            from = from.next;
        }
    }

    /** Do any of the structures aborted by a non-local exit have
     *  finalizers that require an empty stack?
     *  @param target      The tree representing the structure that's aborted
     *  @param env         The environment current at the non-local exit.
     */
    boolean hasFinally(JCTree target, Env<GenContext> env) {
        while (env.tree != target) {
            if (env.tree.hasTag(TRY) && env.info.finalize.hasFinalizer())
                return true;
            env = env.next;
        }
        return false;
    }

/* ************************************************************************
 * Normalizing class-members.
 *************************************************************************/

    /** Distribute member initializer code into constructors and {@code <clinit>}
     *  method.
     *  @param defs         The list of class member declarations.
     *  @param c            The enclosing class.
     */
    List<JCTree> normalizeDefs(List<JCTree> defs, ClassSymbol c) {
        ListBuffer<JCStatement> initCode = new ListBuffer<>();
        ListBuffer<Attribute.TypeCompound> initTAs = new ListBuffer<>();
        ListBuffer<JCStatement> clinitCode = new ListBuffer<>();
        ListBuffer<Attribute.TypeCompound> clinitTAs = new ListBuffer<>();
        ListBuffer<JCTree> methodDefs = new ListBuffer<>();
        // Sort definitions into three listbuffers:
        //  - initCode for instance initializers
        //  - clinitCode for class initializers
        //  - methodDefs for method definitions
        for (List<JCTree> l = defs; l.nonEmpty(); l = l.tail) {
            JCTree def = l.head;
            switch (def.getTag()) {
            case BLOCK:
                JCBlock block = (JCBlock)def;
                if ((block.flags & STATIC) != 0)
                    clinitCode.append(block);
                else if ((block.flags & SYNTHETIC) == 0)
                    initCode.append(block);
                break;
            case METHODDEF:
                methodDefs.append(def);
                break;
            case VARDEF:
                JCVariableDecl vdef = (JCVariableDecl) def;
                VarSymbol sym = vdef.sym;
                checkDimension(vdef.pos(), sym.type);
                if (vdef.init != null) {
                    if ((sym.flags() & STATIC) == 0) {
                        // Always initialize instance variables.
                        JCStatement init = make.at(vdef.pos()).
                            Assignment(sym, vdef.init);
                        initCode.append(init);
                        endPosTable.replaceTree(vdef, init);
                        initTAs.addAll(getAndRemoveNonFieldTAs(sym));
                    } else if (sym.getConstValue() == null) {
                        // Initialize class (static) variables only if
                        // they are not compile-time constants.
                        JCStatement init = make.at(vdef.pos).
                            Assignment(sym, vdef.init);
                        clinitCode.append(init);
                        endPosTable.replaceTree(vdef, init);
                        clinitTAs.addAll(getAndRemoveNonFieldTAs(sym));
                    } else {
                        checkStringConstant(vdef.init.pos(), sym.getConstValue());
                        /* if the init contains a reference to an external class, add it to the
                         * constant's pool
                         */
                        vdef.init.accept(classReferenceVisitor);
                    }
                }
                break;
            default:
                Assert.error();
            }
        }
        // Insert any instance initializers into all constructors.
        if (initCode.length() != 0) {
            List<JCStatement> inits = initCode.toList();
            initTAs.addAll(c.getInitTypeAttributes());
            List<Attribute.TypeCompound> initTAlist = initTAs.toList();
            for (JCTree t : methodDefs) {
                normalizeMethod((JCMethodDecl)t, inits, initTAlist);
            }
        }
        // If there are class initializers, create a <clinit> method
        // that contains them as its body.
        if (clinitCode.length() != 0) {
            MethodSymbol clinit = new MethodSymbol(
                STATIC | (c.flags() & STRICTFP),
                names.clinit,
                new MethodType(
                    List.nil(), syms.voidType,
                    List.nil(), syms.methodClass),
                c);
            c.members().enter(clinit);
            List<JCStatement> clinitStats = clinitCode.toList();
            JCBlock block = make.at(clinitStats.head.pos()).Block(0, clinitStats);
            block.endpos = TreeInfo.endPos(clinitStats.last());
            methodDefs.append(make.MethodDef(clinit, block));

            if (!clinitTAs.isEmpty())
                clinit.appendUniqueTypeAttributes(clinitTAs.toList());
            if (!c.getClassInitTypeAttributes().isEmpty())
                clinit.appendUniqueTypeAttributes(c.getClassInitTypeAttributes());
        }
        // Return all method definitions.
        return methodDefs.toList();
    }

    private List<Attribute.TypeCompound> getAndRemoveNonFieldTAs(VarSymbol sym) {
        List<TypeCompound> tas = sym.getRawTypeAttributes();
        ListBuffer<Attribute.TypeCompound> fieldTAs = new ListBuffer<>();
        ListBuffer<Attribute.TypeCompound> nonfieldTAs = new ListBuffer<>();
        for (TypeCompound ta : tas) {
            Assert.check(ta.getPosition().type != TargetType.UNKNOWN);
            if (ta.getPosition().type == TargetType.FIELD) {
                fieldTAs.add(ta);
            } else {
                nonfieldTAs.add(ta);
            }
        }
        sym.setTypeAttributes(fieldTAs.toList());
        return nonfieldTAs.toList();
    }

    /** Check a constant value and report if it is a string that is
     *  too large.
     */
    private void checkStringConstant(DiagnosticPosition pos, Object constValue) {
        if (nerrs != 0 || // only complain about a long string once
            constValue == null ||
            !(constValue instanceof String) ||
            ((String)constValue).length() < Pool.MAX_STRING_LENGTH)
            return;
        log.error(pos, Errors.LimitString);
        nerrs++;
    }

    /** Insert instance initializer code into initial constructor.
     *  @param md        The tree potentially representing a
     *                   constructor's definition.
     *  @param initCode  The list of instance initializer statements.
     *  @param initTAs  Type annotations from the initializer expression.
     */
    void normalizeMethod(JCMethodDecl md, List<JCStatement> initCode, List<TypeCompound> initTAs) {
        if (md.name == names.init && TreeInfo.isInitialConstructor(md)) {
            // We are seeing a constructor that does not call another
            // constructor of the same class.
            List<JCStatement> stats = md.body.stats;
            ListBuffer<JCStatement> newstats = new ListBuffer<>();

            if (stats.nonEmpty()) {
                // Copy initializers of synthetic variables generated in
                // the translation of inner classes.
                while (TreeInfo.isSyntheticInit(stats.head)) {
                    newstats.append(stats.head);
                    stats = stats.tail;
                }
                // Copy superclass constructor call
                newstats.append(stats.head);
                stats = stats.tail;
                // Copy remaining synthetic initializers.
                while (stats.nonEmpty() &&
                       TreeInfo.isSyntheticInit(stats.head)) {
                    newstats.append(stats.head);
                    stats = stats.tail;
                }
                // Now insert the initializer code.
                newstats.appendList(initCode);
                // And copy all remaining statements.
                while (stats.nonEmpty()) {
                    newstats.append(stats.head);
                    stats = stats.tail;
                }
            }
            md.body.stats = newstats.toList();
            if (md.body.endpos == Position.NOPOS)
                md.body.endpos = TreeInfo.endPos(md.body.stats.last());

            md.sym.appendUniqueTypeAttributes(initTAs);
        }
    }

/* ************************************************************************
 * Traversal methods
 *************************************************************************/

    /** Visitor argument: The current environment.
     */
    Env<GenContext> env;

    /** Visitor argument: The expected type (prototype).
     */
    Type pt;

    /** Visitor result: The item representing the computed value.
     */
    Item result;

    /** Visitor method: generate code for a definition, catching and reporting
     *  any completion failures.
     *  @param tree    The definition to be visited.
     *  @param env     The environment current at the definition.
     */
    public void genDef(JCTree tree, Env<GenContext> env) {
        Env<GenContext> prevEnv = this.env;
        try {
            this.env = env;
            tree.accept(this);
        } catch (CompletionFailure ex) {
            chk.completionError(tree.pos(), ex);
        } finally {
            this.env = prevEnv;
        }
    }

    /** Derived visitor method: check whether CharacterRangeTable
     *  should be emitted, if so, put a new entry into CRTable
     *  and call method to generate bytecode.
     *  If not, just call method to generate bytecode.
     *  @see    #genStat(JCTree, Env)
     *
     *  @param  tree     The tree to be visited.
     *  @param  env      The environment to use.
     *  @param  crtFlags The CharacterRangeTable flags
     *                   indicating type of the entry.
     */
    public void genStat(JCTree tree, Env<GenContext> env, int crtFlags) {
        if (!genCrt) {
            genStat(tree, env);
            return;
        }
        int startpc = code.curCP();
        genStat(tree, env);
        if (tree.hasTag(Tag.BLOCK)) crtFlags |= CRT_BLOCK;
        code.crt.put(tree, crtFlags, startpc, code.curCP());
    }

    /** Derived visitor method: generate code for a statement.
     */
    public void genStat(JCTree tree, Env<GenContext> env) {
        if (code.isAlive()) {
            code.statBegin(tree.pos);
            genDef(tree, env);
        } else if (env.info.isSwitch && tree.hasTag(VARDEF)) {
            // variables whose declarations are in a switch
            // can be used even if the decl is unreachable.
            code.newLocal(((JCVariableDecl) tree).sym);
        }
    }

    /** Derived visitor method: check whether CharacterRangeTable
     *  should be emitted, if so, put a new entry into CRTable
     *  and call method to generate bytecode.
     *  If not, just call method to generate bytecode.
     *  @see    #genStats(List, Env)
     *
     *  @param  trees    The list of trees to be visited.
     *  @param  env      The environment to use.
     *  @param  crtFlags The CharacterRangeTable flags
     *                   indicating type of the entry.
     */
    public void genStats(List<JCStatement> trees, Env<GenContext> env, int crtFlags) {
        if (!genCrt) {
            genStats(trees, env);
            return;
        }
        if (trees.length() == 1) {        // mark one statement with the flags
            genStat(trees.head, env, crtFlags | CRT_STATEMENT);
        } else {
            int startpc = code.curCP();
            genStats(trees, env);
            code.crt.put(trees, crtFlags, startpc, code.curCP());
        }
    }

    /** Derived visitor method: generate code for a list of statements.
     */
    public void genStats(List<? extends JCTree> trees, Env<GenContext> env) {
        for (List<? extends JCTree> l = trees; l.nonEmpty(); l = l.tail)
            genStat(l.head, env, CRT_STATEMENT);
    }

    /** Derived visitor method: check whether CharacterRangeTable
     *  should be emitted, if so, put a new entry into CRTable
     *  and call method to generate bytecode.
     *  If not, just call method to generate bytecode.
     *  @see    #genCond(JCTree,boolean)
     *
     *  @param  tree     The tree to be visited.
     *  @param  crtFlags The CharacterRangeTable flags
     *                   indicating type of the entry.
     */
    public CondItem genCond(JCTree tree, int crtFlags) {
        if (!genCrt) return genCond(tree, false);
        int startpc = code.curCP();
        CondItem item = genCond(tree, (crtFlags & CRT_FLOW_CONTROLLER) != 0);
        code.crt.put(tree, crtFlags, startpc, code.curCP());
        return item;
    }

    /** Derived visitor method: generate code for a boolean
     *  expression in a control-flow context.
     *  @param _tree         The expression to be visited.
     *  @param markBranches The flag to indicate that the condition is
     *                      a flow controller so produced conditions
     *                      should contain a proper tree to generate
     *                      CharacterRangeTable branches for them.
     */
    public CondItem genCond(JCTree _tree, boolean markBranches) {
        JCTree inner_tree = TreeInfo.skipParens(_tree);
        if (inner_tree.hasTag(CONDEXPR)) {
            JCConditional tree = (JCConditional)inner_tree;
            CondItem cond = genCond(tree.cond, CRT_FLOW_CONTROLLER);
            if (cond.isTrue()) {
                code.resolve(cond.trueJumps);
                CondItem result = genCond(tree.truepart, CRT_FLOW_TARGET);
                if (markBranches) result.tree = tree.truepart;
                return result;
            }
            if (cond.isFalse()) {
                code.resolve(cond.falseJumps);
                CondItem result = genCond(tree.falsepart, CRT_FLOW_TARGET);
                if (markBranches) result.tree = tree.falsepart;
                return result;
            }
            Chain secondJumps = cond.jumpFalse();
            code.resolve(cond.trueJumps);
            CondItem first = genCond(tree.truepart, CRT_FLOW_TARGET);
            if (markBranches) first.tree = tree.truepart;
            Chain falseJumps = first.jumpFalse();
            code.resolve(first.trueJumps);
            Chain trueJumps = code.branch(goto_);
            code.resolve(secondJumps);
            CondItem second = genCond(tree.falsepart, CRT_FLOW_TARGET);
            CondItem result = items.makeCondItem(second.opcode,
                                      Code.mergeChains(trueJumps, second.trueJumps),
                                      Code.mergeChains(falseJumps, second.falseJumps));
            if (markBranches) result.tree = tree.falsepart;
            return result;
        } else {
            CondItem result = genExpr(_tree, syms.booleanType).mkCond();
            if (markBranches) result.tree = _tree;
            return result;
        }
    }

    public Code getCode() {
        return code;
    }

    public Items getItems() {
        return items;
    }

    public Env<AttrContext> getAttrEnv() {
        return attrEnv;
    }

    /** Visitor class for expressions which might be constant expressions.
     *  This class is a subset of TreeScanner. Intended to visit trees pruned by
     *  Lower as long as constant expressions looking for references to any
     *  ClassSymbol. Any such reference will be added to the constant pool so
     *  automated tools can detect class dependencies better.
     */
    class ClassReferenceVisitor extends JCTree.Visitor {

        @Override
        public void visitTree(JCTree tree) {}

        @Override
        public void visitBinary(JCBinary tree) {
            tree.lhs.accept(this);
            tree.rhs.accept(this);
        }

        @Override
        public void visitSelect(JCFieldAccess tree) {
            if (tree.selected.type.hasTag(CLASS)) {
                makeRef(tree.selected.pos(), tree.selected.type);
            }
        }

        @Override
        public void visitIdent(JCIdent tree) {
            if (tree.sym.owner instanceof ClassSymbol) {
                pool.put(tree.sym.owner);
            }
        }

        @Override
        public void visitConditional(JCConditional tree) {
            tree.cond.accept(this);
            tree.truepart.accept(this);
            tree.falsepart.accept(this);
        }

        @Override
        public void visitUnary(JCUnary tree) {
            tree.arg.accept(this);
        }

        @Override
        public void visitParens(JCParens tree) {
            tree.expr.accept(this);
        }

        @Override
        public void visitTypeCast(JCTypeCast tree) {
            tree.expr.accept(this);
        }
    }

    private ClassReferenceVisitor classReferenceVisitor = new ClassReferenceVisitor();

    /** Visitor method: generate code for an expression, catching and reporting
     *  any completion failures.
     *  @param tree    The expression to be visited.
     *  @param pt      The expression's expected type (proto-type).
     */
    public Item genExpr(JCTree tree, Type pt) {
        Type prevPt = this.pt;
        try {
            if (tree.type.constValue() != null) {
                // Short circuit any expressions which are constants
                tree.accept(classReferenceVisitor);
                checkStringConstant(tree.pos(), tree.type.constValue());
                Symbol sym = TreeInfo.symbol(tree);
                if (sym != null && isConstantDynamic(sym)) {
                    result = items.makeDynamicItem(sym);
                } else {
                    result = items.makeImmediateItem(tree.type, tree.type.constValue());
                }
            } else {
                this.pt = pt;
                tree.accept(this);
            }
            return result.coerce(pt);
        } catch (CompletionFailure ex) {
            chk.completionError(tree.pos(), ex);
            code.state.stacksize = 1;
            return items.makeStackItem(pt);
        } finally {
            this.pt = prevPt;
        }
    }

    /** Derived visitor method: generate code for a list of method arguments.
     *  @param trees    The argument expressions to be visited.
     *  @param pts      The expression's expected types (i.e. the formal parameter
     *                  types of the invoked method).
     */
    public void genArgs(List<JCExpression> trees, List<Type> pts) {
        for (List<JCExpression> l = trees; l.nonEmpty(); l = l.tail) {
            genExpr(l.head, pts.head).load();
            pts = pts.tail;
        }
        // require lists be of same length
        Assert.check(pts.isEmpty());
    }

/* ************************************************************************
 * Visitor methods for statements and definitions
 *************************************************************************/

    /** Thrown when the byte code size exceeds limit.
     */
    public static class CodeSizeOverflow extends RuntimeException {
        private static final long serialVersionUID = 0;
        public CodeSizeOverflow() {}
    }

    public void visitMethodDef(JCMethodDecl tree) {
        // Create a new local environment that points pack at method
        // definition.
        Env<GenContext> localEnv = env.dup(tree);
        localEnv.enclMethod = tree;
        // The expected type of every return statement in this method
        // is the method's return type.
        this.pt = tree.sym.erasure(types).getReturnType();

        checkDimension(tree.pos(), tree.sym.erasure(types));
        genMethod(tree, localEnv, false);
    }
//where
        /** Generate code for a method.
         *  @param tree     The tree representing the method definition.
         *  @param env      The environment current for the method body.
         *  @param fatcode  A flag that indicates whether all jumps are
         *                  within 32K.  We first invoke this method under
         *                  the assumption that fatcode == false, i.e. all
         *                  jumps are within 32K.  If this fails, fatcode
         *                  is set to true and we try again.
         */
        void genMethod(JCMethodDecl tree, Env<GenContext> env, boolean fatcode) {
            MethodSymbol meth = tree.sym;
            int extras = 0;
            // Count up extra parameters
            if (meth.isConstructor()) {
                extras++;
                if (meth.enclClass().isInner() &&
                    !meth.enclClass().isStatic()) {
                    extras++;
                }
            } else if ((tree.mods.flags & STATIC) == 0) {
                extras++;
            }
            //      System.err.println("Generating " + meth + " in " + meth.owner); //DEBUG
            if (Code.width(types.erasure(env.enclMethod.sym.type).getParameterTypes()) + extras >
                ClassFile.MAX_PARAMETERS) {
                log.error(tree.pos(), Errors.LimitParameters);
                nerrs++;
            }

            else if (tree.body != null) {
                // Create a new code structure and initialize it.
                int startpcCrt = initCode(tree, env, fatcode);

                try {
                    genStat(tree.body, env);
                } catch (CodeSizeOverflow e) {
                    // Failed due to code limit, try again with jsr/ret
                    startpcCrt = initCode(tree, env, fatcode);
                    genStat(tree.body, env);
                }

                if (code.state.stacksize != 0) {
                    log.error(tree.body.pos(), Errors.StackSimError(tree.sym));
                    throw new AssertionError();
                }

                // If last statement could complete normally, insert a
                // return at the end.
                if (code.isAlive()) {
                    code.statBegin(TreeInfo.endPos(tree.body));
                    if (env.enclMethod == null ||
                        env.enclMethod.sym.type.getReturnType().hasTag(VOID)) {
                        code.emitop0(return_);
                    } else {
                        // sometime dead code seems alive (4415991);
                        // generate a small loop instead
                        int startpc = code.entryPoint();
                        CondItem c = items.makeCondItem(goto_);
                        code.resolve(c.jumpTrue(), startpc);
                    }
                }
                if (genCrt)
                    code.crt.put(tree.body,
                                 CRT_BLOCK,
                                 startpcCrt,
                                 code.curCP());

                code.endScopes(0);

                // If we exceeded limits, panic
                if (code.checkLimits(tree.pos(), log)) {
                    nerrs++;
                    return;
                }

                // If we generated short code but got a long jump, do it again
                // with fatCode = true.
                if (!fatcode && code.fatcode) genMethod(tree, env, true);

                // Clean up
                if(stackMap == StackMapFormat.JSR202) {
                    code.lastFrame = null;
                    code.frameBeforeLast = null;
                }

                // Compress exception table
                code.compressCatchTable();

                // Fill in type annotation positions for exception parameters
                code.fillExceptionParameterPositions();
            }
        }

        private int initCode(JCMethodDecl tree, Env<GenContext> env, boolean fatcode) {
            MethodSymbol meth = tree.sym;

            // Create a new code structure.
            meth.code = code = new Code(meth,
                                        fatcode,
                                        lineDebugInfo ? toplevel.lineMap : null,
                                        varDebugInfo,
                                        stackMap,
                                        debugCode,
                                        genCrt ? new CRTable(tree, env.toplevel.endPositions)
                                               : null,
                                        syms,
                                        types,
                                        pool);
            items = new Items(pool, code, syms, types);
            if (code.debugCode) {
                System.err.println(meth + " for body " + tree);
            }

            // If method is not static, create a new local variable address
            // for `this'.
            if ((tree.mods.flags & STATIC) == 0) {
                Type selfType = meth.owner.type;
                if (meth.isConstructor() && selfType != syms.objectType)
                    selfType = UninitializedType.uninitializedThis(selfType);
                code.setDefined(
                        code.newLocal(
                            new VarSymbol(FINAL, names._this, selfType, meth.owner)));
            }

            // Mark all parameters as defined from the beginning of
            // the method.
            for (List<JCVariableDecl> l = tree.params; l.nonEmpty(); l = l.tail) {
                checkDimension(l.head.pos(), l.head.sym.type);
                code.setDefined(code.newLocal(l.head.sym));
            }

            // Get ready to generate code for method body.
            int startpcCrt = genCrt ? code.curCP() : 0;
            code.entryPoint();

            // Suppress initial stackmap
            code.pendingStackMap = false;

            return startpcCrt;
        }

    public void visitVarDef(JCVariableDecl tree) {
        VarSymbol v = tree.sym;
        code.newLocal(v);
        if (tree.init != null) {
            checkStringConstant(tree.init.pos(), v.getConstValue());
            if (v.getConstValue() == null ||
                    varDebugInfo ||
                    (doConstantFold && !constables.skipCodeGeneration(tree))) {
                Assert.check(letExprDepth != 0 || code.state.stacksize == 0);
                genExpr(tree.init, v.erasure(types)).load();
                items.makeLocalItem(v).store();
                Assert.check(letExprDepth != 0 || code.state.stacksize == 0);
            }
        }
        checkDimension(tree.pos(), v.type);
    }

    public void visitSkip(JCSkip tree) {
    }

    public void visitBlock(JCBlock tree) {
        int limit = code.nextreg;
        Env<GenContext> localEnv = env.dup(tree, new GenContext());
        genStats(tree.stats, localEnv);
        // End the scope of all block-local variables in variable info.
        if (!env.tree.hasTag(METHODDEF)) {
            code.statBegin(tree.endpos);
            code.endScopes(limit);
            code.pendingStatPos = Position.NOPOS;
        }
    }

    public void visitDoLoop(JCDoWhileLoop tree) {
        genLoop(tree, tree.body, tree.cond, List.nil(), false);
    }

    public void visitWhileLoop(JCWhileLoop tree) {
        genLoop(tree, tree.body, tree.cond, List.nil(), true);
    }

    public void visitForLoop(JCForLoop tree) {
        int limit = code.nextreg;
        genStats(tree.init, env);
        genLoop(tree, tree.body, tree.cond, tree.step, true);
        code.endScopes(limit);
    }
    //where
        /** Generate code for a loop.
         *  @param loop       The tree representing the loop.
         *  @param body       The loop's body.
         *  @param cond       The loop's controling condition.
         *  @param step       "Step" statements to be inserted at end of
         *                    each iteration.
         *  @param testFirst  True if the loop test belongs before the body.
         */
        private void genLoop(JCStatement loop,
                             JCStatement body,
                             JCExpression cond,
                             List<JCExpressionStatement> step,
                             boolean testFirst) {
            Env<GenContext> loopEnv = env.dup(loop, new GenContext());
            int startpc = code.entryPoint();
            if (testFirst) { //while or for loop
                CondItem c;
                if (cond != null) {
                    code.statBegin(cond.pos);
                    Assert.check(code.state.stacksize == 0);
                    c = genCond(TreeInfo.skipParens(cond), CRT_FLOW_CONTROLLER);
                } else {
                    c = items.makeCondItem(goto_);
                }
                Chain loopDone = c.jumpFalse();
                code.resolve(c.trueJumps);
                Assert.check(code.state.stacksize == 0);
                genStat(body, loopEnv, CRT_STATEMENT | CRT_FLOW_TARGET);
                code.resolve(loopEnv.info.cont);
                genStats(step, loopEnv);
                code.resolve(code.branch(goto_), startpc);
                code.resolve(loopDone);
            } else {
                genStat(body, loopEnv, CRT_STATEMENT | CRT_FLOW_TARGET);
                code.resolve(loopEnv.info.cont);
                genStats(step, loopEnv);
                if (code.isAlive()) {
                    CondItem c;
                    if (cond != null) {
                        code.statBegin(cond.pos);
                        Assert.check(code.state.stacksize == 0);
                        c = genCond(TreeInfo.skipParens(cond), CRT_FLOW_CONTROLLER);
                    } else {
                        c = items.makeCondItem(goto_);
                    }
                    code.resolve(c.jumpTrue(), startpc);
                    Assert.check(code.state.stacksize == 0);
                    code.resolve(c.falseJumps);
                }
            }
            Chain exit = loopEnv.info.exit;
            if (exit != null) {
                code.resolve(exit);
                exit.state.defined.excludeFrom(code.nextreg);
            }
        }

    public void visitForeachLoop(JCEnhancedForLoop tree) {
        throw new AssertionError(); // should have been removed by Lower.
    }

    public void visitLabelled(JCLabeledStatement tree) {
        Env<GenContext> localEnv = env.dup(tree, new GenContext());
        genStat(tree.body, localEnv, CRT_STATEMENT);
        Chain exit = localEnv.info.exit;
        if (exit != null) {
            code.resolve(exit);
            exit.state.defined.excludeFrom(code.nextreg);
        }
    }

    public void visitSwitch(JCSwitch tree) {
        int limit = code.nextreg;
        Assert.check(!tree.selector.type.hasTag(CLASS));
        int startpcCrt = genCrt ? code.curCP() : 0;
        Assert.check(code.state.stacksize == 0);
        Item sel = genExpr(tree.selector, syms.intType);
        List<JCCase> cases = tree.cases;
        if (cases.isEmpty()) {
            // We are seeing:  switch <sel> {}
            sel.load().drop();
            if (genCrt)
                code.crt.put(TreeInfo.skipParens(tree.selector),
                             CRT_FLOW_CONTROLLER, startpcCrt, code.curCP());
        } else {
            // We are seeing a nonempty switch.
            sel.load();
            if (genCrt)
                code.crt.put(TreeInfo.skipParens(tree.selector),
                             CRT_FLOW_CONTROLLER, startpcCrt, code.curCP());
            Env<GenContext> switchEnv = env.dup(tree, new GenContext());
            switchEnv.info.isSwitch = true;

            // Compute number of labels and minimum and maximum label values.
            // For each case, store its label in an array.
            int lo = Integer.MAX_VALUE;  // minimum label.
            int hi = Integer.MIN_VALUE;  // maximum label.
            int nlabels = 0;               // number of labels.

            int[] labels = new int[cases.length()];  // the label array.
            int defaultIndex = -1;     // the index of the default clause.

            List<JCCase> l = cases;
            for (int i = 0; i < labels.length; i++) {
                if (l.head.pat != null) {
                    int val = ((Number)l.head.pat.type.constValue()).intValue();
                    labels[i] = val;
                    if (val < lo) lo = val;
                    if (hi < val) hi = val;
                    nlabels++;
                } else {
                    Assert.check(defaultIndex == -1);
                    defaultIndex = i;
                }
                l = l.tail;
            }

            // Determine whether to issue a tableswitch or a lookupswitch
            // instruction.
            long table_space_cost = 4 + ((long) hi - lo + 1); // words
            long table_time_cost = 3; // comparisons
            long lookup_space_cost = 3 + 2 * (long) nlabels;
            long lookup_time_cost = nlabels;
            int opcode =
                nlabels > 0 &&
                table_space_cost + 3 * table_time_cost <=
                lookup_space_cost + 3 * lookup_time_cost
                ?
                tableswitch : lookupswitch;

            int startpc = code.curCP();    // the position of the selector operation
            code.emitop0(opcode);
            code.align(4);
            int tableBase = code.curCP();  // the start of the jump table
            int[] offsets = null;          // a table of offsets for a lookupswitch
            code.emit4(-1);                // leave space for default offset
            if (opcode == tableswitch) {
                code.emit4(lo);            // minimum label
                code.emit4(hi);            // maximum label
                for (long i = lo; i <= hi; i++) {  // leave space for jump table
                    code.emit4(-1);
                }
            } else {
                code.emit4(nlabels);    // number of labels
                for (int i = 0; i < nlabels; i++) {
                    code.emit4(-1); code.emit4(-1); // leave space for lookup table
                }
                offsets = new int[labels.length];
            }
            Code.State stateSwitch = code.state.dup();
            code.markDead();

            // For each case do:
            l = cases;
            for (int i = 0; i < labels.length; i++) {
                JCCase c = l.head;
                l = l.tail;

                int pc = code.entryPoint(stateSwitch);
                // Insert offset directly into code or else into the
                // offsets table.
                if (i != defaultIndex) {
                    if (opcode == tableswitch) {
                        code.put4(
                            tableBase + 4 * (labels[i] - lo + 3),
                            pc - startpc);
                    } else {
                        offsets[i] = pc - startpc;
                    }
                } else {
                    code.put4(tableBase, pc - startpc);
                }

                // Generate code for the statements in this case.
                genStats(c.stats, switchEnv, CRT_FLOW_TARGET);
            }

            // Resolve all breaks.
            Chain exit = switchEnv.info.exit;
            if  (exit != null) {
                code.resolve(exit);
                exit.state.defined.excludeFrom(limit);
            }

            // If we have not set the default offset, we do so now.
            if (code.get4(tableBase) == -1) {
                code.put4(tableBase, code.entryPoint(stateSwitch) - startpc);
            }

            if (opcode == tableswitch) {
                // Let any unfilled slots point to the default case.
                int defaultOffset = code.get4(tableBase);
                for (long i = lo; i <= hi; i++) {
                    int t = (int)(tableBase + 4 * (i - lo + 3));
                    if (code.get4(t) == -1)
                        code.put4(t, defaultOffset);
                }
            } else {
                // Sort non-default offsets and copy into lookup table.
                if (defaultIndex >= 0)
                    for (int i = defaultIndex; i < labels.length - 1; i++) {
                        labels[i] = labels[i+1];
                        offsets[i] = offsets[i+1];
                    }
                if (nlabels > 0)
                    qsort2(labels, offsets, 0, nlabels - 1);
                for (int i = 0; i < nlabels; i++) {
                    int caseidx = tableBase + 8 * (i + 1);
                    code.put4(caseidx, labels[i]);
                    code.put4(caseidx + 4, offsets[i]);
                }
            }
        }
        code.endScopes(limit);
    }
//where
        /** Sort (int) arrays of keys and values
         */
       static void qsort2(int[] keys, int[] values, int lo, int hi) {
            int i = lo;
            int j = hi;
            int pivot = keys[(i+j)/2];
            do {
                while (keys[i] < pivot) i++;
                while (pivot < keys[j]) j--;
                if (i <= j) {
                    int temp1 = keys[i];
                    keys[i] = keys[j];
                    keys[j] = temp1;
                    int temp2 = values[i];
                    values[i] = values[j];
                    values[j] = temp2;
                    i++;
                    j--;
                }
            } while (i <= j);
            if (lo < j) qsort2(keys, values, lo, j);
            if (i < hi) qsort2(keys, values, i, hi);
        }

    public void visitSynchronized(JCSynchronized tree) {
        int limit = code.nextreg;
        // Generate code to evaluate lock and save in temporary variable.
        final LocalItem lockVar = makeTemp(syms.objectType);
        Assert.check(code.state.stacksize == 0);
        genExpr(tree.lock, tree.lock.type).load().duplicate();
        lockVar.store();

        // Generate code to enter monitor.
        code.emitop0(monitorenter);
        code.state.lock(lockVar.reg);

        // Generate code for a try statement with given body, no catch clauses
        // in a new environment with the "exit-monitor" operation as finalizer.
        final Env<GenContext> syncEnv = env.dup(tree, new GenContext());
        syncEnv.info.finalize = new GenFinalizer() {
            void gen() {
                genLast();
                Assert.check(syncEnv.info.gaps.length() % 2 == 0);
                syncEnv.info.gaps.append(code.curCP());
            }
            void genLast() {
                if (code.isAlive()) {
                    lockVar.load();
                    code.emitop0(monitorexit);
                    code.state.unlock(lockVar.reg);
                }
            }
        };
        syncEnv.info.gaps = new ListBuffer<>();
        genTry(tree.body, List.nil(), syncEnv);
        code.endScopes(limit);
    }

    public void visitTry(final JCTry tree) {
        // Generate code for a try statement with given body and catch clauses,
        // in a new environment which calls the finally block if there is one.
        final Env<GenContext> tryEnv = env.dup(tree, new GenContext());
        final Env<GenContext> oldEnv = env;
        tryEnv.info.finalize = new GenFinalizer() {
            void gen() {
                Assert.check(tryEnv.info.gaps.length() % 2 == 0);
                tryEnv.info.gaps.append(code.curCP());
                genLast();
            }
            void genLast() {
                if (tree.finalizer != null)
                    genStat(tree.finalizer, oldEnv, CRT_BLOCK);
            }
            boolean hasFinalizer() {
                return tree.finalizer != null;
            }

            @Override
            void afterBody() {
                if (tree.finalizer != null && (tree.finalizer.flags & BODY_ONLY_FINALIZE) != 0) {
                    //for body-only finally, remove the GenFinalizer after try body
                    //so that the finally is not generated to catch bodies:
                    tryEnv.info.finalize = null;
                }
            }

        };
        tryEnv.info.gaps = new ListBuffer<>();
        genTry(tree.body, tree.catchers, tryEnv);
    }
    //where
        /** Generate code for a try or synchronized statement
         *  @param body      The body of the try or synchronized statement.
         *  @param catchers  The lis of catch clauses.
         *  @param env       the environment current for the body.
         */
        void genTry(JCTree body, List<JCCatch> catchers, Env<GenContext> env) {
            int limit = code.nextreg;
            int startpc = code.curCP();
            Code.State stateTry = code.state.dup();
            genStat(body, env, CRT_BLOCK);
            int endpc = code.curCP();
            List<Integer> gaps = env.info.gaps.toList();
            code.statBegin(TreeInfo.endPos(body));
            genFinalizer(env);
            code.statBegin(TreeInfo.endPos(env.tree));
            Chain exitChain = code.branch(goto_);
            endFinalizerGap(env);
            env.info.finalize.afterBody();
            boolean hasFinalizer =
                env.info.finalize != null &&
                env.info.finalize.hasFinalizer();
            if (startpc != endpc) for (List<JCCatch> l = catchers; l.nonEmpty(); l = l.tail) {
                // start off with exception on stack
                code.entryPoint(stateTry, l.head.param.sym.type);
                genCatch(l.head, env, startpc, endpc, gaps);
                genFinalizer(env);
                if (hasFinalizer || l.tail.nonEmpty()) {
                    code.statBegin(TreeInfo.endPos(env.tree));
                    exitChain = Code.mergeChains(exitChain,
                                                 code.branch(goto_));
                }
                endFinalizerGap(env);
            }
            if (hasFinalizer) {
                // Create a new register segement to avoid allocating
                // the same variables in finalizers and other statements.
                code.newRegSegment();

                // Add a catch-all clause.

                // start off with exception on stack
                int catchallpc = code.entryPoint(stateTry, syms.throwableType);

                // Register all exception ranges for catch all clause.
                // The range of the catch all clause is from the beginning
                // of the try or synchronized block until the present
                // code pointer excluding all gaps in the current
                // environment's GenContext.
                int startseg = startpc;
                while (env.info.gaps.nonEmpty()) {
                    int endseg = env.info.gaps.next().intValue();
                    registerCatch(body.pos(), startseg, endseg,
                                  catchallpc, 0);
                    startseg = env.info.gaps.next().intValue();
                }
                code.statBegin(TreeInfo.finalizerPos(env.tree, PosKind.FIRST_STAT_POS));
                code.markStatBegin();

                Item excVar = makeTemp(syms.throwableType);
                excVar.store();
                genFinalizer(env);
                code.resolvePending();
                code.statBegin(TreeInfo.finalizerPos(env.tree, PosKind.END_POS));
                code.markStatBegin();

                excVar.load();
                registerCatch(body.pos(), startseg,
                              env.info.gaps.next().intValue(),
                              catchallpc, 0);
                code.emitop0(athrow);
                code.markDead();

                // If there are jsr's to this finalizer, ...
                if (env.info.cont != null) {
                    // Resolve all jsr's.
                    code.resolve(env.info.cont);

                    // Mark statement line number
                    code.statBegin(TreeInfo.finalizerPos(env.tree, PosKind.FIRST_STAT_POS));
                    code.markStatBegin();

                    // Save return address.
                    LocalItem retVar = makeTemp(syms.throwableType);
                    retVar.store();

                    // Generate finalizer code.
                    env.info.finalize.genLast();

                    // Return.
                    code.emitop1w(ret, retVar.reg);
                    code.markDead();
                }
            }
            // Resolve all breaks.
            code.resolve(exitChain);

            code.endScopes(limit);
        }

        /** Generate code for a catch clause.
         *  @param tree     The catch clause.
         *  @param env      The environment current in the enclosing try.
         *  @param startpc  Start pc of try-block.
         *  @param endpc    End pc of try-block.
         */
        void genCatch(JCCatch tree,
                      Env<GenContext> env,
                      int startpc, int endpc,
                      List<Integer> gaps) {
            if (startpc != endpc) {
                List<Pair<List<Attribute.TypeCompound>, JCExpression>> catchTypeExprs
                        = catchTypesWithAnnotations(tree);
                while (gaps.nonEmpty()) {
                    for (Pair<List<Attribute.TypeCompound>, JCExpression> subCatch1 : catchTypeExprs) {
                        JCExpression subCatch = subCatch1.snd;
                        int catchType = makeRef(tree.pos(), subCatch.type);
                        int end = gaps.head.intValue();
                        registerCatch(tree.pos(),
                                      startpc,  end, code.curCP(),
                                      catchType);
                        for (Attribute.TypeCompound tc :  subCatch1.fst) {
                                tc.position.setCatchInfo(catchType, startpc);
                        }
                    }
                    gaps = gaps.tail;
                    startpc = gaps.head.intValue();
                    gaps = gaps.tail;
                }
                if (startpc < endpc) {
                    for (Pair<List<Attribute.TypeCompound>, JCExpression> subCatch1 : catchTypeExprs) {
                        JCExpression subCatch = subCatch1.snd;
                        int catchType = makeRef(tree.pos(), subCatch.type);
                        registerCatch(tree.pos(),
                                      startpc, endpc, code.curCP(),
                                      catchType);
                        for (Attribute.TypeCompound tc :  subCatch1.fst) {
                            tc.position.setCatchInfo(catchType, startpc);
                        }
                    }
                }
                VarSymbol exparam = tree.param.sym;
                code.statBegin(tree.pos);
                code.markStatBegin();
                int limit = code.nextreg;
                code.newLocal(exparam);
                items.makeLocalItem(exparam).store();
                code.statBegin(TreeInfo.firstStatPos(tree.body));
                genStat(tree.body, env, CRT_BLOCK);
                code.endScopes(limit);
                code.statBegin(TreeInfo.endPos(tree.body));
            }
        }
        // where
        List<Pair<List<Attribute.TypeCompound>, JCExpression>> catchTypesWithAnnotations(JCCatch tree) {
            return TreeInfo.isMultiCatch(tree) ?
                    catchTypesWithAnnotationsFromMulticatch((JCTypeUnion)tree.param.vartype, tree.param.sym.getRawTypeAttributes()) :
                    List.of(new Pair<>(tree.param.sym.getRawTypeAttributes(), tree.param.vartype));
        }
        // where
        List<Pair<List<Attribute.TypeCompound>, JCExpression>> catchTypesWithAnnotationsFromMulticatch(JCTypeUnion tree, List<TypeCompound> first) {
            List<JCExpression> alts = tree.alternatives;
            List<Pair<List<TypeCompound>, JCExpression>> res = List.of(new Pair<>(first, alts.head));
            alts = alts.tail;

            while(alts != null && alts.head != null) {
                JCExpression alt = alts.head;
                if (alt instanceof JCAnnotatedType) {
                    JCAnnotatedType a = (JCAnnotatedType)alt;
                    res = res.prepend(new Pair<>(annotate.fromAnnotations(a.annotations), alt));
                } else {
                    res = res.prepend(new Pair<>(List.nil(), alt));
                }
                alts = alts.tail;
            }
            return res.reverse();
        }

        /** Register a catch clause in the "Exceptions" code-attribute.
         */
        void registerCatch(DiagnosticPosition pos,
                           int startpc, int endpc,
                           int handler_pc, int catch_type) {
            char startpc1 = (char)startpc;
            char endpc1 = (char)endpc;
            char handler_pc1 = (char)handler_pc;
            if (startpc1 == startpc &&
                endpc1 == endpc &&
                handler_pc1 == handler_pc) {
                code.addCatch(startpc1, endpc1, handler_pc1,
                              (char)catch_type);
            } else {
                log.error(pos, Errors.LimitCodeTooLargeForTryStmt);
                nerrs++;
            }
        }

    public void visitIf(JCIf tree) {
        int limit = code.nextreg;
        Chain thenExit = null;
        Assert.check(code.state.stacksize == 0);
        CondItem c = genCond(TreeInfo.skipParens(tree.cond),
                             CRT_FLOW_CONTROLLER);
        Chain elseChain = c.jumpFalse();
        Assert.check(code.state.stacksize == 0);
        if (!c.isFalse()) {
            code.resolve(c.trueJumps);
            genStat(tree.thenpart, env, CRT_STATEMENT | CRT_FLOW_TARGET);
            thenExit = code.branch(goto_);
        }
        if (elseChain != null) {
            code.resolve(elseChain);
            if (tree.elsepart != null) {
                genStat(tree.elsepart, env,CRT_STATEMENT | CRT_FLOW_TARGET);
            }
        }
        code.resolve(thenExit);
        code.endScopes(limit);
        Assert.check(code.state.stacksize == 0);
    }

    public void visitExec(JCExpressionStatement tree) {
        // Optimize x++ to ++x and x-- to --x.
        JCExpression e = tree.expr;
        switch (e.getTag()) {
            case POSTINC:
                ((JCUnary) e).setTag(PREINC);
                break;
            case POSTDEC:
                ((JCUnary) e).setTag(PREDEC);
                break;
        }
        Assert.check(code.state.stacksize == 0);
        genExpr(tree.expr, tree.expr.type).drop();
        Assert.check(code.state.stacksize == 0);
    }

    public void visitBreak(JCBreak tree) {
        int tmpPos = code.pendingStatPos;
        Env<GenContext> targetEnv = unwind(tree.target, env);
        code.pendingStatPos = tmpPos;
        Assert.check(code.state.stacksize == 0);
        targetEnv.info.addExit(code.branch(goto_));
        endFinalizerGaps(env, targetEnv);
    }

    public void visitContinue(JCContinue tree) {
        int tmpPos = code.pendingStatPos;
        Env<GenContext> targetEnv = unwind(tree.target, env);
        code.pendingStatPos = tmpPos;
        Assert.check(code.state.stacksize == 0);
        targetEnv.info.addCont(code.branch(goto_));
        endFinalizerGaps(env, targetEnv);
    }

    public void visitReturn(JCReturn tree) {
        int limit = code.nextreg;
        final Env<GenContext> targetEnv;

        /* Save and then restore the location of the return in case a finally
         * is expanded (with unwind()) in the middle of our bytecodes.
         */
        int tmpPos = code.pendingStatPos;
        if (tree.expr != null) {
            Assert.check(code.state.stacksize == 0);
            Item r = genExpr(tree.expr, pt).load();
            if (hasFinally(env.enclMethod, env)) {
                r = makeTemp(pt);
                r.store();
            }
            targetEnv = unwind(env.enclMethod, env);
            code.pendingStatPos = tmpPos;
            r.load();
            code.emitop0(ireturn + Code.truncate(Code.typecode(pt)));
        } else {
            targetEnv = unwind(env.enclMethod, env);
            code.pendingStatPos = tmpPos;
            code.emitop0(return_);
        }
        endFinalizerGaps(env, targetEnv);
        code.endScopes(limit);
    }

    public void visitThrow(JCThrow tree) {
        Assert.check(code.state.stacksize == 0);
        genExpr(tree.expr, tree.expr.type).load();
        code.emitop0(athrow);
        Assert.check(code.state.stacksize == 0);
    }

/* ************************************************************************
 * Visitor methods for expressions
 *************************************************************************/

    public void visitApply(JCMethodInvocation tree) {
        setTypeAnnotationPositions(tree.pos);
        MethodSymbol msym = (MethodSymbol)TreeInfo.symbol(tree.meth);
        Item m;
        if (msym.isIntrinsicsLDC()) {
            Object constant = ((IntrinsicsLDCMethodSymbol)msym).getConstant();
            // primitives special case
            if (constant instanceof VarSymbol && ((VarSymbol)constant).name == names.TYPE) {
                m = items.makeStaticItem((Symbol)constant);
            } else if (constant instanceof Pool.DynamicVariable) {
                m = items.makeCondyItem((Pool.DynamicVariable)constant);
            } else {
                m = items.makeImmediateItem(pt, constant);
            }
            result = m.coerce(pt).load();
        } else {
            // Generate code for method.
            m = genExpr(tree.meth, methodType);
            // Generate code for all arguments, where the expected types are
            // the parameters of the method's external type (that is, any implicit
            // outer instance of a super(...) call appears as first parameter).
            genArgs(tree.args,
                    msym.externalType(types).getParameterTypes());
            if (!msym.isDynamic()) {
                code.statBegin(tree.pos);
            }
            result = m.invoke();
        }
    }

    public void visitConditional(JCConditional tree) {
        Chain thenExit = null;
        code.statBegin(tree.cond.pos);
        CondItem c = genCond(tree.cond, CRT_FLOW_CONTROLLER);
        Chain elseChain = c.jumpFalse();
        if (!c.isFalse()) {
            code.resolve(c.trueJumps);
            int startpc = genCrt ? code.curCP() : 0;
            code.statBegin(tree.truepart.pos);
            genExpr(tree.truepart, pt).load();
            code.state.forceStackTop(tree.type);
            if (genCrt) code.crt.put(tree.truepart, CRT_FLOW_TARGET,
                                     startpc, code.curCP());
            thenExit = code.branch(goto_);
        }
        if (elseChain != null) {
            code.resolve(elseChain);
            int startpc = genCrt ? code.curCP() : 0;
            code.statBegin(tree.falsepart.pos);
            genExpr(tree.falsepart, pt).load();
            code.state.forceStackTop(tree.type);
            if (genCrt) code.crt.put(tree.falsepart, CRT_FLOW_TARGET,
                                     startpc, code.curCP());
        }
        code.resolve(thenExit);
        result = items.makeStackItem(pt);
    }

    private void setTypeAnnotationPositions(int treePos) {
        MethodSymbol meth = code.meth;
        boolean initOrClinit = code.meth.getKind() == javax.lang.model.element.ElementKind.CONSTRUCTOR
                || code.meth.getKind() == javax.lang.model.element.ElementKind.STATIC_INIT;

        for (Attribute.TypeCompound ta : meth.getRawTypeAttributes()) {
            if (ta.hasUnknownPosition())
                ta.tryFixPosition();

            if (ta.position.matchesPos(treePos))
                ta.position.updatePosOffset(code.cp);
        }

        if (!initOrClinit)
            return;

        for (Attribute.TypeCompound ta : meth.owner.getRawTypeAttributes()) {
            if (ta.hasUnknownPosition())
                ta.tryFixPosition();

            if (ta.position.matchesPos(treePos))
                ta.position.updatePosOffset(code.cp);
        }

        ClassSymbol clazz = meth.enclClass();
        for (Symbol s : new com.sun.tools.javac.model.FilteredMemberList(clazz.members())) {
            if (!s.getKind().isField())
                continue;

            for (Attribute.TypeCompound ta : s.getRawTypeAttributes()) {
                if (ta.hasUnknownPosition())
                    ta.tryFixPosition();

                if (ta.position.matchesPos(treePos))
                    ta.position.updatePosOffset(code.cp);
            }
        }
    }

    public void visitNewClass(JCNewClass tree) {
        // Enclosing instances or anonymous classes should have been eliminated
        // by now.
        Assert.check(tree.encl == null && tree.def == null);
        setTypeAnnotationPositions(tree.pos);

        code.emitop2(new_, makeRef(tree.pos(), tree.type));
        code.emitop0(dup);

        // Generate code for all arguments, where the expected types are
        // the parameters of the constructor's external type (that is,
        // any implicit outer instance appears as first parameter).
        genArgs(tree.args, tree.constructor.externalType(types).getParameterTypes());

        items.makeMemberItem(tree.constructor, true).invoke();
        result = items.makeStackItem(tree.type);
    }

    public void visitNewArray(JCNewArray tree) {
        setTypeAnnotationPositions(tree.pos);

        if (tree.elems != null) {
            Type elemtype = types.elemtype(tree.type);
            loadIntConst(tree.elems.length());
            Item arr = makeNewArray(tree.pos(), tree.type, 1);
            int i = 0;
            for (List<JCExpression> l = tree.elems; l.nonEmpty(); l = l.tail) {
                arr.duplicate();
                loadIntConst(i);
                i++;
                genExpr(l.head, elemtype).load();
                items.makeIndexedItem(elemtype).store();
            }
            result = arr;
        } else {
            for (List<JCExpression> l = tree.dims; l.nonEmpty(); l = l.tail) {
                genExpr(l.head, syms.intType).load();
            }
            result = makeNewArray(tree.pos(), tree.type, tree.dims.length());
        }
    }
//where
        /** Generate code to create an array with given element type and number
         *  of dimensions.
         */
        Item makeNewArray(DiagnosticPosition pos, Type type, int ndims) {
            Type elemtype = types.elemtype(type);
            if (types.dimensions(type) > ClassFile.MAX_DIMENSIONS) {
                log.error(pos, Errors.LimitDimensions);
                nerrs++;
            }
            int elemcode = Code.arraycode(elemtype);
            if (elemcode == 0 || (elemcode == 1 && ndims == 1)) {
                code.emitAnewarray(makeRef(pos, elemtype), type);
            } else if (elemcode == 1) {
                code.emitMultianewarray(ndims, makeRef(pos, type), type);
            } else {
                code.emitNewarray(elemcode, type);
            }
            return items.makeStackItem(type);
        }

    public void visitParens(JCParens tree) {
        result = genExpr(tree.expr, tree.expr.type);
    }

    public void visitAssign(JCAssign tree) {
        Item l = genExpr(tree.lhs, tree.lhs.type);
        genExpr(tree.rhs, tree.lhs.type).load();
        if (tree.rhs.type.hasTag(BOT)) {
            /* This is just a case of widening reference conversion that per 5.1.5 simply calls
               for "regarding a reference as having some other type in a manner that can be proved
               correct at compile time."
            */
            code.state.forceStackTop(tree.lhs.type);
        }
        result = items.makeAssignItem(l);
    }

    public void visitAssignop(JCAssignOp tree) {
        OperatorSymbol operator = tree.operator;
        Item l;
        if (operator.opcode == string_add) {
            l = concat.makeConcat(tree);
        } else {
            // Generate code for first expression
            l = genExpr(tree.lhs, tree.lhs.type);

            // If we have an increment of -32768 to +32767 of a local
            // int variable we can use an incr instruction instead of
            // proceeding further.
            if ((tree.hasTag(PLUS_ASG) || tree.hasTag(MINUS_ASG)) &&
                l instanceof LocalItem &&
                tree.lhs.type.getTag().isSubRangeOf(INT) &&
                tree.rhs.type.getTag().isSubRangeOf(INT) &&
                tree.rhs.type.constValue() != null) {
                int ival = ((Number) tree.rhs.type.constValue()).intValue();
                if (tree.hasTag(MINUS_ASG)) ival = -ival;
                ((LocalItem)l).incr(ival);
                result = l;
                return;
            }
            // Otherwise, duplicate expression, load one copy
            // and complete binary operation.
            l.duplicate();
            l.coerce(operator.type.getParameterTypes().head).load();
            completeBinop(tree.lhs, tree.rhs, operator).coerce(tree.lhs.type);
        }
        result = items.makeAssignItem(l);
    }

    public void visitUnary(JCUnary tree) {
        OperatorSymbol operator = tree.operator;
        if (tree.hasTag(NOT)) {
            CondItem od = genCond(tree.arg, false);
            result = od.negate();
        } else {
            Item od = genExpr(tree.arg, operator.type.getParameterTypes().head);
            switch (tree.getTag()) {
            case POS:
                result = od.load();
                break;
            case NEG:
                result = od.load();
                code.emitop0(operator.opcode);
                break;
            case COMPL:
                result = od.load();
                emitMinusOne(od.typecode);
                code.emitop0(operator.opcode);
                break;
            case PREINC: case PREDEC:
                od.duplicate();
                if (od instanceof LocalItem &&
                    (operator.opcode == iadd || operator.opcode == isub)) {
                    ((LocalItem)od).incr(tree.hasTag(PREINC) ? 1 : -1);
                    result = od;
                } else {
                    od.load();
                    code.emitop0(one(od.typecode));
                    code.emitop0(operator.opcode);
                    // Perform narrowing primitive conversion if byte,
                    // char, or short.  Fix for 4304655.
                    if (od.typecode != INTcode &&
                        Code.truncate(od.typecode) == INTcode)
                      code.emitop0(int2byte + od.typecode - BYTEcode);
                    result = items.makeAssignItem(od);
                }
                break;
            case POSTINC: case POSTDEC:
                od.duplicate();
                if (od instanceof LocalItem &&
                    (operator.opcode == iadd || operator.opcode == isub)) {
                    Item res = od.load();
                    ((LocalItem)od).incr(tree.hasTag(POSTINC) ? 1 : -1);
                    result = res;
                } else {
                    Item res = od.load();
                    od.stash(od.typecode);
                    code.emitop0(one(od.typecode));
                    code.emitop0(operator.opcode);
                    // Perform narrowing primitive conversion if byte,
                    // char, or short.  Fix for 4304655.
                    if (od.typecode != INTcode &&
                        Code.truncate(od.typecode) == INTcode)
                      code.emitop0(int2byte + od.typecode - BYTEcode);
                    od.store();
                    result = res;
                }
                break;
            case NULLCHK:
                result = od.load();
                code.emitop0(dup);
                genNullCheck(tree);
                break;
            default:
                Assert.error();
            }
        }
    }

    /** Generate a null check from the object value at stack top. */
    private void genNullCheck(JCTree tree) {
        code.statBegin(tree.pos);
        if (allowBetterNullChecks) {
            callMethod(tree.pos(), syms.objectsType, names.requireNonNull,
                    List.of(syms.objectType), true);
        } else {
            callMethod(tree.pos(), syms.objectType, names.getClass,
                    List.nil(), false);
        }
        code.emitop0(pop);
    }

    public void visitBinary(JCBinary tree) {
        OperatorSymbol operator = tree.operator;
        if (operator.opcode == string_add) {
            result = concat.makeConcat(tree);
        } else if (tree.hasTag(AND)) {
            CondItem lcond = genCond(tree.lhs, CRT_FLOW_CONTROLLER);
            if (!lcond.isFalse()) {
                Chain falseJumps = lcond.jumpFalse();
                code.resolve(lcond.trueJumps);
                CondItem rcond = genCond(tree.rhs, CRT_FLOW_TARGET);
                result = items.
                    makeCondItem(rcond.opcode,
                                 rcond.trueJumps,
                                 Code.mergeChains(falseJumps,
                                                  rcond.falseJumps));
            } else {
                result = lcond;
            }
        } else if (tree.hasTag(OR)) {
            CondItem lcond = genCond(tree.lhs, CRT_FLOW_CONTROLLER);
            if (!lcond.isTrue()) {
                Chain trueJumps = lcond.jumpTrue();
                code.resolve(lcond.falseJumps);
                CondItem rcond = genCond(tree.rhs, CRT_FLOW_TARGET);
                result = items.
                    makeCondItem(rcond.opcode,
                                 Code.mergeChains(trueJumps, rcond.trueJumps),
                                 rcond.falseJumps);
            } else {
                result = lcond;
            }
        } else {
            Item od = genExpr(tree.lhs, operator.type.getParameterTypes().head);
            od.load();
            result = completeBinop(tree.lhs, tree.rhs, operator);
        }
    }


        /** Complete generating code for operation, with left operand
         *  already on stack.
         *  @param lhs       The tree representing the left operand.
         *  @param rhs       The tree representing the right operand.
         *  @param operator  The operator symbol.
         */
        Item completeBinop(JCTree lhs, JCTree rhs, OperatorSymbol operator) {
            MethodType optype = (MethodType)operator.type;
            int opcode = operator.opcode;
            if (opcode >= if_icmpeq && opcode <= if_icmple &&
                rhs.type.constValue() instanceof Number &&
                ((Number) rhs.type.constValue()).intValue() == 0) {
                opcode = opcode + (ifeq - if_icmpeq);
            } else if (opcode >= if_acmpeq && opcode <= if_acmpne &&
                       TreeInfo.isNull(rhs)) {
                opcode = opcode + (if_acmp_null - if_acmpeq);
            } else {
                // The expected type of the right operand is
                // the second parameter type of the operator, except for
                // shifts with long shiftcount, where we convert the opcode
                // to a short shift and the expected type to int.
                Type rtype = operator.erasure(types).getParameterTypes().tail.head;
                if (opcode >= ishll && opcode <= lushrl) {
                    opcode = opcode + (ishl - ishll);
                    rtype = syms.intType;
                }
                // Generate code for right operand and load.
                genExpr(rhs, rtype).load();
                // If there are two consecutive opcode instructions,
                // emit the first now.
                if (opcode >= (1 << preShift)) {
                    code.emitop0(opcode >> preShift);
                    opcode = opcode & 0xFF;
                }
            }
            if (opcode >= ifeq && opcode <= if_acmpne ||
                opcode == if_acmp_null || opcode == if_acmp_nonnull) {
                return items.makeCondItem(opcode);
            } else {
                code.emitop0(opcode);
                return items.makeStackItem(optype.restype);
            }
        }

    public void visitTypeCast(JCTypeCast tree) {
        result = genExpr(tree.expr, tree.clazz.type).load();
        setTypeAnnotationPositions(tree.pos);
        // Additional code is only needed if we cast to a reference type
        // which is not statically a supertype of the expression's type.
        // For basic types, the coerce(...) in genExpr(...) will do
        // the conversion.
        if (!tree.clazz.type.isPrimitive() &&
           !types.isSameType(tree.expr.type, tree.clazz.type) &&
           types.asSuper(tree.expr.type, tree.clazz.type.tsym) == null) {
            code.emitop2(checkcast, makeRef(tree.pos(), tree.clazz.type));
        }
    }

    public void visitWildcard(JCWildcard tree) {
        throw new AssertionError(this.getClass().getName());
    }

    public void visitTypeTest(JCInstanceOf tree) {
        genExpr(tree.expr, tree.expr.type).load();
        setTypeAnnotationPositions(tree.pos);
        code.emitop2(instanceof_, makeRef(tree.pos(), tree.clazz.type));
        result = items.makeStackItem(syms.booleanType);
    }

    public void visitIndexed(JCArrayAccess tree) {
        genExpr(tree.indexed, tree.indexed.type).load();
        genExpr(tree.index, syms.intType).load();
        result = items.makeIndexedItem(tree.type);
    }

    public void visitIdent(JCIdent tree) {
        Symbol sym = tree.sym;
        if (tree.name == names._this || tree.name == names._super) {
            Item res = tree.name == names._this
                ? items.makeThisItem()
                : items.makeSuperItem();
            if (sym.kind == MTH) {
                // Generate code to address the constructor.
                res.load();
                res = items.makeMemberItem(sym, true);
            }
            result = res;
        } else if (isInvokeDynamic(sym) || isConstantDynamic(sym)) {
            if (isConstantDynamic(sym)) {
                setTypeAnnotationPositions(tree.pos);
            }
            result = items.makeDynamicItem(sym);
        } else if (sym.kind == VAR && sym.owner.kind == MTH) {
            result = items.makeLocalItem((VarSymbol)sym);
        } else if ((sym.flags() & STATIC) != 0) {
            if (!isAccessSuper(env.enclMethod))
                sym = binaryQualifier(sym, env.enclClass.type);
            result = items.makeStaticItem(sym);
        } else {
            items.makeThisItem().load();
            sym = binaryQualifier(sym, env.enclClass.type);
            result = items.makeMemberItem(sym, nonVirtualForPrivateAccess(sym));
        }
    }

<<<<<<< HEAD
    public boolean isConstantDynamic(Symbol sym) {
        return sym.kind == VAR &&
                sym instanceof DynamicVarSymbol &&
                ((DynamicVarSymbol)sym).isDynamic();
=======
    //where
    private boolean nonVirtualForPrivateAccess(Symbol sym) {
        boolean useVirtual = target.hasVirtualPrivateInvoke() &&
                             !disableVirtualizedPrivateInvoke;
        return !useVirtual && ((sym.flags() & PRIVATE) != 0);
>>>>>>> f044fd9e
    }

    public void visitSelect(JCFieldAccess tree) {
        Symbol sym = tree.sym;

        if (tree.name == names._class) {
            code.emitLdc(makeRef(tree.pos(), tree.selected.type));
            result = items.makeStackItem(pt);
            return;
       }

        Symbol ssym = TreeInfo.symbol(tree.selected);

        // Are we selecting via super?
        boolean selectSuper =
            ssym != null && (ssym.kind == TYP || ssym.name == names._super);

        // Are we accessing a member of the superclass in an access method
        // resulting from a qualified super?
        boolean accessSuper = isAccessSuper(env.enclMethod);

        Item base = (selectSuper)
            ? items.makeSuperItem()
            : genExpr(tree.selected, tree.selected.type);

        if (sym.kind == VAR && ((VarSymbol) sym).getConstValue() != null) {
            // We are seeing a variable that is constant but its selecting
            // expression is not.
            if ((sym.flags() & STATIC) != 0) {
                if (!selectSuper && (ssym == null || ssym.kind != TYP))
                    base = base.load();
                base.drop();
            } else {
                base.load();
                genNullCheck(tree.selected);
            }
            result = items.
                makeImmediateItem(sym.type, ((VarSymbol) sym).getConstValue());
        } else {
            if (isInvokeDynamic(sym)) {
                result = items.makeDynamicItem(sym);
                return;
            } else {
                sym = binaryQualifier(sym, tree.selected.type);
            }
            if ((sym.flags() & STATIC) != 0) {
                if (!selectSuper && (ssym == null || ssym.kind != TYP))
                    base = base.load();
                base.drop();
                result = items.makeStaticItem(sym);
            } else {
                base.load();
                if (sym == syms.lengthVar) {
                    code.emitop0(arraylength);
                    result = items.makeStackItem(syms.intType);
                } else {
                    result = items.
                        makeMemberItem(sym,
                                       nonVirtualForPrivateAccess(sym) ||
                                       selectSuper || accessSuper);
                }
            }
        }
    }

    public boolean isInvokeDynamic(Symbol sym) {
        return sym.kind == MTH && ((MethodSymbol)sym).isDynamic();
    }

    public void visitLiteral(JCLiteral tree) {
        if (tree.type.hasTag(BOT)) {
            code.emitop0(aconst_null);
            result = items.makeStackItem(tree.type);
        }
        else
            result = items.makeImmediateItem(tree.type, tree.value);
    }

    public void visitLetExpr(LetExpr tree) {
        letExprDepth++;
        int limit = code.nextreg;
        genStats(tree.defs, env);
        result = genExpr(tree.expr, tree.expr.type).load();
        code.endScopes(limit);
        letExprDepth--;
    }

    private void generateReferencesToPrunedTree(ClassSymbol classSymbol, Pool pool) {
        List<JCTree> prunedInfo = lower.prunedTree.get(classSymbol);
        if (prunedInfo != null) {
            for (JCTree prunedTree: prunedInfo) {
                prunedTree.accept(classReferenceVisitor);
            }
        }
    }

/* ************************************************************************
 * main method
 *************************************************************************/

    /** Generate code for a class definition.
     *  @param env   The attribution environment that belongs to the
     *               outermost class containing this class definition.
     *               We need this for resolving some additional symbols.
     *  @param cdef  The tree representing the class definition.
     *  @return      True if code is generated with no errors.
     */
    public boolean genClass(Env<AttrContext> env, JCClassDecl cdef) {
        try {
            attrEnv = env;
            ClassSymbol c = cdef.sym;
            this.toplevel = env.toplevel;
            this.endPosTable = toplevel.endPositions;
            c.pool = pool;
            pool.reset();
            /* method normalizeDefs() can add references to external classes into the constant pool
             */
            cdef.defs = normalizeDefs(cdef.defs, c);
            generateReferencesToPrunedTree(c, pool);
            Env<GenContext> localEnv = new Env<>(cdef, new GenContext());
            localEnv.toplevel = env.toplevel;
            localEnv.enclClass = cdef;

            for (List<JCTree> l = cdef.defs; l.nonEmpty(); l = l.tail) {
                genDef(l.head, localEnv);
            }
            if (pool.numEntries() > Pool.MAX_ENTRIES) {
                log.error(cdef.pos(), Errors.LimitPool);
                nerrs++;
            }
            if (nerrs != 0) {
                // if errors, discard code
                for (List<JCTree> l = cdef.defs; l.nonEmpty(); l = l.tail) {
                    if (l.head.hasTag(METHODDEF))
                        ((JCMethodDecl) l.head).sym.code = null;
                }
            }
            cdef.defs = List.nil(); // discard trees
            return nerrs == 0;
        } finally {
            // note: this method does NOT support recursion.
            attrEnv = null;
            this.env = null;
            toplevel = null;
            endPosTable = null;
            nerrs = 0;
        }
    }

/* ************************************************************************
 * Auxiliary classes
 *************************************************************************/

    /** An abstract class for finalizer generation.
     */
    abstract class GenFinalizer {
        /** Generate code to clean up when unwinding. */
        abstract void gen();

        /** Generate code to clean up at last. */
        abstract void genLast();

        /** Does this finalizer have some nontrivial cleanup to perform? */
        boolean hasFinalizer() { return true; }

        /** Should be invoked after the try's body has been visited. */
        void afterBody() {}
    }

    /** code generation contexts,
     *  to be used as type parameter for environments.
     */
    static class GenContext {

        /** A chain for all unresolved jumps that exit the current environment.
         */
        Chain exit = null;

        /** A chain for all unresolved jumps that continue in the
         *  current environment.
         */
        Chain cont = null;

        /** A closure that generates the finalizer of the current environment.
         *  Only set for Synchronized and Try contexts.
         */
        GenFinalizer finalize = null;

        /** Is this a switch statement?  If so, allocate registers
         * even when the variable declaration is unreachable.
         */
        boolean isSwitch = false;

        /** A list buffer containing all gaps in the finalizer range,
         *  where a catch all exception should not apply.
         */
        ListBuffer<Integer> gaps = null;

        /** Add given chain to exit chain.
         */
        void addExit(Chain c)  {
            exit = Code.mergeChains(c, exit);
        }

        /** Add given chain to cont chain.
         */
        void addCont(Chain c) {
            cont = Code.mergeChains(c, cont);
        }
    }

}<|MERGE_RESOLUTION|>--- conflicted
+++ resolved
@@ -1,5 +1,5 @@
 /*
- * Copyright (c) 1999, 2018, Oracle and/or its affiliates. All rights reserved.
+ * Copyright (c) 1999, 2017, Oracle and/or its affiliates. All rights reserved.
  * DO NOT ALTER OR REMOVE COPYRIGHT NOTICES OR THIS FILE HEADER.
  *
  * This code is free software; you can redistribute it and/or modify it
@@ -141,6 +141,7 @@
         allowBetterNullChecks = target.hasObjects();
         disableVirtualizedPrivateInvoke = options.isSet("disableVirtualizedPrivateInvoke");
         pool = new Pool(types);
+
         // ignore cldc because we cannot have both stackmap formats
         this.stackMap = StackMapFormat.JSR202;
         annotate = Annotate.instance(context);
@@ -153,11 +154,8 @@
     private final boolean genCrt;
     private final boolean debugCode;
     private final boolean allowBetterNullChecks;
-<<<<<<< HEAD
     private final boolean doConstantFold;
-=======
     private boolean disableVirtualizedPrivateInvoke;
->>>>>>> f044fd9e
 
     /** Code buffer, set by genMethod.
      */
@@ -2110,18 +2108,17 @@
         }
     }
 
-<<<<<<< HEAD
-    public boolean isConstantDynamic(Symbol sym) {
-        return sym.kind == VAR &&
-                sym instanceof DynamicVarSymbol &&
-                ((DynamicVarSymbol)sym).isDynamic();
-=======
     //where
     private boolean nonVirtualForPrivateAccess(Symbol sym) {
         boolean useVirtual = target.hasVirtualPrivateInvoke() &&
                              !disableVirtualizedPrivateInvoke;
         return !useVirtual && ((sym.flags() & PRIVATE) != 0);
->>>>>>> f044fd9e
+    }
+
+    public boolean isConstantDynamic(Symbol sym) {
+        return sym.kind == VAR &&
+                sym instanceof DynamicVarSymbol &&
+                ((DynamicVarSymbol)sym).isDynamic();
     }
 
     public void visitSelect(JCFieldAccess tree) {
