/*
 * Copyright (c) 1999, 2018, Oracle and/or its affiliates. All rights reserved.
 * DO NOT ALTER OR REMOVE COPYRIGHT NOTICES OR THIS FILE HEADER.
 *
 * This code is free software; you can redistribute it and/or modify it
 * under the terms of the GNU General Public License version 2 only, as
 * published by the Free Software Foundation.  Oracle designates this
 * particular file as subject to the "Classpath" exception as provided
 * by Oracle in the LICENSE file that accompanied this code.
 *
 * This code is distributed in the hope that it will be useful, but WITHOUT
 * ANY WARRANTY; without even the implied warranty of MERCHANTABILITY or
 * FITNESS FOR A PARTICULAR PURPOSE.  See the GNU General Public License
 * version 2 for more details (a copy is included in the LICENSE file that
 * accompanied this code).
 *
 * You should have received a copy of the GNU General Public License version
 * 2 along with this work; if not, write to the Free Software Foundation,
 * Inc., 51 Franklin St, Fifth Floor, Boston, MA 02110-1301 USA.
 *
 * Please contact Oracle, 500 Oracle Parkway, Redwood Shores, CA 94065 USA
 * or visit www.oracle.com if you need additional information or have any
 * questions.
 */

package com.sun.tools.javac.parser;

import java.util.*;
import java.util.function.Function;
import java.util.stream.Collectors;

import com.sun.source.tree.CaseTree.CaseKind;
import com.sun.source.tree.MemberReferenceTree.ReferenceMode;
import com.sun.source.tree.ModuleTree.ModuleKind;

import com.sun.tools.javac.code.*;
import com.sun.tools.javac.code.Source.Feature;
import com.sun.tools.javac.parser.Tokens.*;
import com.sun.tools.javac.parser.Tokens.Comment.CommentStyle;
import com.sun.tools.javac.resources.CompilerProperties.Errors;
import com.sun.tools.javac.resources.CompilerProperties.Fragments;
import com.sun.tools.javac.resources.CompilerProperties.Warnings;
import com.sun.tools.javac.tree.*;
import com.sun.tools.javac.tree.JCTree.*;
import com.sun.tools.javac.util.*;
import com.sun.tools.javac.util.JCDiagnostic.DiagnosticFlag;
import com.sun.tools.javac.util.JCDiagnostic.Error;
import com.sun.tools.javac.util.JCDiagnostic.Fragment;
import com.sun.tools.javac.util.List;

import static com.sun.tools.javac.parser.Tokens.TokenKind.*;
import static com.sun.tools.javac.parser.Tokens.TokenKind.ASSERT;
import static com.sun.tools.javac.parser.Tokens.TokenKind.CASE;
import static com.sun.tools.javac.parser.Tokens.TokenKind.CATCH;
import static com.sun.tools.javac.parser.Tokens.TokenKind.EQ;
import static com.sun.tools.javac.parser.Tokens.TokenKind.GT;
import static com.sun.tools.javac.parser.Tokens.TokenKind.IMPORT;
import static com.sun.tools.javac.parser.Tokens.TokenKind.LT;
import static com.sun.tools.javac.tree.JCTree.Tag.*;
import static com.sun.tools.javac.resources.CompilerProperties.Fragments.ImplicitAndExplicitNotAllowed;
import static com.sun.tools.javac.resources.CompilerProperties.Fragments.VarAndExplicitNotAllowed;
import static com.sun.tools.javac.resources.CompilerProperties.Fragments.VarAndImplicitNotAllowed;

/** The parser maps a token sequence into an abstract syntax
 *  tree. It operates by recursive descent, with code derived
 *  systematically from an LL(1) grammar. For efficiency reasons, an
 *  operator precedence scheme is used for parsing binary operation
 *  expressions.
 *
 *  <p><b>This is NOT part of any supported API.
 *  If you write code that depends on this, you do so at your own risk.
 *  This code and its internal interfaces are subject to change or
 *  deletion without notice.</b>
 */
public class JavacParser implements Parser {

    /** The number of precedence levels of infix operators.
     */
    private static final int infixPrecedenceLevels = 10;

    /** Is the parser instantiated to parse a module-info file ?
     */
    private final boolean parseModuleInfo;

    /** The scanner used for lexical analysis.
     */
    protected Lexer S;

    /** The factory to be used for abstract syntax tree construction.
     */
    protected TreeMaker F;

    /** The log to be used for error diagnostics.
     */
    private Log log;

    /** The Source language setting. */
    private Source source;

    /** The Preview language setting. */
    private Preview preview;

    /** The name table. */
    protected Names names;

    /** End position mappings container */
    protected final AbstractEndPosTable endPosTable;

    // Because of javac's limited lookahead, some contexts are ambiguous in
    // the presence of type annotations even though they are not ambiguous
    // in the absence of type annotations.  Consider this code:
    //   void m(String [] m) { }
    //   void m(String ... m) { }
    // After parsing "String", javac calls bracketsOpt which immediately
    // returns if the next character is not '['.  Similarly, javac can see
    // if the next token is ... and in that case parse an ellipsis.  But in
    // the presence of type annotations:
    //   void m(String @A [] m) { }
    //   void m(String @A ... m) { }
    // no finite lookahead is enough to determine whether to read array
    // levels or an ellipsis.  Furthermore, if you call bracketsOpt, then
    // bracketsOpt first reads all the leading annotations and only then
    // discovers that it needs to fail.  bracketsOpt needs a way to push
    // back the extra annotations that it read.  (But, bracketsOpt should
    // not *always* be allowed to push back extra annotations that it finds
    // -- in most contexts, any such extra annotation is an error.
    //
    // The following two variables permit type annotations that have
    // already been read to be stored for later use.  Alternate
    // implementations are possible but would cause much larger changes to
    // the parser.

    /** Type annotations that have already been read but have not yet been used. **/
    private List<JCAnnotation> typeAnnotationsPushedBack = List.nil();

    /**
     * If the parser notices extra annotations, then it either immediately
     * issues an error (if this variable is false) or places the extra
     * annotations in variable typeAnnotationsPushedBack (if this variable
     * is true).
     */
    private boolean permitTypeAnnotationsPushBack = false;

    interface ErrorRecoveryAction {
        JCTree doRecover(JavacParser parser);
    }

    enum BasicErrorRecoveryAction implements ErrorRecoveryAction {
        BLOCK_STMT {public JCTree doRecover(JavacParser parser) { return parser.parseStatementAsBlock(); }},
        CATCH_CLAUSE {public JCTree doRecover(JavacParser parser) { return parser.catchClause(); }}
    }

    /** Construct a parser from a given scanner, tree factory and log.
     */
    protected JavacParser(ParserFactory fac,
                          Lexer S,
                          boolean keepDocComments,
                          boolean keepLineMap,
                          boolean keepEndPositions) {
        this(fac, S, keepDocComments, keepLineMap, keepEndPositions, false);

    }
    /** Construct a parser from a given scanner, tree factory and log.
     */
    protected JavacParser(ParserFactory fac,
                     Lexer S,
                     boolean keepDocComments,
                     boolean keepLineMap,
                     boolean keepEndPositions,
                     boolean parseModuleInfo) {
        this.S = S;
        nextToken(); // prime the pump
        this.F = fac.F;
        this.log = fac.log;
        this.names = fac.names;
        this.source = fac.source;
        this.preview = fac.preview;
        this.allowStringFolding = fac.options.getBoolean("allowStringFolding", true);
        this.keepDocComments = keepDocComments;
        this.parseModuleInfo = parseModuleInfo;
        docComments = newDocCommentTable(keepDocComments, fac);
        this.keepLineMap = keepLineMap;
        this.errorTree = F.Erroneous();
        endPosTable = newEndPosTable(keepEndPositions);
    }

    protected AbstractEndPosTable newEndPosTable(boolean keepEndPositions) {
        return  keepEndPositions
                ? new SimpleEndPosTable(this)
                : new EmptyEndPosTable(this);
    }

    protected DocCommentTable newDocCommentTable(boolean keepDocComments, ParserFactory fac) {
        return keepDocComments ? new LazyDocCommentTable(fac) : null;
    }

    /** Switch: should we fold strings?
     */
    boolean allowStringFolding;

    /** Switch: should we keep docComments?
     */
    boolean keepDocComments;

    /** Switch: should we keep line table?
     */
    boolean keepLineMap;

    /** Switch: is "this" allowed as an identifier?
     * This is needed to parse receiver types.
     */
    boolean allowThisIdent;

    /** The type of the method receiver, as specified by a first "this" parameter.
     */
    JCVariableDecl receiverParam;

    /** When terms are parsed, the mode determines which is expected:
     *     mode = EXPR        : an expression
     *     mode = TYPE        : a type
     *     mode = NOPARAMS    : no parameters allowed for type
     *     mode = TYPEARG     : type argument
     *     mode |= NOLAMBDA   : lambdas are not allowed
     */
    protected static final int EXPR = 0x1;
    protected static final int TYPE = 0x2;
    protected static final int NOPARAMS = 0x4;
    protected static final int TYPEARG = 0x8;
    protected static final int DIAMOND = 0x10;
    protected static final int NOLAMBDA = 0x20;

    protected void selectExprMode() {
        mode = (mode & NOLAMBDA) | EXPR;
    }

    protected void selectTypeMode() {
        mode = (mode & NOLAMBDA) | TYPE;
    }

    /** The current mode.
     */
    protected int mode = 0;

    /** The mode of the term that was parsed last.
     */
    protected int lastmode = 0;

    /* ---------- token management -------------- */

    protected Token token;

    public Token token() {
        return token;
    }

    public void nextToken() {
        S.nextToken();
        token = S.token();
    }

    protected boolean peekToken(Filter<TokenKind> tk) {
        return peekToken(0, tk);
    }

    protected boolean peekToken(int lookahead, Filter<TokenKind> tk) {
        return tk.accepts(S.token(lookahead + 1).kind);
    }

    protected boolean peekToken(Filter<TokenKind> tk1, Filter<TokenKind> tk2) {
        return peekToken(0, tk1, tk2);
    }

    protected boolean peekToken(int lookahead, Filter<TokenKind> tk1, Filter<TokenKind> tk2) {
        return tk1.accepts(S.token(lookahead + 1).kind) &&
                tk2.accepts(S.token(lookahead + 2).kind);
    }

    protected boolean peekToken(Filter<TokenKind> tk1, Filter<TokenKind> tk2, Filter<TokenKind> tk3) {
        return peekToken(0, tk1, tk2, tk3);
    }

    protected boolean peekToken(int lookahead, Filter<TokenKind> tk1, Filter<TokenKind> tk2, Filter<TokenKind> tk3) {
        return tk1.accepts(S.token(lookahead + 1).kind) &&
                tk2.accepts(S.token(lookahead + 2).kind) &&
                tk3.accepts(S.token(lookahead + 3).kind);
    }

    @SuppressWarnings("unchecked")
    protected boolean peekToken(Filter<TokenKind>... kinds) {
        return peekToken(0, kinds);
    }

    @SuppressWarnings("unchecked")
    protected boolean peekToken(int lookahead, Filter<TokenKind>... kinds) {
        for (; lookahead < kinds.length ; lookahead++) {
            if (!kinds[lookahead].accepts(S.token(lookahead + 1).kind)) {
                return false;
            }
        }
        return true;
    }

    /* ---------- error recovery -------------- */

    private JCErroneous errorTree;

    /** Skip forward until a suitable stop token is found.
     */
    protected void skip(boolean stopAtImport, boolean stopAtMemberDecl, boolean stopAtIdentifier, boolean stopAtStatement) {
         while (true) {
             switch (token.kind) {
                case SEMI:
                    nextToken();
                    return;
                case PUBLIC:
                case FINAL:
                case ABSTRACT:
                case MONKEYS_AT:
                case EOF:
                case CLASS:
                case INTERFACE:
                case ENUM:
                    return;
                case IMPORT:
                    if (stopAtImport)
                        return;
                    break;
                case LBRACE:
                case RBRACE:
                case PRIVATE:
                case PROTECTED:
                case STATIC:
                case TRANSIENT:
                case NATIVE:
                case VOLATILE:
                case SYNCHRONIZED:
                case STRICTFP:
                case LT:
                case BYTE:
                case SHORT:
                case CHAR:
                case INT:
                case LONG:
                case FLOAT:
                case DOUBLE:
                case BOOLEAN:
                case VOID:
                    if (stopAtMemberDecl)
                        return;
                    break;
                case UNDERSCORE:
                case IDENTIFIER:
                   if (stopAtIdentifier)
                        return;
                    break;
                case CASE:
                case DEFAULT:
                case IF:
                case FOR:
                case WHILE:
                case DO:
                case TRY:
                case SWITCH:
                case MATCH:
                case RETURN:
                case THROW:
                case BREAK:
                case CONTINUE:
                case ELSE:
                case FINALLY:
                case CATCH:
                case THIS:
                case SUPER:
                case NEW:
                    if (stopAtStatement)
                        return;
                    break;
                case ASSERT:
                    if (stopAtStatement)
                        return;
                    break;
            }
            nextToken();
        }
    }

    protected JCErroneous syntaxError(int pos, Error errorKey) {
        return syntaxError(pos, List.nil(), errorKey);
    }

    protected JCErroneous syntaxError(int pos, List<JCTree> errs, Error errorKey) {
        setErrorEndPos(pos);
        JCErroneous err = F.at(pos).Erroneous(errs);
        reportSyntaxError(err, errorKey);
        if (errs != null) {
            JCTree last = errs.last();
            if (last != null)
                storeEnd(last, pos);
        }
        return toP(err);
    }

    private static final int RECOVERY_THRESHOLD = 50;
    private int errorPos = Position.NOPOS;
    private int count = 0;

    /**
     * Report a syntax using the given the position parameter and arguments,
     * unless one was already reported at the same position.
     */
    protected void reportSyntaxError(int pos, Error errorKey) {
        JCDiagnostic.DiagnosticPosition diag = new JCDiagnostic.SimpleDiagnosticPosition(pos);
        reportSyntaxError(diag, errorKey);
    }

    /**
     * Report a syntax error using the given DiagnosticPosition object and
     * arguments, unless one was already reported at the same position.
     */
    protected void reportSyntaxError(JCDiagnostic.DiagnosticPosition diagPos, Error errorKey) {
        int pos = diagPos.getPreferredPosition();
        if (pos > S.errPos() || pos == Position.NOPOS) {
            if (token.kind == EOF) {
                log.error(DiagnosticFlag.SYNTAX, diagPos, Errors.PrematureEof);
            } else {
                log.error(DiagnosticFlag.SYNTAX, diagPos, errorKey);
            }
        }
        S.errPos(pos);
        if (token.pos == errorPos) {
            //check for a possible infinite loop in parsing:
            Assert.check(count++ < RECOVERY_THRESHOLD);
        } else {
            count = 0;
            errorPos = token.pos;
        }
    }

    /** If next input token matches given token, skip it, otherwise report
     *  an error.
     */
    public void accept(TokenKind tk) {
        accept(tk, Errors::Expected);
    }

    /** If next input token matches given token, skip it, otherwise report
     *  an error.
     */
    public void accept(TokenKind tk, Function<TokenKind, Error> errorProvider) {
        if (token.kind == tk) {
            nextToken();
        } else {
            setErrorEndPos(token.pos);
            reportSyntaxError(S.prevToken().endPos, errorProvider.apply(tk));
        }
    }

    /** Report an illegal start of expression/type error at given position.
     */
    JCExpression illegal(int pos) {
        setErrorEndPos(pos);
        if ((mode & EXPR) != 0)
            return syntaxError(pos, Errors.IllegalStartOfExpr);
        else
            return syntaxError(pos, Errors.IllegalStartOfType);

    }

    /** Report an illegal start of expression/type error at current position.
     */
    JCExpression illegal() {
        return illegal(token.pos);
    }

    /** Diagnose a modifier flag from the set, if any. */
    protected void checkNoMods(long mods) {
        if (mods != 0) {
            long lowestMod = mods & -mods;
            log.error(DiagnosticFlag.SYNTAX, token.pos, Errors.ModNotAllowedHere(Flags.asFlagSet(lowestMod)));
        }
    }

/* ---------- doc comments --------- */

    /** A table to store all documentation comments
     *  indexed by the tree nodes they refer to.
     *  defined only if option flag keepDocComment is set.
     */
    private final DocCommentTable docComments;

    /** Make an entry into docComments hashtable,
     *  provided flag keepDocComments is set and given doc comment is non-null.
     *  @param tree   The tree to be used as index in the hashtable
     *  @param dc     The doc comment to associate with the tree, or null.
     */
    protected void attach(JCTree tree, Comment dc) {
        if (keepDocComments && dc != null) {
//          System.out.println("doc comment = ");System.out.println(dc);//DEBUG
            docComments.putComment(tree, dc);
        }
    }

/* -------- source positions ------- */

    protected void setErrorEndPos(int errPos) {
        endPosTable.setErrorEndPos(errPos);
    }

    protected void storeEnd(JCTree tree, int endpos) {
        endPosTable.storeEnd(tree, endpos);
    }

    protected <T extends JCTree> T to(T t) {
        return endPosTable.to(t);
    }

    protected <T extends JCTree> T toP(T t) {
        return endPosTable.toP(t);
    }

    /** Get the start position for a tree node.  The start position is
     * defined to be the position of the first character of the first
     * token of the node's source text.
     * @param tree  The tree node
     */
    public int getStartPos(JCTree tree) {
        return TreeInfo.getStartPos(tree);
    }

    /**
     * Get the end position for a tree node.  The end position is
     * defined to be the position of the last character of the last
     * token of the node's source text.  Returns Position.NOPOS if end
     * positions are not generated or the position is otherwise not
     * found.
     * @param tree  The tree node
     */
    public int getEndPos(JCTree tree) {
        return endPosTable.getEndPos(tree);
    }



/* ---------- parsing -------------- */

    /**
     * Ident = IDENTIFIER
     */
    public Name ident() {
        return ident(false);
    }

    protected Name ident(boolean advanceOnErrors) {
        if (token.kind == IDENTIFIER) {
            Name name = token.name();
            nextToken();
            return name;
        } else if (token.kind == ASSERT) {
            log.error(DiagnosticFlag.SYNTAX, token.pos, Errors.AssertAsIdentifier);
            nextToken();
            return names.error;
        } else if (token.kind == ENUM) {
            log.error(DiagnosticFlag.SYNTAX, token.pos, Errors.EnumAsIdentifier);
            nextToken();
            return names.error;
        } else if (token.kind == THIS) {
            if (allowThisIdent) {
                // Make sure we're using a supported source version.
                checkSourceLevel(Feature.TYPE_ANNOTATIONS);
                Name name = token.name();
                nextToken();
                return name;
            } else {
                log.error(DiagnosticFlag.SYNTAX, token.pos, Errors.ThisAsIdentifier);
                nextToken();
                return names.error;
            }
        } else if (token.kind == UNDERSCORE) {
            if (Feature.UNDERSCORE_IDENTIFIER.allowedInSource(source)) {
                log.warning(token.pos, Warnings.UnderscoreAsIdentifier);
            } else {
                log.error(DiagnosticFlag.SYNTAX, token.pos, Errors.UnderscoreAsIdentifier);
            }
            Name name = token.name();
            nextToken();
            return name;
        } else if (token.kind == MATCHES || token.kind == TokenKind.MATCH || token.kind == VAR) {
            //'matches', 'match', 'var' are just identifiers when inside other expressions
            Name name = token.name();
            nextToken();
            return name;
        } else {
            accept(IDENTIFIER);
            if (advanceOnErrors) {
                nextToken();
            }
            return names.error;
        }
    }

    /**
     * Qualident = Ident { DOT [Annotations] Ident }
     */
    public JCExpression qualident(boolean allowAnnos) {
        JCExpression t = toP(F.at(token.pos).Ident(ident()));
        while (token.kind == DOT) {
            int pos = token.pos;
            nextToken();
            List<JCAnnotation> tyannos = null;
            if (allowAnnos) {
                tyannos = typeAnnotationsOpt();
            }
            t = toP(F.at(pos).Select(t, ident()));
            if (tyannos != null && tyannos.nonEmpty()) {
                t = toP(F.at(tyannos.head.pos).AnnotatedType(tyannos, t));
            }
        }
        return t;
    }

    JCExpression literal(Name prefix) {
        return literal(prefix, token.pos);
    }

    /**
     * Literal =
     *     INTLITERAL
     *   | LONGLITERAL
     *   | FLOATLITERAL
     *   | DOUBLELITERAL
     *   | CHARLITERAL
     *   | STRINGLITERAL
     *   | TRUE
     *   | FALSE
     *   | NULL
     */
    JCExpression literal(Name prefix, int pos) {
        JCExpression t = errorTree;
        switch (token.kind) {
        case INTLITERAL:
            try {
                t = F.at(pos).Literal(
                    TypeTag.INT,
                    Convert.string2int(strval(prefix), token.radix()));
            } catch (NumberFormatException ex) {
                log.error(DiagnosticFlag.SYNTAX, token.pos, Errors.IntNumberTooLarge(strval(prefix)));
            }
            break;
        case LONGLITERAL:
            try {
                t = F.at(pos).Literal(
                    TypeTag.LONG,
                    Long.valueOf(Convert.string2long(strval(prefix), token.radix())));
            } catch (NumberFormatException ex) {
                log.error(DiagnosticFlag.SYNTAX, token.pos, Errors.IntNumberTooLarge(strval(prefix)));
            }
            break;
        case FLOATLITERAL: {
            String proper = token.radix() == 16 ?
                    ("0x"+ token.stringVal()) :
                    token.stringVal();
            Float n;
            try {
                n = Float.valueOf(proper);
            } catch (NumberFormatException ex) {
                // error already reported in scanner
                n = Float.NaN;
            }
            if (n.floatValue() == 0.0f && !isZero(proper))
                log.error(DiagnosticFlag.SYNTAX, token.pos, Errors.FpNumberTooSmall);
            else if (n.floatValue() == Float.POSITIVE_INFINITY)
                log.error(DiagnosticFlag.SYNTAX, token.pos, Errors.FpNumberTooLarge);
            else
                t = F.at(pos).Literal(TypeTag.FLOAT, n);
            break;
        }
        case DOUBLELITERAL: {
            String proper = token.radix() == 16 ?
                    ("0x"+ token.stringVal()) :
                    token.stringVal();
            Double n;
            try {
                n = Double.valueOf(proper);
            } catch (NumberFormatException ex) {
                // error already reported in scanner
                n = Double.NaN;
            }
            if (n.doubleValue() == 0.0d && !isZero(proper))
                log.error(DiagnosticFlag.SYNTAX, token.pos, Errors.FpNumberTooSmall);
            else if (n.doubleValue() == Double.POSITIVE_INFINITY)
                log.error(DiagnosticFlag.SYNTAX, token.pos, Errors.FpNumberTooLarge);
            else
                t = F.at(pos).Literal(TypeTag.DOUBLE, n);
            break;
        }
        case CHARLITERAL:
            t = F.at(pos).Literal(
                TypeTag.CHAR,
                token.stringVal().charAt(0) + 0);
            break;
        case STRINGLITERAL:
            t = F.at(pos).Literal(
                TypeTag.CLASS,
                token.stringVal());
            break;
        case TRUE: case FALSE:
            t = F.at(pos).Literal(
                TypeTag.BOOLEAN,
                (token.kind == TRUE ? 1 : 0));
            break;
        case NULL:
            t = F.at(pos).Literal(
                TypeTag.BOT,
                null);
            break;
        default:
            Assert.error();
        }
        if (t == errorTree)
            t = F.at(pos).Erroneous();
        storeEnd(t, token.endPos);
        nextToken();
        return t;
    }
    //where
        boolean isZero(String s) {
            char[] cs = s.toCharArray();
            int base = ((cs.length > 1 && Character.toLowerCase(cs[1]) == 'x') ? 16 : 10);
            int i = ((base==16) ? 2 : 0);
            while (i < cs.length && (cs[i] == '0' || cs[i] == '.')) i++;
            return !(i < cs.length && (Character.digit(cs[i], base) > 0));
        }

        String strval(Name prefix) {
            String s = token.stringVal();
            return prefix.isEmpty() ? s : prefix + s;
        }

    /** terms can be either expressions or types.
     */
    public JCExpression parseExpression() {
        return term(EXPR);
    }


    /** parses patterns.
     */

    public JCPattern parsePattern() {
        int pos = token.pos;
        if (token.kind == VAR) {
            nextToken();
            return toP(F.at(pos).BindingPattern(ident(), null));
        } else {
            JCExpression e = term(EXPR | TYPE | NOLAMBDA);
            if (token.kind == IDENTIFIER) {
                return toP(F.at(pos).BindingPattern(ident(), e));
            } else {
                return toP(F.at(pos).LiteralPattern(e));
            }
        }
    }

    /**
     * parses (optional) type annotations followed by a type. If the
     * annotations are present before the type and are not consumed during array
     * parsing, this method returns a {@link JCAnnotatedType} consisting of
     * these annotations and the underlying type. Otherwise, it returns the
     * underlying type.
     *
     * <p>
     *
     * Note that this method sets {@code mode} to {@code TYPE} first, before
     * parsing annotations.
     */
    public JCExpression parseType() {
        return parseType(false);
    }

    public JCExpression parseType(boolean allowVar) {
        List<JCAnnotation> annotations = typeAnnotationsOpt();
        return parseType(allowVar, annotations);
    }

    public JCExpression parseType(boolean allowVar, List<JCAnnotation> annotations) {
        JCExpression result = unannotatedType(allowVar);

        if (annotations.nonEmpty()) {
            result = insertAnnotationsToMostInner(result, annotations, false);
        }

        return result;
    }

    public JCExpression unannotatedType(boolean allowVar) {
        JCExpression result = term(TYPE);

        if (!allowVar && isRestrictedLocalVarTypeName(result, true)) {
            syntaxError(result.pos, Errors.VarNotAllowedHere);
        }

        return result;
    }



    protected JCExpression term(int newmode) {
        int prevmode = mode;
        mode = newmode;
        JCExpression t = term();
        lastmode = mode;
        mode = prevmode;
        return t;
    }

    /**
     *  {@literal
     *  Expression = Expression1 [ExpressionRest]
     *  ExpressionRest = [AssignmentOperator Expression1]
     *  AssignmentOperator = "=" | "+=" | "-=" | "*=" | "/=" |
     *                       "&=" | "|=" | "^=" |
     *                       "%=" | "<<=" | ">>=" | ">>>="
     *  Type = Type1
     *  TypeNoParams = TypeNoParams1
     *  StatementExpression = Expression
     *  ConstantExpression = Expression
     *  }
     */
    JCExpression term() {
        JCExpression t = term1();
        if ((mode & EXPR) != 0 &&
            token.kind == EQ || PLUSEQ.compareTo(token.kind) <= 0 && token.kind.compareTo(GTGTGTEQ) <= 0)
            return termRest(t);
        else
            return t;
    }

    JCExpression termRest(JCExpression t) {
        switch (token.kind) {
        case EQ: {
            int pos = token.pos;
            nextToken();
            selectExprMode();
            JCExpression t1 = term();
            return toP(F.at(pos).Assign(t, t1));
        }
        case PLUSEQ:
        case SUBEQ:
        case STAREQ:
        case SLASHEQ:
        case PERCENTEQ:
        case AMPEQ:
        case BAREQ:
        case CARETEQ:
        case LTLTEQ:
        case GTGTEQ:
        case GTGTGTEQ:
            int pos = token.pos;
            TokenKind tk = token.kind;
            nextToken();
            selectExprMode();
            JCExpression t1 = term();
            return F.at(pos).Assignop(optag(tk), t, t1);
        default:
            return t;
        }
    }

    /** Expression1   = Expression2 [Expression1Rest]
     *  Type1         = Type2
     *  TypeNoParams1 = TypeNoParams2
     */
    JCExpression term1() {
        JCExpression t = term2();
        if ((mode & EXPR) != 0 && token.kind == QUES) {
            selectExprMode();
            return term1Rest(t);
        } else {
            return t;
        }
    }

    /** Expression1Rest = ["?" Expression ":" Expression1]
     */
    JCExpression term1Rest(JCExpression t) {
        if (token.kind == QUES) {
            int pos = token.pos;
            nextToken();
            JCExpression t1 = term();
            accept(COLON);
            JCExpression t2 = term1();
            return F.at(pos).Conditional(t, t1, t2);
        } else {
            return t;
        }
    }

    /** Expression2   = Expression3 [Expression2Rest]
     *  Type2         = Type3
     *  TypeNoParams2 = TypeNoParams3
     */
    JCExpression term2() {
        JCExpression t = term3();
        if ((mode & EXPR) != 0 && prec(token.kind) >= TreeInfo.orPrec) {
            selectExprMode();
            return term2Rest(t, TreeInfo.orPrec);
        } else {
            return t;
        }
    }

    /*  Expression2Rest = {infixop Expression3}
     *                  | Expression3 instanceof Type
     *                  | Expression3 matches Pattern
     *  infixop         = "||"
     *                  | "&&"
     *                  | "|"
     *                  | "^"
     *                  | "&"
     *                  | "==" | "!="
     *                  | "<" | ">" | "<=" | ">="
     *                  | "<<" | ">>" | ">>>"
     *                  | "+" | "-"
     *                  | "*" | "/" | "%"
     */
    JCExpression term2Rest(JCExpression t, int minprec) {

        JCExpression[] odStack = newOdStack();
        Token[] opStack = newOpStack();

        // optimization, was odStack = new Tree[...]; opStack = new Tree[...];
        int top = 0;
        odStack[0] = t;
        int startPos = token.pos;
        Token topOp = Tokens.DUMMY;
        while (prec(token.kind) >= minprec) {
            opStack[top] = topOp;

            if (token.kind == INSTANCEOF) {
                int pos = token.pos;
                nextToken();
                JCExpression typ = parseType();
                odStack[top] = F.at(pos).TypeTest(odStack[top], typ);
            } else if (token.kind == MATCHES) {
                int pos = token.pos;
                nextToken();
                JCPattern pat = parsePattern();
                odStack[top] = F.at(pos).PatternTest(odStack[top], pat);
            } else {
                topOp = token;
                nextToken();
                top++;
                odStack[top] = term3();
            }
            while (top > 0 && prec(topOp.kind) >= prec(token.kind)) {
                odStack[top - 1] = F.at(topOp.pos).Binary(optag(topOp.kind), odStack[top - 1], odStack[top]);
                top--;
                topOp = opStack[top];
            }
        }
        Assert.check(top == 0);
        t = odStack[0];

        if (t.hasTag(JCTree.Tag.PLUS)) {
            t = foldStrings(t);
        }

        odStackSupply.add(odStack);
        opStackSupply.add(opStack);
        return t;
    }
    //where
        Filter<TokenKind> matchFilter = tk -> {
            switch (tk) {
                case LPAREN:
                case DOT:
                case EQ:
                    return false;
                case MATCHES:
                    return true;
                default: return optag(tk) == Tag.NO_TAG;
            }
        };

        /** If tree is a concatenation of string literals, replace it
         *  by a single literal representing the concatenated string.
         */
        protected JCExpression foldStrings(JCExpression tree) {
            if (!allowStringFolding)
                return tree;
            ListBuffer<JCExpression> opStack = new ListBuffer<>();
            ListBuffer<JCLiteral> litBuf = new ListBuffer<>();
            boolean needsFolding = false;
            JCExpression curr = tree;
            while (true) {
                if (curr.hasTag(JCTree.Tag.PLUS)) {
                    JCBinary op = (JCBinary)curr;
                    needsFolding |= foldIfNeeded(op.rhs, litBuf, opStack, false);
                    curr = op.lhs;
                } else {
                    needsFolding |= foldIfNeeded(curr, litBuf, opStack, true);
                    break; //last one!
                }
            }
            if (needsFolding) {
                List<JCExpression> ops = opStack.toList();
                JCExpression res = ops.head;
                for (JCExpression op : ops.tail) {
                    res = F.at(op.getStartPosition()).Binary(optag(TokenKind.PLUS), res, op);
                    storeEnd(res, getEndPos(op));
                }
                return res;
            } else {
                return tree;
            }
        }

        private boolean foldIfNeeded(JCExpression tree, ListBuffer<JCLiteral> litBuf,
                                                ListBuffer<JCExpression> opStack, boolean last) {
            JCLiteral str = stringLiteral(tree);
            if (str != null) {
                litBuf.prepend(str);
                return last && merge(litBuf, opStack);
            } else {
                boolean res = merge(litBuf, opStack);
                litBuf.clear();
                opStack.prepend(tree);
                return res;
            }
        }

        boolean merge(ListBuffer<JCLiteral> litBuf, ListBuffer<JCExpression> opStack) {
            if (litBuf.isEmpty()) {
                return false;
            } else if (litBuf.size() == 1) {
                opStack.prepend(litBuf.first());
                return false;
            } else {
                JCExpression t = F.at(litBuf.first().getStartPosition()).Literal(TypeTag.CLASS,
                        litBuf.stream().map(lit -> (String)lit.getValue()).collect(Collectors.joining()));
                storeEnd(t, litBuf.last().getEndPosition(endPosTable));
                opStack.prepend(t);
                return true;
            }
        }

        private JCLiteral stringLiteral(JCTree tree) {
            if (tree.hasTag(LITERAL)) {
                JCLiteral lit = (JCLiteral)tree;
                if (lit.typetag == TypeTag.CLASS) {
                    return lit;
                }
            }
            return null;
        }


        /** optimization: To save allocating a new operand/operator stack
         *  for every binary operation, we use supplys.
         */
        ArrayList<JCExpression[]> odStackSupply = new ArrayList<>();
        ArrayList<Token[]> opStackSupply = new ArrayList<>();

        private JCExpression[] newOdStack() {
            if (odStackSupply.isEmpty())
                return new JCExpression[infixPrecedenceLevels + 1];
            return odStackSupply.remove(odStackSupply.size() - 1);
        }

        private Token[] newOpStack() {
            if (opStackSupply.isEmpty())
                return new Token[infixPrecedenceLevels + 1];
            return opStackSupply.remove(opStackSupply.size() - 1);
        }

    /**
     *  Expression3    = PrefixOp Expression3
     *                 | "(" Expr | TypeNoParams ")" Expression3
     *                 | Primary {Selector} {PostfixOp}
     *
     *  {@literal
     *  Primary        = "(" Expression ")"
     *                 | Literal
     *                 | [TypeArguments] THIS [Arguments]
     *                 | [TypeArguments] SUPER SuperSuffix
     *                 | NEW [TypeArguments] Creator
     *                 | "(" Arguments ")" "->" ( Expression | Block )
     *                 | Ident "->" ( Expression | Block )
     *                 | [Annotations] Ident { "." [Annotations] Ident }
     *                 | Expression3 MemberReferenceSuffix
     *                   [ [Annotations] "[" ( "]" BracketsOpt "." CLASS | Expression "]" )
     *                   | Arguments
     *                   | "." ( CLASS | THIS | [TypeArguments] SUPER Arguments | NEW [TypeArguments] InnerCreator )
     *                   ]
     *                 | BasicType BracketsOpt "." CLASS
     *  }
     *
     *  PrefixOp       = "++" | "--" | "!" | "~" | "+" | "-"
     *  PostfixOp      = "++" | "--"
     *  Type3          = Ident { "." Ident } [TypeArguments] {TypeSelector} BracketsOpt
     *                 | BasicType
     *  TypeNoParams3  = Ident { "." Ident } BracketsOpt
     *  Selector       = "." [TypeArguments] Ident [Arguments]
     *                 | "." THIS
     *                 | "." [TypeArguments] SUPER SuperSuffix
     *                 | "." NEW [TypeArguments] InnerCreator
     *                 | "[" Expression "]"
     *  TypeSelector   = "." Ident [TypeArguments]
     *  SuperSuffix    = Arguments | "." Ident [Arguments]
     */
    protected JCExpression term3() {
        int pos = token.pos;
        JCExpression t;
        List<JCExpression> typeArgs = typeArgumentsOpt(EXPR);
        switch (token.kind) {
        case QUES:
            if ((mode & TYPE) != 0 && (mode & (TYPEARG|NOPARAMS)) == TYPEARG) {
                selectTypeMode();
                return typeArgument();
            } else
                return illegal();
        case PLUSPLUS: case SUBSUB: case BANG: case TILDE: case PLUS: case SUB:
            if (typeArgs == null && (mode & EXPR) != 0) {
                TokenKind tk = token.kind;
                nextToken();
                selectExprMode();
                if (tk == SUB &&
                    (token.kind == INTLITERAL || token.kind == LONGLITERAL) &&
                    token.radix() == 10) {
                    selectExprMode();
                    t = literal(names.hyphen, pos);
                } else {
                    t = term3();
                    return F.at(pos).Unary(unoptag(tk), t);
                }
            } else return illegal();
            break;
        case LPAREN:
            if (typeArgs == null && (mode & EXPR) != 0) {
                ParensResult pres = analyzeParens();
                switch (pres) {
                    case CAST:
                       accept(LPAREN);
                       selectTypeMode();
                       int pos1 = pos;
                       List<JCExpression> targets = List.of(t = parseType());
                       while (token.kind == AMP) {
                           checkSourceLevel(Feature.INTERSECTION_TYPES_IN_CAST);
                           accept(AMP);
                           targets = targets.prepend(parseType());
                       }
                       if (targets.length() > 1) {
                           t = toP(F.at(pos1).TypeIntersection(targets.reverse()));
                       }
                       accept(RPAREN);
                       selectExprMode();
                       JCExpression t1 = term3();
                       return F.at(pos).TypeCast(t, t1);
                    case IMPLICIT_LAMBDA:
                    case EXPLICIT_LAMBDA:
                        t = lambdaExpressionOrStatement(true, pres == ParensResult.EXPLICIT_LAMBDA, pos);
                        break;
                    default: //PARENS
                        accept(LPAREN);
                        selectExprMode();
                        t = termRest(term1Rest(term2Rest(term3(), TreeInfo.orPrec)));
                        accept(RPAREN);
                        t = toP(F.at(pos).Parens(t));
                        break;
                }
            } else {
                return illegal();
            }
            break;
        case THIS:
            if ((mode & EXPR) != 0) {
                selectExprMode();
                t = to(F.at(pos).Ident(names._this));
                nextToken();
                if (typeArgs == null)
                    t = argumentsOpt(null, t);
                else
                    t = arguments(typeArgs, t);
                typeArgs = null;
            } else return illegal();
            break;
        case SUPER:
            if ((mode & EXPR) != 0) {
                selectExprMode();
                t = to(F.at(pos).Ident(names._super));
                t = superSuffix(typeArgs, t);
                typeArgs = null;
            } else return illegal();
            break;
        case INTLITERAL: case LONGLITERAL: case FLOATLITERAL: case DOUBLELITERAL:
        case CHARLITERAL: case STRINGLITERAL:
        case TRUE: case FALSE: case NULL:
            if (typeArgs == null && (mode & EXPR) != 0) {
                selectExprMode();
                t = literal(names.empty);
            } else return illegal();
            break;
        case NEW:
            if (typeArgs != null) return illegal();
            if ((mode & EXPR) != 0) {
                selectExprMode();
                nextToken();
                if (token.kind == LT) typeArgs = typeArguments(false);
                t = creator(pos, typeArgs);
                typeArgs = null;
            } else return illegal();
            break;
        case MONKEYS_AT:
            // Only annotated cast types and method references are valid
            List<JCAnnotation> typeAnnos = typeAnnotationsOpt();
            if (typeAnnos.isEmpty()) {
                // else there would be no '@'
                throw new AssertionError("Expected type annotations, but found none!");
            }

            JCExpression expr = term3();

            if ((mode & TYPE) == 0) {
                // Type annotations on class literals no longer legal
                switch (expr.getTag()) {
                case REFERENCE: {
                    JCMemberReference mref = (JCMemberReference) expr;
                    mref.expr = toP(F.at(pos).AnnotatedType(typeAnnos, mref.expr));
                    t = mref;
                    break;
                }
                case SELECT: {
                    JCFieldAccess sel = (JCFieldAccess) expr;

                    if (sel.name != names._class) {
                        return illegal();
                    } else {
                        log.error(token.pos, Errors.NoAnnotationsOnDotClass);
                        return expr;
                    }
                }
                default:
                    return illegal(typeAnnos.head.pos);
                }

            } else {
                // Type annotations targeting a cast
                t = insertAnnotationsToMostInner(expr, typeAnnos, false);
            }
            break;
        case UNDERSCORE: case IDENTIFIER: case ASSERT: case ENUM: case MATCH: case MATCHES: case VAR:
            if (typeArgs != null) return illegal();
            if ((mode & EXPR) != 0 && (mode & NOLAMBDA) == 0 && peekToken(ARROW)) {
                t = lambdaExpressionOrStatement(false, false, pos);
            } else {
                t = toP(F.at(token.pos).Ident(ident()));
                loop: while (true) {
                    pos = token.pos;
                    final List<JCAnnotation> annos = typeAnnotationsOpt();

                    // need to report an error later if LBRACKET is for array
                    // index access rather than array creation level
                    if (!annos.isEmpty() && token.kind != LBRACKET && token.kind != ELLIPSIS)
                        return illegal(annos.head.pos);

                    switch (token.kind) {
                    case LBRACKET:
                        nextToken();
                        if (token.kind == RBRACKET) {
                            nextToken();
                            t = bracketsOpt(t);
                            t = toP(F.at(pos).TypeArray(t));
                            if (annos.nonEmpty()) {
                                t = toP(F.at(pos).AnnotatedType(annos, t));
                            }
                            t = bracketsSuffix(t);
                        } else {
                            if ((mode & EXPR) != 0) {
                                selectExprMode();
                                JCExpression t1 = term();
                                if (!annos.isEmpty()) t = illegal(annos.head.pos);
                                t = to(F.at(pos).Indexed(t, t1));
                            }
                            accept(RBRACKET);
                        }
                        break loop;
                    case LPAREN:
                        if ((mode & EXPR) != 0) {
                            selectExprMode();
                            t = arguments(typeArgs, t);
                            if (!annos.isEmpty()) t = illegal(annos.head.pos);
                            typeArgs = null;
                        }
                        break loop;
                    case DOT:
                        nextToken();
                        if (token.kind == TokenKind.IDENTIFIER && typeArgs != null) {
                            return illegal();
                        }
                        int oldmode = mode;
                        mode &= ~NOPARAMS;
                        typeArgs = typeArgumentsOpt(EXPR);
                        mode = oldmode;
                        if ((mode & EXPR) != 0) {
                            switch (token.kind) {
                            case CLASS:
                                if (typeArgs != null) return illegal();
                                selectExprMode();
                                t = to(F.at(pos).Select(t, names._class));
                                nextToken();
                                break loop;
                            case THIS:
                                if (typeArgs != null) return illegal();
                                selectExprMode();
                                t = to(F.at(pos).Select(t, names._this));
                                nextToken();
                                break loop;
                            case SUPER:
                                selectExprMode();
                                t = to(F.at(pos).Select(t, names._super));
                                t = superSuffix(typeArgs, t);
                                typeArgs = null;
                                break loop;
                            case NEW:
                                if (typeArgs != null) return illegal();
                                selectExprMode();
                                int pos1 = token.pos;
                                nextToken();
                                if (token.kind == LT) typeArgs = typeArguments(false);
                                t = innerCreator(pos1, typeArgs, t);
                                typeArgs = null;
                                break loop;
                            }
                        }

                        List<JCAnnotation> tyannos = null;
                        if ((mode & TYPE) != 0 && token.kind == MONKEYS_AT) {
                            tyannos = typeAnnotationsOpt();
                        }
                        // typeArgs saved for next loop iteration.
                        t = toP(F.at(pos).Select(t, ident()));
                        if (tyannos != null && tyannos.nonEmpty()) {
                            t = toP(F.at(tyannos.head.pos).AnnotatedType(tyannos, t));
                        }
                        break;
                    case ELLIPSIS:
                        if (this.permitTypeAnnotationsPushBack) {
                            this.typeAnnotationsPushedBack = annos;
                        } else if (annos.nonEmpty()) {
                            // Don't return here -- error recovery attempt
                            illegal(annos.head.pos);
                        }
                        break loop;
                    case LT:
                        if ((mode & TYPE) == 0 && isUnboundMemberRef()) {
                            //this is an unbound method reference whose qualifier
                            //is a generic type i.e. A<S>::m
                            int pos1 = token.pos;
                            accept(LT);
                            ListBuffer<JCExpression> args = new ListBuffer<>();
                            args.append(typeArgument());
                            while (token.kind == COMMA) {
                                nextToken();
                                args.append(typeArgument());
                            }
                            accept(GT);
                            t = toP(F.at(pos1).TypeApply(t, args.toList()));
                            while (token.kind == DOT) {
                                nextToken();
                                selectTypeMode();
                                t = toP(F.at(token.pos).Select(t, ident()));
                                t = typeArgumentsOpt(t);
                            }
                            t = bracketsOpt(t);
                            if (token.kind != COLCOL) {
                                //method reference expected here
                                t = illegal();
                            }
                            selectExprMode();
                            return term3Rest(t, typeArgs);
                        }
                        break loop;
                    default:
                        break loop;
                    }
                }
            }
            if (typeArgs != null) illegal();
            t = typeArgumentsOpt(t);
            break;
        case BYTE: case SHORT: case CHAR: case INT: case LONG: case FLOAT:
        case DOUBLE: case BOOLEAN:
            if (typeArgs != null) illegal();
            t = bracketsSuffix(bracketsOpt(basicType()));
            break;
        case VOID:
            if (typeArgs != null) illegal();
            if ((mode & EXPR) != 0) {
                nextToken();
                if (token.kind == DOT) {
                    JCPrimitiveTypeTree ti = toP(F.at(pos).TypeIdent(TypeTag.VOID));
                    t = bracketsSuffix(ti);
                } else {
                    return illegal(pos);
                }
            } else {
                // Support the corner case of myMethodHandle.<void>invoke() by passing
                // a void type (like other primitive types) to the next phase.
                // The error will be reported in Attr.attribTypes or Attr.visitApply.
                JCPrimitiveTypeTree ti = to(F.at(pos).TypeIdent(TypeTag.VOID));
                nextToken();
                return ti;
                //return illegal();
            }
            break;
        case SWITCH:
            checkSourceLevel(Feature.SWITCH_EXPRESSION);
            int switchPos = token.pos;
            nextToken();
            JCExpression selector = parExpression();
            accept(LBRACE);
            ListBuffer<JCCase> cases = new ListBuffer<>();
            while (true) {
                pos = token.pos;
                switch (token.kind) {
                case CASE:
                case DEFAULT:
                    cases.appendList(switchExpressionStatementGroup());
                    break;
                case RBRACE: case EOF:
                    JCSwitchExpression e = to(F.at(switchPos).SwitchExpression(selector,
                                                                               cases.toList()));
                    accept(RBRACE);
                    return e;
                default:
                    nextToken(); // to ensure progress
                    syntaxError(pos, Errors.Expected3(CASE, DEFAULT, RBRACE));
                }
            }
        default:
            return illegal();
        }
        return term3Rest(t, typeArgs);
    }

    private List<JCCase> switchExpressionStatementGroup() {
        ListBuffer<JCCase> caseExprs = new ListBuffer<>();
        int casePos = token.pos;
        ListBuffer<JCPattern> pats = new ListBuffer<>();

        if (token.kind == DEFAULT) {
            nextToken();
        } else {
            accept(CASE);
            while (true) {
                pats.append(parsePattern());
                if (token.kind != COMMA) break;
                checkSourceLevel(Feature.SWITCH_MULTIPLE_CASE_LABELS);
                nextToken();
            };
        }
        List<JCStatement> stats = null;
        JCTree body = null;
        @SuppressWarnings("removal")
        CaseKind kind;
        switch (token.kind) {
            case ARROW:
                checkSourceLevel(Feature.SWITCH_RULE);
                nextToken();
                if (token.kind == TokenKind.THROW || token.kind == TokenKind.LBRACE) {
                    stats = List.of(parseStatement());
                    body = stats.head;
                    kind = JCCase.RULE;
                } else {
                    JCExpression value = parseExpression();
                    stats = List.of(to(F.at(value).Break(value)));
                    body = value;
                    kind = JCCase.RULE;
                    accept(SEMI);
                }
                break;
            default:
                accept(COLON, tk -> Errors.Expected2(COLON, ARROW));
                stats = blockStatements();
                kind = JCCase.STATEMENT;
                break;
        }
        caseExprs.append(toP(F.at(casePos).Case(kind, pats.toList(), stats, body)));
        return caseExprs.toList();
    }

    JCExpression term3Rest(JCExpression t, List<JCExpression> typeArgs) {
        if (typeArgs != null) illegal();
        while (true) {
            int pos1 = token.pos;
            final List<JCAnnotation> annos = typeAnnotationsOpt();

            if (token.kind == LBRACKET) {
                nextToken();
                if ((mode & TYPE) != 0) {
                    int oldmode = mode;
                    selectTypeMode();
                    if (token.kind == RBRACKET) {
                        nextToken();
                        t = bracketsOpt(t);
                        t = toP(F.at(pos1).TypeArray(t));
                        if (token.kind == COLCOL) {
                            selectExprMode();
                            continue;
                        }
                        if (annos.nonEmpty()) {
                            t = toP(F.at(pos1).AnnotatedType(annos, t));
                        }
                        return t;
                    }
                    mode = oldmode;
                }
                if ((mode & EXPR) != 0) {
                    selectExprMode();
                    JCExpression t1 = term();
                    t = to(F.at(pos1).Indexed(t, t1));
                }
                accept(RBRACKET);
            } else if (token.kind == DOT) {
                nextToken();
                typeArgs = typeArgumentsOpt(EXPR);
                if (token.kind == SUPER && (mode & EXPR) != 0) {
                    selectExprMode();
                    t = to(F.at(pos1).Select(t, names._super));
                    nextToken();
                    t = arguments(typeArgs, t);
                    typeArgs = null;
                } else if (token.kind == NEW && (mode & EXPR) != 0) {
                    if (typeArgs != null) return illegal();
                    selectExprMode();
                    int pos2 = token.pos;
                    nextToken();
                    if (token.kind == LT) typeArgs = typeArguments(false);
                    t = innerCreator(pos2, typeArgs, t);
                    typeArgs = null;
                } else {
                    List<JCAnnotation> tyannos = null;
                    if ((mode & TYPE) != 0 && token.kind == MONKEYS_AT) {
                        // is the mode check needed?
                        tyannos = typeAnnotationsOpt();
                    }
                    t = toP(F.at(pos1).Select(t, ident(true)));
                    if (tyannos != null && tyannos.nonEmpty()) {
                        t = toP(F.at(tyannos.head.pos).AnnotatedType(tyannos, t));
                    }
                    t = argumentsOpt(typeArgs, typeArgumentsOpt(t));
                    typeArgs = null;
                }
            } else if ((mode & EXPR) != 0 && token.kind == COLCOL) {
                selectExprMode();
                if (typeArgs != null) return illegal();
                accept(COLCOL);
                t = memberReferenceSuffix(pos1, t);
            } else {
                if (!annos.isEmpty()) {
                    if (permitTypeAnnotationsPushBack)
                        typeAnnotationsPushedBack = annos;
                    else
                        return illegal(annos.head.pos);
                }
                break;
            }
        }
        while ((token.kind == PLUSPLUS || token.kind == SUBSUB) && (mode & EXPR) != 0) {
            selectExprMode();
            t = to(F.at(token.pos).Unary(
                  token.kind == PLUSPLUS ? POSTINC : POSTDEC, t));
            nextToken();
        }
        return toP(t);
    }

    /**
     * If we see an identifier followed by a '&lt;' it could be an unbound
     * method reference or a binary expression. To disambiguate, look for a
     * matching '&gt;' and see if the subsequent terminal is either '.' or '::'.
     */
    @SuppressWarnings("fallthrough")
    boolean isUnboundMemberRef() {
        int pos = 0, depth = 0;
        outer: for (Token t = S.token(pos) ; ; t = S.token(++pos)) {
            switch (t.kind) {
                case IDENTIFIER: case UNDERSCORE: case QUES: case EXTENDS: case SUPER:
                case DOT: case RBRACKET: case LBRACKET: case COMMA:
                case BYTE: case SHORT: case INT: case LONG: case FLOAT:
                case DOUBLE: case BOOLEAN: case CHAR:
                case MONKEYS_AT:
                    break;

                case LPAREN:
                    // skip annotation values
                    int nesting = 0;
                    for (; ; pos++) {
                        TokenKind tk2 = S.token(pos).kind;
                        switch (tk2) {
                            case EOF:
                                return false;
                            case LPAREN:
                                nesting++;
                                break;
                            case RPAREN:
                                nesting--;
                                if (nesting == 0) {
                                    continue outer;
                                }
                                break;
                        }
                    }

                case LT:
                    depth++; break;
                case GTGTGT:
                    depth--;
                case GTGT:
                    depth--;
                case GT:
                    depth--;
                    if (depth == 0) {
                        TokenKind nextKind = S.token(pos + 1).kind;
                        return
                            nextKind == TokenKind.DOT ||
                            nextKind == TokenKind.LBRACKET ||
                            nextKind == TokenKind.COLCOL;
                    }
                    break;
                default:
                    return false;
            }
        }
    }

    /**
     * If we see an identifier followed by a '&lt;' it could be an unbound
     * method reference or a binary expression. To disambiguate, look for a
     * matching '&gt;' and see if the subsequent terminal is either '.' or '::'.
     */
    @SuppressWarnings("fallthrough")
    ParensResult analyzeParens() {
        int depth = 0;
        boolean type = false;
        ParensResult defaultResult = ParensResult.PARENS;
        outer: for (int lookahead = 0 ; ; lookahead++) {
            TokenKind tk = S.token(lookahead).kind;
            switch (tk) {
                case COMMA:
                    type = true;
                case EXTENDS: case SUPER: case DOT: case AMP:
                    //skip
                    break;
                case QUES:
                    if (peekToken(lookahead, EXTENDS) ||
                            peekToken(lookahead, SUPER)) {
                        //wildcards
                        type = true;
                    }
                    break;
                case BYTE: case SHORT: case INT: case LONG: case FLOAT:
                case DOUBLE: case BOOLEAN: case CHAR: case VOID:
                    if (peekToken(lookahead, RPAREN)) {
                        //Type, ')' -> cast
                        return ParensResult.CAST;
                    } else if (peekToken(lookahead, LAX_IDENTIFIER)) {
                        //Type, Identifier/'_'/'assert'/'enum' -> explicit lambda
                        return ParensResult.EXPLICIT_LAMBDA;
                    }
                    break;
                case LPAREN:
                    if (lookahead != 0) {
                        // '(' in a non-starting position -> parens
                        return ParensResult.PARENS;
                    } else if (peekToken(lookahead, RPAREN)) {
                        // '(', ')' -> explicit lambda
                        return ParensResult.EXPLICIT_LAMBDA;
                    }
                    break;
                case RPAREN:
                    // if we have seen something that looks like a type,
                    // then it's a cast expression
                    if (type) return ParensResult.CAST;
                    // otherwise, disambiguate cast vs. parenthesized expression
                    // based on subsequent token.
                    switch (S.token(lookahead + 1).kind) {
                        /*case PLUSPLUS: case SUBSUB: */
                        case BANG: case TILDE:
                        case LPAREN: case THIS: case SUPER:
                        case INTLITERAL: case LONGLITERAL: case FLOATLITERAL:
                        case DOUBLELITERAL: case CHARLITERAL: case STRINGLITERAL:
                        case TRUE: case FALSE: case NULL:
                        case NEW: case IDENTIFIER: case ASSERT: case ENUM: case UNDERSCORE:
                        case VAR: case MATCH: case MATCHES:
                        case BYTE: case SHORT: case CHAR: case INT:
                        case LONG: case FLOAT: case DOUBLE: case BOOLEAN: case VOID:
                            return ParensResult.CAST;
                        default:
                            return defaultResult;
                    }
                case UNDERSCORE:
                case ASSERT:
                case ENUM:
                case IDENTIFIER:
                case VAR:
                case MATCH: // ??
                case MATCHES: // ??
                    if (tk == IDENTIFIER && S.token(lookahead + 1).kind == MATCHES) {
                        // Identifier, "matches" -> ! explicit lambda
                        return ParensResult.PARENS;
                    }
                    if (peekToken(lookahead, MATCHES)) {
                        Token next = S.token(lookahead + 1);
                        if (next.kind == COMMA || next.kind == RPAREN) {
                            // Identifier matches ','|')' -> explicit lambda
                            return ParensResult.EXPLICIT_LAMBDA;
                        }
                        return ParensResult.PARENS;
                    }
                    if (peekToken(lookahead, LAX_IDENTIFIER)) {
                        // Identifier, Identifier/'_'/'assert'/'enum' -> explicit lambda
                        return ParensResult.EXPLICIT_LAMBDA;
                    } else if (peekToken(lookahead, RPAREN, ARROW)) {
                        // Identifier, ')' '->' -> implicit lambda
                        return (mode & NOLAMBDA) == 0 ? ParensResult.IMPLICIT_LAMBDA
                                                      : ParensResult.PARENS;
                    } else if (depth == 0 && peekToken(lookahead, COMMA)) {
                        defaultResult = ParensResult.IMPLICIT_LAMBDA;
                    }
                    type = false;
                    break;
                case FINAL:
                case ELLIPSIS:
                    //those can only appear in explicit lambdas
                    return ParensResult.EXPLICIT_LAMBDA;
                case MONKEYS_AT:
                    type = true;
                    lookahead += 1; //skip '@'
                    while (peekToken(lookahead, DOT)) {
                        lookahead += 2;
                    }
                    if (peekToken(lookahead, LPAREN)) {
                        lookahead++;
                        //skip annotation values
                        int nesting = 0;
                        for (; ; lookahead++) {
                            TokenKind tk2 = S.token(lookahead).kind;
                            switch (tk2) {
                                case EOF:
                                    return ParensResult.PARENS;
                                case LPAREN:
                                    nesting++;
                                    break;
                                case RPAREN:
                                    nesting--;
                                    if (nesting == 0) {
                                        continue outer;
                                    }
                                break;
                            }
                        }
                    }
                    break;
                case LBRACKET:
                    if (peekToken(lookahead, RBRACKET, LAX_IDENTIFIER)) {
                        // '[', ']', Identifier/'_'/'assert'/'enum' -> explicit lambda
                        return ParensResult.EXPLICIT_LAMBDA;
                    } else if (peekToken(lookahead, RBRACKET, RPAREN) ||
                            peekToken(lookahead, RBRACKET, AMP)) {
                        // '[', ']', ')' -> cast
                        // '[', ']', '&' -> cast (intersection type)
                        return ParensResult.CAST;
                    } else if (peekToken(lookahead, RBRACKET)) {
                        //consume the ']' and skip
                        type = true;
                        lookahead++;
                        break;
                    } else {
                        return ParensResult.PARENS;
                    }
                case LT:
                    depth++; break;
                case GTGTGT:
                    depth--;
                case GTGT:
                    depth--;
                case GT:
                    depth--;
                    if (depth == 0) {
                        if (peekToken(lookahead, RPAREN) ||
                                peekToken(lookahead, AMP)) {
                            // '>', ')' -> cast
                            // '>', '&' -> cast
                            return ParensResult.CAST;
                        } else if (peekToken(lookahead, LAX_IDENTIFIER, COMMA) ||
                                peekToken(lookahead, LAX_IDENTIFIER, RPAREN, ARROW) ||
                                peekToken(lookahead, ELLIPSIS)) {
                            // '>', Identifier/'_'/'assert'/'enum', ',' -> explicit lambda
                            // '>', Identifier/'_'/'assert'/'enum', ')', '->' -> explicit lambda
                            // '>', '...' -> explicit lambda
                            return ParensResult.EXPLICIT_LAMBDA;
                        }
                        //it looks a type, but could still be (i) a cast to generic type,
                        //(ii) an unbound method reference or (iii) an explicit lambda
                        type = true;
                        break;
                    } else if (depth < 0) {
                        //unbalanced '<', '>' - not a generic type
                        return ParensResult.PARENS;
                    }
                    break;
                default:
                    //this includes EOF
                    return defaultResult;
            }
        }
    }

    /** Accepts all identifier-like tokens */
    protected Filter<TokenKind> LAX_IDENTIFIER = t -> t == IDENTIFIER || t == UNDERSCORE || t == ASSERT || t == ENUM ||
            t == MATCHES || t == TokenKind.MATCH || t == VAR;

    enum ParensResult {
        CAST,
        EXPLICIT_LAMBDA,
        IMPLICIT_LAMBDA,
        PARENS
    }

    JCExpression lambdaExpressionOrStatement(boolean hasParens, boolean explicitParams, int pos) {
        List<JCVariableDecl> params = explicitParams ?
                formalParameters(true) :
                implicitParameters(hasParens);
        if (explicitParams) {
            LambdaClassifier lambdaClassifier = new LambdaClassifier();
            for (JCVariableDecl param: params) {
                if (param.vartype != null &&
                        isRestrictedLocalVarTypeName(param.vartype, false) &&
                        param.vartype.hasTag(TYPEARRAY)) {
                    log.error(DiagnosticFlag.SYNTAX, param.pos, Errors.VarNotAllowedArray);
                }
                lambdaClassifier.addParameter(param);
                if (lambdaClassifier.result() == LambdaParameterKind.ERROR) {
                    break;
                }
            }
            if (lambdaClassifier.diagFragment != null) {
                log.error(DiagnosticFlag.SYNTAX, pos, Errors.InvalidLambdaParameterDeclaration(lambdaClassifier.diagFragment));
            }
            for (JCVariableDecl param: params) {
                if (param.vartype != null && isRestrictedLocalVarTypeName(param.vartype, true)) {
                    param.startPos = TreeInfo.getStartPos(param.vartype);
                    param.vartype = null;
                }
            }
        }
        return lambdaExpressionOrStatementRest(params, pos);
    }

    enum LambdaParameterKind {
        EXPLICIT(0),
        IMPLICIT(1),
        VAR(2),
        ERROR(-1);

        private final int index;

        LambdaParameterKind(int index) {
            this.index = index;
        }
    }

    private final static Fragment[][] decisionTable = new Fragment[][]{
        /*              EXPLICIT                         IMPLICIT                         VAR  */
        /* EXPLICIT */ {null,                            ImplicitAndExplicitNotAllowed,   VarAndExplicitNotAllowed},
        /* IMPLICIT */ {ImplicitAndExplicitNotAllowed,   null,                            VarAndImplicitNotAllowed},
        /* VAR      */ {VarAndExplicitNotAllowed,        VarAndImplicitNotAllowed,        null}
    };

    class LambdaClassifier {

        LambdaParameterKind kind;
        Fragment diagFragment;
        List<JCVariableDecl> params;

        void addParameter(JCVariableDecl param) {
            if (param.vartype != null && param.name != names.empty) {
                if (isRestrictedLocalVarTypeName(param.vartype, false)) {
                    reduce(LambdaParameterKind.VAR);
                } else {
                    reduce(LambdaParameterKind.EXPLICIT);
                }
            }
            if (param.vartype == null && param.name != names.empty ||
                param.vartype != null && param.name == names.empty) {
                reduce(LambdaParameterKind.IMPLICIT);
            }
        }

        private void reduce(LambdaParameterKind newKind) {
            if (kind == null) {
                kind = newKind;
            } else if (kind != newKind && kind != LambdaParameterKind.ERROR) {
                LambdaParameterKind currentKind = kind;
                kind = LambdaParameterKind.ERROR;
                diagFragment = decisionTable[currentKind.index][newKind.index];
            }
        }

        LambdaParameterKind result() {
            return kind;
        }
    }

    JCExpression lambdaExpressionOrStatementRest(List<JCVariableDecl> args, int pos) {
        checkSourceLevel(Feature.LAMBDA);
        accept(ARROW);

        return token.kind == LBRACE ?
            lambdaStatement(args, pos, token.pos) :
            lambdaExpression(args, pos);
    }

    JCExpression lambdaStatement(List<JCVariableDecl> args, int pos, int pos2) {
        JCBlock block = block(pos2, 0);
        return toP(F.at(pos).Lambda(args, block));
    }

    JCExpression lambdaExpression(List<JCVariableDecl> args, int pos) {
        JCTree expr = parseExpression();
        return toP(F.at(pos).Lambda(args, expr));
    }

    /** SuperSuffix = Arguments | "." [TypeArguments] Ident [Arguments]
     */
    JCExpression superSuffix(List<JCExpression> typeArgs, JCExpression t) {
        nextToken();
        if (token.kind == LPAREN || typeArgs != null) {
            t = arguments(typeArgs, t);
        } else if (token.kind == COLCOL) {
            if (typeArgs != null) return illegal();
            t = memberReferenceSuffix(t);
        } else {
            int pos = token.pos;
            accept(DOT);
            typeArgs = (token.kind == LT) ? typeArguments(false) : null;
            t = toP(F.at(pos).Select(t, ident()));
            t = argumentsOpt(typeArgs, t);
        }
        return t;
    }

    /** BasicType = BYTE | SHORT | CHAR | INT | LONG | FLOAT | DOUBLE | BOOLEAN
     */
    JCPrimitiveTypeTree basicType() {
        JCPrimitiveTypeTree t = to(F.at(token.pos).TypeIdent(typetag(token.kind)));
        nextToken();
        return t;
    }

    /** ArgumentsOpt = [ Arguments ]
     */
    JCExpression argumentsOpt(List<JCExpression> typeArgs, JCExpression t) {
        if ((mode & EXPR) != 0 && token.kind == LPAREN || typeArgs != null) {
            selectExprMode();
            return arguments(typeArgs, t);
        } else {
            return t;
        }
    }

    /** Arguments = "(" [Expression { COMMA Expression }] ")"
     */
    List<JCExpression> arguments() {
        ListBuffer<JCExpression> args = new ListBuffer<>();
        if (token.kind == LPAREN) {
            nextToken();
            if (token.kind != RPAREN) {
                args.append(parseExpression());
                while (token.kind == COMMA) {
                    nextToken();
                    args.append(parseExpression());
                }
            }
            accept(RPAREN);
        } else {
            syntaxError(token.pos, Errors.Expected(LPAREN));
        }
        return args.toList();
    }

    JCMethodInvocation arguments(List<JCExpression> typeArgs, JCExpression t) {
        int pos = token.pos;
        List<JCExpression> args = arguments();
        return toP(F.at(pos).Apply(typeArgs, t, args));
    }

    /**  TypeArgumentsOpt = [ TypeArguments ]
     */
    JCExpression typeArgumentsOpt(JCExpression t) {
        if (token.kind == LT &&
            (mode & TYPE) != 0 &&
            (mode & NOPARAMS) == 0) {
            selectTypeMode();
            return typeArguments(t, false);
        } else {
            return t;
        }
    }
    List<JCExpression> typeArgumentsOpt() {
        return typeArgumentsOpt(TYPE);
    }

    List<JCExpression> typeArgumentsOpt(int useMode) {
        if (token.kind == LT) {
            if ((mode & useMode) == 0 ||
                (mode & NOPARAMS) != 0) {
                illegal();
            }
            mode = useMode;
            return typeArguments(false);
        }
        return null;
    }

    /**
     *  {@literal
     *  TypeArguments  = "<" TypeArgument {"," TypeArgument} ">"
     *  }
     */
    List<JCExpression> typeArguments(boolean diamondAllowed) {
        if (token.kind == LT) {
            nextToken();
            if (token.kind == GT && diamondAllowed) {
                checkSourceLevel(Feature.DIAMOND);
                mode |= DIAMOND;
                nextToken();
                return List.nil();
            } else {
                ListBuffer<JCExpression> args = new ListBuffer<>();
                args.append(((mode & EXPR) == 0) ? typeArgument() : parseType());
                while (token.kind == COMMA) {
                    nextToken();
                    args.append(((mode & EXPR) == 0) ? typeArgument() : parseType());
                }
                switch (token.kind) {

                case GTGTGTEQ: case GTGTEQ: case GTEQ:
                case GTGTGT: case GTGT:
                    token = S.split();
                    break;
                case GT:
                    nextToken();
                    break;
                default:
                    args.append(syntaxError(token.pos, Errors.Expected(GT)));
                    break;
                }
                return args.toList();
            }
        } else {
            return List.of(syntaxError(token.pos, Errors.Expected(LT)));
        }
    }

    /**
     *  {@literal
     *  TypeArgument = Type
     *               | [Annotations] "?"
     *               | [Annotations] "?" EXTENDS Type {"&" Type}
     *               | [Annotations] "?" SUPER Type
     *  }
     */
    JCExpression typeArgument() {
        List<JCAnnotation> annotations = typeAnnotationsOpt();
        if (token.kind != QUES) return parseType(false, annotations);
        int pos = token.pos;
        nextToken();
        JCExpression result;
        if (token.kind == EXTENDS) {
            TypeBoundKind t = to(F.at(pos).TypeBoundKind(BoundKind.EXTENDS));
            nextToken();
            JCExpression bound = parseType();
            result = F.at(pos).Wildcard(t, bound);
        } else if (token.kind == SUPER) {
            TypeBoundKind t = to(F.at(pos).TypeBoundKind(BoundKind.SUPER));
            nextToken();
            JCExpression bound = parseType();
            result = F.at(pos).Wildcard(t, bound);
        } else if (LAX_IDENTIFIER.accepts(token.kind)) {
            //error recovery
            TypeBoundKind t = F.at(Position.NOPOS).TypeBoundKind(BoundKind.UNBOUND);
            JCExpression wc = toP(F.at(pos).Wildcard(t, null));
            JCIdent id = toP(F.at(token.pos).Ident(ident()));
            JCErroneous err = F.at(pos).Erroneous(List.<JCTree>of(wc, id));
            reportSyntaxError(err, Errors.Expected3(GT, EXTENDS, SUPER));
            result = err;
        } else {
            TypeBoundKind t = toP(F.at(pos).TypeBoundKind(BoundKind.UNBOUND));
            result = toP(F.at(pos).Wildcard(t, null));
        }
        if (!annotations.isEmpty()) {
            result = toP(F.at(annotations.head.pos).AnnotatedType(annotations,result));
        }
        return result;
    }

    JCTypeApply typeArguments(JCExpression t, boolean diamondAllowed) {
        int pos = token.pos;
        List<JCExpression> args = typeArguments(diamondAllowed);
        return toP(F.at(pos).TypeApply(t, args));
    }

    /**
     * BracketsOpt = { [Annotations] "[" "]" }*
     *
     * <p>
     *
     * <code>annotations</code> is the list of annotations targeting
     * the expression <code>t</code>.
     */
    private JCExpression bracketsOpt(JCExpression t,
            List<JCAnnotation> annotations) {
        List<JCAnnotation> nextLevelAnnotations = typeAnnotationsOpt();

        if (token.kind == LBRACKET) {
            int pos = token.pos;
            nextToken();
            t = bracketsOptCont(t, pos, nextLevelAnnotations);
        } else if (!nextLevelAnnotations.isEmpty()) {
            if (permitTypeAnnotationsPushBack) {
                this.typeAnnotationsPushedBack = nextLevelAnnotations;
            } else {
                return illegal(nextLevelAnnotations.head.pos);
            }
        }

        if (!annotations.isEmpty()) {
            t = toP(F.at(token.pos).AnnotatedType(annotations, t));
        }
        return t;
    }

    /** BracketsOpt = [ "[" "]" { [Annotations] "[" "]"} ]
     */
    private JCExpression bracketsOpt(JCExpression t) {
        return bracketsOpt(t, List.nil());
    }

    private JCExpression bracketsOptCont(JCExpression t, int pos,
            List<JCAnnotation> annotations) {
        accept(RBRACKET);
        t = bracketsOpt(t);
        t = toP(F.at(pos).TypeArray(t));
        if (annotations.nonEmpty()) {
            t = toP(F.at(pos).AnnotatedType(annotations, t));
        }
        return t;
    }

    /** BracketsSuffixExpr = "." CLASS
     *  BracketsSuffixType =
     */
    JCExpression bracketsSuffix(JCExpression t) {
        if ((mode & EXPR) != 0 && token.kind == DOT) {
            selectExprMode();
            int pos = token.pos;
            nextToken();
            accept(CLASS);
            if (token.pos == endPosTable.errorEndPos) {
                // error recovery
                Name name;
                if (LAX_IDENTIFIER.accepts(token.kind)) {
                    name = token.name();
                    nextToken();
                } else {
                    name = names.error;
                }
                t = F.at(pos).Erroneous(List.<JCTree>of(toP(F.at(pos).Select(t, name))));
            } else {
                Tag tag = t.getTag();
                // Type annotations are illegal on class literals. Annotated non array class literals
                // are complained about directly in term3(), Here check for type annotations on dimensions
                // taking care to handle some interior dimension(s) being annotated.
                if ((tag == TYPEARRAY && TreeInfo.containsTypeAnnotation(t)) || tag == ANNOTATED_TYPE)
                    syntaxError(token.pos, Errors.NoAnnotationsOnDotClass);
                t = toP(F.at(pos).Select(t, names._class));
            }
        } else if ((mode & TYPE) != 0) {
            if (token.kind != COLCOL) {
                selectTypeMode();
            }
        } else if (token.kind != COLCOL) {
            syntaxError(token.pos, Errors.DotClassExpected);
        }
        return t;
    }

    /**
     * MemberReferenceSuffix = "::" [TypeArguments] Ident
     *                       | "::" [TypeArguments] "new"
     */
    JCExpression memberReferenceSuffix(JCExpression t) {
        int pos1 = token.pos;
        accept(COLCOL);
        return memberReferenceSuffix(pos1, t);
    }

    JCExpression memberReferenceSuffix(int pos1, JCExpression t) {
        checkSourceLevel(Feature.METHOD_REFERENCES);
        selectExprMode();
        List<JCExpression> typeArgs = null;
        if (token.kind == LT) {
            typeArgs = typeArguments(false);
        }
        Name refName;
        ReferenceMode refMode;
        if (token.kind == NEW) {
            refMode = ReferenceMode.NEW;
            refName = names.init;
            nextToken();
        } else {
            refMode = ReferenceMode.INVOKE;
            refName = ident();
        }
        return toP(F.at(t.getStartPosition()).Reference(refMode, refName, t, typeArgs));
    }

    /** Creator = [Annotations] Qualident [TypeArguments] ( ArrayCreatorRest | ClassCreatorRest )
     */
    JCExpression creator(int newpos, List<JCExpression> typeArgs) {
        List<JCAnnotation> newAnnotations = typeAnnotationsOpt();

        switch (token.kind) {
        case BYTE: case SHORT: case CHAR: case INT: case LONG: case FLOAT:
        case DOUBLE: case BOOLEAN:
            if (typeArgs == null) {
                if (newAnnotations.isEmpty()) {
                    return arrayCreatorRest(newpos, basicType());
                } else {
                    return arrayCreatorRest(newpos, toP(F.at(newAnnotations.head.pos).AnnotatedType(newAnnotations, basicType())));
                }
            }
            break;
        default:
        }
        JCExpression t = qualident(true);

        int oldmode = mode;
        selectTypeMode();
        boolean diamondFound = false;
        int lastTypeargsPos = -1;
        if (token.kind == LT) {
            lastTypeargsPos = token.pos;
            t = typeArguments(t, true);
            diamondFound = (mode & DIAMOND) != 0;
        }
        while (token.kind == DOT) {
            if (diamondFound) {
                //cannot select after a diamond
                illegal();
            }
            int pos = token.pos;
            nextToken();
            List<JCAnnotation> tyannos = typeAnnotationsOpt();
            t = toP(F.at(pos).Select(t, ident()));

            if (tyannos != null && tyannos.nonEmpty()) {
                t = toP(F.at(tyannos.head.pos).AnnotatedType(tyannos, t));
            }

            if (token.kind == LT) {
                lastTypeargsPos = token.pos;
                t = typeArguments(t, true);
                diamondFound = (mode & DIAMOND) != 0;
            }
        }
        mode = oldmode;
        if (token.kind == LBRACKET || token.kind == MONKEYS_AT) {
            // handle type annotations for non primitive arrays
            if (newAnnotations.nonEmpty()) {
                t = insertAnnotationsToMostInner(t, newAnnotations, false);
            }

            JCExpression e = arrayCreatorRest(newpos, t);
            if (diamondFound) {
                reportSyntaxError(lastTypeargsPos, Errors.CannotCreateArrayWithDiamond);
                return toP(F.at(newpos).Erroneous(List.of(e)));
            }
            else if (typeArgs != null) {
                int pos = newpos;
                if (!typeArgs.isEmpty() && typeArgs.head.pos != Position.NOPOS) {
                    // note: this should always happen but we should
                    // not rely on this as the parser is continuously
                    // modified to improve error recovery.
                    pos = typeArgs.head.pos;
                }
                setErrorEndPos(S.prevToken().endPos);
                JCErroneous err = F.at(pos).Erroneous(typeArgs.prepend(e));
                reportSyntaxError(err, Errors.CannotCreateArrayWithTypeArguments);
                return toP(err);
            }
            return e;
        } else if (token.kind == LPAREN) {
            JCNewClass newClass = classCreatorRest(newpos, null, typeArgs, t);
            if (newClass.def != null) {
                assert newClass.def.mods.annotations.isEmpty();
                if (newAnnotations.nonEmpty()) {
                    // Add type and declaration annotations to the new class;
                    // com.sun.tools.javac.code.TypeAnnotations.TypeAnnotationPositions.visitNewClass(JCNewClass)
                    // will later remove all type annotations and only leave the
                    // declaration annotations.
                    newClass.def.mods.pos = earlier(newClass.def.mods.pos, newAnnotations.head.pos);
                    newClass.def.mods.annotations = newAnnotations;
                }
            } else {
                // handle type annotations for instantiations
                if (newAnnotations.nonEmpty()) {
                    t = insertAnnotationsToMostInner(t, newAnnotations, false);
                    newClass.clazz = t;
                }
            }
            return newClass;
        } else {
            setErrorEndPos(token.pos);
            reportSyntaxError(token.pos, Errors.Expected2(LPAREN, LBRACKET));
            t = toP(F.at(newpos).NewClass(null, typeArgs, t, List.nil(), null));
            return toP(F.at(newpos).Erroneous(List.<JCTree>of(t)));
        }
    }

    /** InnerCreator = [Annotations] Ident [TypeArguments] ClassCreatorRest
     */
    JCExpression innerCreator(int newpos, List<JCExpression> typeArgs, JCExpression encl) {
        List<JCAnnotation> newAnnotations = typeAnnotationsOpt();

        JCExpression t = toP(F.at(token.pos).Ident(ident()));

        if (newAnnotations.nonEmpty()) {
            t = toP(F.at(newAnnotations.head.pos).AnnotatedType(newAnnotations, t));
        }

        if (token.kind == LT) {
            int oldmode = mode;
            t = typeArguments(t, true);
            mode = oldmode;
        }
        return classCreatorRest(newpos, encl, typeArgs, t);
    }

    /** ArrayCreatorRest = [Annotations] "[" ( "]" BracketsOpt ArrayInitializer
     *                         | Expression "]" {[Annotations]  "[" Expression "]"} BracketsOpt )
     */
    JCExpression arrayCreatorRest(int newpos, JCExpression elemtype) {
        List<JCAnnotation> annos = typeAnnotationsOpt();

        accept(LBRACKET);
        if (token.kind == RBRACKET) {
            accept(RBRACKET);
            elemtype = bracketsOpt(elemtype, annos);
            if (token.kind == LBRACE) {
                JCNewArray na = (JCNewArray)arrayInitializer(newpos, elemtype);
                if (annos.nonEmpty()) {
                    // when an array initializer is present then
                    // the parsed annotations should target the
                    // new array tree
                    // bracketsOpt inserts the annotation in
                    // elemtype, and it needs to be corrected
                    //
                    JCAnnotatedType annotated = (JCAnnotatedType)elemtype;
                    assert annotated.annotations == annos;
                    na.annotations = annotated.annotations;
                    na.elemtype = annotated.underlyingType;
                }
                return na;
            } else {
                JCExpression t = toP(F.at(newpos).NewArray(elemtype, List.nil(), null));
                return syntaxError(token.pos, List.of(t), Errors.ArrayDimensionMissing);
            }
        } else {
            ListBuffer<JCExpression> dims = new ListBuffer<>();

            // maintain array dimension type annotations
            ListBuffer<List<JCAnnotation>> dimAnnotations = new ListBuffer<>();
            dimAnnotations.append(annos);

            dims.append(parseExpression());
            accept(RBRACKET);
            while (token.kind == LBRACKET
                    || token.kind == MONKEYS_AT) {
                List<JCAnnotation> maybeDimAnnos = typeAnnotationsOpt();
                int pos = token.pos;
                nextToken();
                if (token.kind == RBRACKET) {
                    elemtype = bracketsOptCont(elemtype, pos, maybeDimAnnos);
                } else {
                    if (token.kind == RBRACKET) { // no dimension
                        elemtype = bracketsOptCont(elemtype, pos, maybeDimAnnos);
                    } else {
                        dimAnnotations.append(maybeDimAnnos);
                        dims.append(parseExpression());
                        accept(RBRACKET);
                    }
                }
            }

            List<JCExpression> elems = null;
            int errpos = token.pos;

            if (token.kind == LBRACE) {
                elems = arrayInitializerElements(newpos, elemtype);
            }

            JCNewArray na = toP(F.at(newpos).NewArray(elemtype, dims.toList(), elems));
            na.dimAnnotations = dimAnnotations.toList();

            if (elems != null) {
                return syntaxError(errpos, List.of(na), Errors.IllegalArrayCreationBothDimensionAndInitialization);
            }

            return na;
        }
    }

    /** ClassCreatorRest = Arguments [ClassBody]
     */
    JCNewClass classCreatorRest(int newpos,
                                  JCExpression encl,
                                  List<JCExpression> typeArgs,
                                  JCExpression t)
    {
        List<JCExpression> args = arguments();
        JCClassDecl body = null;
        if (token.kind == LBRACE) {
            int pos = token.pos;
            List<JCTree> defs = classInterfaceOrRecordBody(names.empty, false, false);
            JCModifiers mods = F.at(Position.NOPOS).Modifiers(0);
            body = toP(F.at(pos).AnonymousClassDef(mods, defs));
        }
        return toP(F.at(newpos).NewClass(encl, typeArgs, t, args, body));
    }

    /** ArrayInitializer = "{" [VariableInitializer {"," VariableInitializer}] [","] "}"
     */
    JCExpression arrayInitializer(int newpos, JCExpression t) {
        List<JCExpression> elems = arrayInitializerElements(newpos, t);
        return toP(F.at(newpos).NewArray(t, List.nil(), elems));
    }

    List<JCExpression> arrayInitializerElements(int newpos, JCExpression t) {
        accept(LBRACE);
        ListBuffer<JCExpression> elems = new ListBuffer<>();
        if (token.kind == COMMA) {
            nextToken();
        } else if (token.kind != RBRACE) {
            elems.append(variableInitializer());
            while (token.kind == COMMA) {
                nextToken();
                if (token.kind == RBRACE) break;
                elems.append(variableInitializer());
            }
        }
        accept(RBRACE);
        return elems.toList();
    }

    /** VariableInitializer = ArrayInitializer | Expression
     */
    public JCExpression variableInitializer() {
        return token.kind == LBRACE ? arrayInitializer(token.pos, null) : parseExpression();
    }

    /** ParExpression = "(" Expression ")"
     */
    JCExpression parExpression() {
        int pos = token.pos;
        accept(LPAREN);
        JCExpression t = parseExpression();
        accept(RPAREN);
        return toP(F.at(pos).Parens(t));
    }

    /** Block = "{" BlockStatements "}"
     */
    JCBlock block(int pos, long flags) {
        accept(LBRACE);
        List<JCStatement> stats = blockStatements();
        JCBlock t = F.at(pos).Block(flags, stats);
        while (token.kind == CASE || token.kind == DEFAULT) {
            syntaxError(token.pos, Errors.Orphaned(token.kind));
            switchBlockStatementGroups();
        }
        // the Block node has a field "endpos" for first char of last token, which is
        // usually but not necessarily the last char of the last token.
        t.endpos = token.pos;
        accept(RBRACE);
        return toP(t);
    }

    public JCBlock block() {
        return block(token.pos, 0);
    }

    /** BlockStatements = { BlockStatement }
     *  BlockStatement  = LocalVariableDeclarationStatement
     *                  | ClassOrInterfaceOrEnumDeclaration
     *                  | [Ident ":"] Statement
     *  LocalVariableDeclarationStatement
     *                  = { FINAL | '@' Annotation } Type VariableDeclarators ";"
     */
    @SuppressWarnings("fallthrough")
    List<JCStatement> blockStatements() {
        //todo: skip to anchor on error(?)
        int lastErrPos = -1;
        ListBuffer<JCStatement> stats = new ListBuffer<>();
        while (true) {
            List<JCStatement> stat = blockStatement();
            if (stat.isEmpty()) {
                return stats.toList();
            } else {
                // error recovery
                if (token.pos == lastErrPos)
                    return stats.toList();
                if (token.pos <= endPosTable.errorEndPos) {
                    skip(false, true, true, true);
                    lastErrPos = token.pos;
                }
                stats.addAll(stat);
            }
        }
    }

    /*
     * Parse a Statement (JLS 14.5). As an enhancement to improve error recovery,
     * this method will also recognize variable and class declarations (which are
     * not legal for a Statement) by delegating the parsing to BlockStatement (JLS 14.2).
     * If any illegal declarations are found, they will be wrapped in an erroneous tree,
     * and an error will be produced by this method.
     */
    JCStatement parseStatementAsBlock() {
        int pos = token.pos;
        List<JCStatement> stats = blockStatement();
        if (stats.isEmpty()) {
            JCErroneous e = syntaxError(pos, Errors.IllegalStartOfStmt);
            return toP(F.at(pos).Exec(e));
        } else {
            JCStatement first = stats.head;
            Error error = null;
            switch (first.getTag()) {
            case CLASSDEF:
                error = Errors.ClassNotAllowed;
                break;
            case VARDEF:
                error = Errors.VariableNotAllowed;
                break;
            }
            if (error != null) {
                log.error(DiagnosticFlag.SYNTAX, first, error);
                List<JCBlock> blist = List.of(F.at(first.pos).Block(0, stats));
                return toP(F.at(pos).Exec(F.at(first.pos).Erroneous(blist)));
            }
            return first;
        }
    }

    /**This method parses a statement appearing inside a block.
     */
    List<JCStatement> blockStatement() {
        //todo: skip to anchor on error(?)
        Comment dc;
        int pos = token.pos;
        switch (token.kind) {
        case RBRACE: case CASE: case DEFAULT: case EOF:
            return List.nil();
        case LBRACE: case IF: case FOR: case WHILE: case DO: case TRY:
        case SWITCH: case SYNCHRONIZED: case RETURN: case THROW: case BREAK:
        case CONTINUE: case SEMI: case ELSE: case FINALLY: case CATCH:
        case ASSERT:
            return List.of(parseSimpleStatement());
        case MATCH:
            //is it a match statement?
            if (isMatchStatement()) {
                return List.of(parseSimpleStatement());
            } else {
                break;
            }
        case MONKEYS_AT:
        case FINAL: {
            dc = token.comment(CommentStyle.JAVADOC);
            JCModifiers mods = modifiersOpt();
            if (token.kind == INTERFACE ||
                token.kind == CLASS ||
                token.kind == ENUM) {
                return List.of(classOrRecordOrInterfaceOrEnumDeclaration(mods, dc));
            } else {
                JCExpression t = parseType(true);
                return localVariableDeclarations(mods, t);
            }
        }
        case ABSTRACT: case STRICTFP: {
            dc = token.comment(CommentStyle.JAVADOC);
            JCModifiers mods = modifiersOpt();
            return List.of(classOrRecordOrInterfaceOrEnumDeclaration(mods, dc));
        }
        case INTERFACE:
        case CLASS:
            dc = token.comment(CommentStyle.JAVADOC);
<<<<<<< HEAD
            return List.of(classOrRecordOrInterfaceOrEnumDeclaration(modifiersOpt(), dc));
=======
            return List.of(classOrInterfaceOrEnumDeclaration(modifiersOpt(), dc));
>>>>>>> 18a7e487
        case ENUM:
            log.error(DiagnosticFlag.SYNTAX, token.pos, Errors.LocalEnum);
            dc = token.comment(CommentStyle.JAVADOC);
            return List.of(classOrRecordOrInterfaceOrEnumDeclaration(modifiersOpt(), dc));
        }
        if (token.kind == TokenKind.STATIC) {
            // we have to check if this is a record declaration
            Token t1 = S.token(1);
            Token t2 = S.token(2);
            Token t3 = S.token(3);
            if (t1.kind == IDENTIFIER && t1.name() == names.record && t2.kind == IDENTIFIER && t3.kind == LPAREN) {
                nextToken();
            }
        }
        if (isRecordDeclaration()) {
            JCModifiers mods = modifiersOpt();
            dc = token.comment(CommentStyle.JAVADOC);
            return List.of(recordDeclaration(mods, dc));
        } else {
            Token prevToken = token;
            JCExpression t = term(EXPR | TYPE);
            if (token.kind == COLON && t.hasTag(IDENT)) {
                nextToken();
                JCStatement stat = parseStatementAsBlock();
                return List.of(F.at(pos).Labelled(prevToken.name(), stat));
            } else if ((lastmode & TYPE) != 0 && LAX_IDENTIFIER.accepts(token.kind)) {
                pos = token.pos;
                JCModifiers mods = F.at(Position.NOPOS).Modifiers(0);
                F.at(pos);
                return localVariableDeclarations(mods, t);
            } else {
                // This Exec is an "ExpressionStatement"; it subsumes the terminating semicolon
                t = checkExprStat(t);
                accept(SEMI);
                JCExpressionStatement expr = toP(F.at(pos).Exec(t));
                return List.of(expr);
            }
        }
    }
    //where
        boolean isMatchStatement() {
            //we need a LPAREN
            if (!peekToken(LPAREN)) {
                return false;
            }
            //then we scan through the contents of the '(...)', looking for a matching closing parens,
            //followed by an '{'.
            int depth = 1;
            for (int lookahead = 2 ; ; lookahead++) {
                TokenKind tk = S.token(lookahead).kind;
                switch (tk) {
                    case LPAREN:
                        depth++;
                        break;
                    case RPAREN:
                        depth--;
                        if (depth == 0) {
                            return S.token(lookahead + 1).kind == LBRACE;
                        }
                        break;
                    case EOF:
                        return false;
                }
            }
        }
        private List<JCStatement> localVariableDeclarations(JCModifiers mods, JCExpression type) {
            ListBuffer<JCStatement> stats =
                    variableDeclarators(mods, type, new ListBuffer<>(), true);
            // A "LocalVariableDeclarationStatement" subsumes the terminating semicolon
            accept(SEMI);
            storeEnd(stats.last(), S.prevToken().endPos);
            return stats.toList();
        }

    /** Statement =
     *       Block
     *     | IF ParExpression Statement [ELSE Statement]
     *     | FOR "(" ForInitOpt ";" [Expression] ";" ForUpdateOpt ")" Statement
     *     | FOR "(" FormalParameter : Expression ")" Statement
     *     | WHILE ParExpression Statement
     *     | DO Statement WHILE ParExpression ";"
     *     | TRY Block ( Catches | [Catches] FinallyPart )
     *     | TRY "(" ResourceSpecification ";"opt ")" Block [Catches] [FinallyPart]
     *     | SWITCH ParExpression "{" SwitchBlockStatementGroups "}"
     *     | SYNCHRONIZED ParExpression Block
     *     | RETURN [Expression] ";"
     *     | THROW Expression ";"
     *     | BREAK [Ident] ";"
     *     | CONTINUE [Ident] ";"
     *     | ASSERT Expression [ ":" Expression ] ";"
     *     | ";"
     */
    public JCStatement parseSimpleStatement() {
        int pos = token.pos;
        switch (token.kind) {
        case LBRACE:
            return block();
        case IF: {
            nextToken();
            JCExpression cond = parExpression();
            JCStatement thenpart = parseStatementAsBlock();
            JCStatement elsepart = null;
            if (token.kind == ELSE) {
                nextToken();
                elsepart = parseStatementAsBlock();
            }
            return F.at(pos).If(cond, thenpart, elsepart);
        }
        case FOR: {
            nextToken();
            accept(LPAREN);
            List<JCStatement> inits = token.kind == SEMI ? List.nil() : forInit();
            if (inits.length() == 1 &&
                inits.head.hasTag(VARDEF) &&
                ((JCVariableDecl) inits.head).init == null &&
                token.kind == COLON) {
                JCVariableDecl var = (JCVariableDecl)inits.head;
                accept(COLON);
                JCExpression expr = parseExpression();
                accept(RPAREN);
                JCStatement body = parseStatementAsBlock();
                return F.at(pos).ForeachLoop(var, expr, body);
            } else {
                accept(SEMI);
                JCExpression cond = token.kind == SEMI ? null : parseExpression();
                accept(SEMI);
                List<JCExpressionStatement> steps = token.kind == RPAREN ? List.nil() : forUpdate();
                accept(RPAREN);
                JCStatement body = parseStatementAsBlock();
                return F.at(pos).ForLoop(inits, cond, steps, body);
            }
        }
        case WHILE: {
            nextToken();
            JCExpression cond = parExpression();
            JCStatement body = parseStatementAsBlock();
            return F.at(pos).WhileLoop(cond, body);
        }
        case DO: {
            nextToken();
            JCStatement body = parseStatementAsBlock();
            accept(WHILE);
            JCExpression cond = parExpression();
            accept(SEMI);
            JCDoWhileLoop t = toP(F.at(pos).DoLoop(body, cond));
            return t;
        }
        case TRY: {
            nextToken();
            List<JCTree> resources = List.nil();
            if (token.kind == LPAREN) {
                nextToken();
                resources = resources();
                accept(RPAREN);
            }
            JCBlock body = block();
            ListBuffer<JCCatch> catchers = new ListBuffer<>();
            JCBlock finalizer = null;
            if (token.kind == CATCH || token.kind == FINALLY) {
                while (token.kind == CATCH) catchers.append(catchClause());
                if (token.kind == FINALLY) {
                    nextToken();
                    finalizer = block();
                }
            } else {
                if (resources.isEmpty()) {
                    log.error(DiagnosticFlag.SYNTAX, pos, Errors.TryWithoutCatchFinallyOrResourceDecls);
                }
            }
            return F.at(pos).Try(resources, body, catchers.toList(), finalizer);
        }
        case MATCH:
        case SWITCH: {
            nextToken();
            JCExpression selector = parExpression();
            accept(LBRACE);
            List<JCCase> cases = switchBlockStatementGroups();
            JCSwitch t = to(F.at(pos).Switch(selector, cases));
            accept(RBRACE);
            return t;
        }
        case SYNCHRONIZED: {
            nextToken();
            JCExpression lock = parExpression();
            JCBlock body = block();
            return F.at(pos).Synchronized(lock, body);
        }
        case RETURN: {
            nextToken();
            JCExpression result = token.kind == SEMI ? null : parseExpression();
            accept(SEMI);
            JCReturn t = toP(F.at(pos).Return(result));
            return t;
        }
        case THROW: {
            nextToken();
            JCExpression exc = parseExpression();
            accept(SEMI);
            JCThrow t = toP(F.at(pos).Throw(exc));
            return t;
        }
        case BREAK: {
            nextToken();
            JCExpression value = token.kind == SEMI ? null : parseExpression();
            accept(SEMI);
            JCBreak t = toP(F.at(pos).Break(value));
            return t;
        }
        case CONTINUE: {
            nextToken();
            Name label = LAX_IDENTIFIER.accepts(token.kind) ? ident() : null;
            accept(SEMI);
            JCContinue t =  toP(F.at(pos).Continue(label));
            return t;
        }
        case SEMI:
            nextToken();
            return toP(F.at(pos).Skip());
        case ELSE:
            int elsePos = token.pos;
            nextToken();
            return doRecover(elsePos, BasicErrorRecoveryAction.BLOCK_STMT, Errors.ElseWithoutIf);
        case FINALLY:
            int finallyPos = token.pos;
            nextToken();
            return doRecover(finallyPos, BasicErrorRecoveryAction.BLOCK_STMT, Errors.FinallyWithoutTry);
        case CATCH:
            return doRecover(token.pos, BasicErrorRecoveryAction.CATCH_CLAUSE, Errors.CatchWithoutTry);
        case ASSERT: {
            nextToken();
            JCExpression assertion = parseExpression();
            JCExpression message = null;
            if (token.kind == COLON) {
                nextToken();
                message = parseExpression();
            }
            accept(SEMI);
            JCAssert t = toP(F.at(pos).Assert(assertion, message));
            return t;
        }
        default:
            Assert.error();
            return null;
        }
    }

    @Override
    public JCStatement parseStatement() {
        return parseStatementAsBlock();
    }

    private JCStatement doRecover(int startPos, ErrorRecoveryAction action, Error errorKey) {
        int errPos = S.errPos();
        JCTree stm = action.doRecover(this);
        S.errPos(errPos);
        return toP(F.Exec(syntaxError(startPos, List.of(stm), errorKey)));
    }

    /** CatchClause     = CATCH "(" FormalParameter ")" Block
     * TODO: the "FormalParameter" is not correct, it uses the special "catchTypes" rule below.
     */
    protected JCCatch catchClause() {
        int pos = token.pos;
        accept(CATCH);
        accept(LPAREN);
        JCModifiers mods = optFinal(Flags.PARAMETER);
        List<JCExpression> catchTypes = catchTypes();
        JCExpression paramType = catchTypes.size() > 1 ?
                toP(F.at(catchTypes.head.getStartPosition()).TypeUnion(catchTypes)) :
                catchTypes.head;
        JCVariableDecl formal = variableDeclaratorId(mods, paramType);
        accept(RPAREN);
        JCBlock body = block();
        return F.at(pos).Catch(formal, body);
    }

    List<JCExpression> catchTypes() {
        ListBuffer<JCExpression> catchTypes = new ListBuffer<>();
        catchTypes.add(parseType());
        while (token.kind == BAR) {
            nextToken();
            // Instead of qualident this is now parseType.
            // But would that allow too much, e.g. arrays or generics?
            catchTypes.add(parseType());
        }
        return catchTypes.toList();
    }

    /** SwitchBlockStatementGroups = { SwitchBlockStatementGroup }
     *  SwitchBlockStatementGroup = SwitchLabel BlockStatements
     *  SwitchLabel = CASE Pattern ":" | DEFAULT ":"
     */
    List<JCCase> switchBlockStatementGroups() {
        ListBuffer<JCCase> cases = new ListBuffer<>();
        while (true) {
            int pos = token.pos;
            switch (token.kind) {
            case CASE:
            case DEFAULT:
                cases.appendList(switchBlockStatementGroup());
                break;
            case RBRACE: case EOF:
                return cases.toList();
            default:
                nextToken(); // to ensure progress
                syntaxError(pos, Errors.Expected3(CASE, DEFAULT, RBRACE));
            }
        }
    }

    protected List<JCCase> switchBlockStatementGroup() {
        int pos = token.pos;
        List<JCStatement> stats;
        JCCase c;
        ListBuffer<JCCase> cases = new ListBuffer<JCCase>();
        switch (token.kind) {
        case CASE: {
            nextToken();
            ListBuffer<JCPattern> pats = new ListBuffer<>();
            while (true) {
                pats.append(parsePattern());
                if (token.kind != COMMA) break;
                nextToken();
                checkSourceLevel(Feature.SWITCH_MULTIPLE_CASE_LABELS);
            };
            @SuppressWarnings("removal")
            CaseKind caseKind;
            JCTree body = null;
            if (token.kind == ARROW) {
                checkSourceLevel(Feature.SWITCH_RULE);
                accept(ARROW);
                caseKind = JCCase.RULE;
                JCStatement statement = parseStatementAsBlock();
                if (!statement.hasTag(EXEC) && !statement.hasTag(BLOCK) && !statement.hasTag(Tag.THROW)) {
                    log.error(statement.pos(), Errors.SwitchCaseUnexpectedStatement);
                }
                stats = List.of(statement);
                body = stats.head;
            } else {
                accept(COLON, tk -> Errors.Expected2(COLON, ARROW));
                caseKind = JCCase.STATEMENT;
                stats = blockStatements();
            }
            c = F.at(pos).Case(caseKind, pats.toList(), stats, body);
            if (stats.isEmpty())
                storeEnd(c, S.prevToken().endPos);
            return cases.append(c).toList();
        }
        case DEFAULT: {
            nextToken();
            @SuppressWarnings("removal")
            CaseKind caseKind;
            JCTree body = null;
            if (token.kind == ARROW) {
                checkSourceLevel(Feature.SWITCH_RULE);
                accept(ARROW);
                caseKind = JCCase.RULE;
                JCStatement statement = parseStatementAsBlock();
                if (!statement.hasTag(EXEC) && !statement.hasTag(BLOCK) && !statement.hasTag(Tag.THROW)) {
                    log.error(statement.pos(), Errors.SwitchCaseUnexpectedStatement);
                }
                stats = List.of(statement);
                body = stats.head;
            } else {
                accept(COLON, tk -> Errors.Expected2(COLON, ARROW));
                caseKind = JCCase.STATEMENT;
                stats = blockStatements();
            }
            c = F.at(pos).Case(caseKind, List.nil(), stats, body);
            if (stats.isEmpty())
                storeEnd(c, S.prevToken().endPos);
            return cases.append(c).toList();
        }
        }
        throw new AssertionError("should not reach here");
    }

    /** MoreStatementExpressions = { COMMA StatementExpression }
     */
    <T extends ListBuffer<? super JCExpressionStatement>> T moreStatementExpressions(int pos,
                                                                    JCExpression first,
                                                                    T stats) {
        // This Exec is a "StatementExpression"; it subsumes no terminating token
        stats.append(toP(F.at(pos).Exec(checkExprStat(first))));
        while (token.kind == COMMA) {
            nextToken();
            pos = token.pos;
            JCExpression t = parseExpression();
            // This Exec is a "StatementExpression"; it subsumes no terminating token
            stats.append(toP(F.at(pos).Exec(checkExprStat(t))));
        }
        return stats;
    }

    /** ForInit = StatementExpression MoreStatementExpressions
     *           |  { FINAL | '@' Annotation } Type VariableDeclarators
     */
    List<JCStatement> forInit() {
        ListBuffer<JCStatement> stats = new ListBuffer<>();
        int pos = token.pos;
        if (token.kind == FINAL || token.kind == MONKEYS_AT) {
            return variableDeclarators(optFinal(0), parseType(true), stats, true).toList();
        } else {
            JCExpression t = term(EXPR | TYPE);
            if ((lastmode & TYPE) != 0 && LAX_IDENTIFIER.accepts(token.kind)) {
                return variableDeclarators(modifiersOpt(), t, stats, true).toList();
            } else if ((lastmode & TYPE) != 0 && token.kind == COLON) {
                log.error(DiagnosticFlag.SYNTAX, pos, Errors.BadInitializer("for-loop"));
                return List.of((JCStatement)F.at(pos).VarDef(modifiersOpt(), names.error, t, null));
            } else {
                return moreStatementExpressions(pos, t, stats).toList();
            }
        }
    }

    /** ForUpdate = StatementExpression MoreStatementExpressions
     */
    List<JCExpressionStatement> forUpdate() {
        return moreStatementExpressions(token.pos,
                                        parseExpression(),
                                        new ListBuffer<JCExpressionStatement>()).toList();
    }

    /** AnnotationsOpt = { '@' Annotation }
     *
     * @param kind Whether to parse an ANNOTATION or TYPE_ANNOTATION
     */
    protected List<JCAnnotation> annotationsOpt(Tag kind) {
        if (token.kind != MONKEYS_AT) return List.nil(); // optimization
        ListBuffer<JCAnnotation> buf = new ListBuffer<>();
        int prevmode = mode;
        while (token.kind == MONKEYS_AT) {
            int pos = token.pos;
            nextToken();
            buf.append(annotation(pos, kind));
        }
        lastmode = mode;
        mode = prevmode;
        List<JCAnnotation> annotations = buf.toList();

        return annotations;
    }

    List<JCAnnotation> typeAnnotationsOpt() {
        List<JCAnnotation> annotations = annotationsOpt(Tag.TYPE_ANNOTATION);
        return annotations;
    }

    /** ModifiersOpt = { Modifier }
     *  Modifier = PUBLIC | PROTECTED | PRIVATE | STATIC | ABSTRACT | FINAL
     *           | NATIVE | SYNCHRONIZED | TRANSIENT | VOLATILE | "@"
     *           | "@" Annotation
     */
    protected JCModifiers modifiersOpt() {
        return modifiersOpt(null);
    }
    protected JCModifiers modifiersOpt(JCModifiers partial) {
        long flags;
        ListBuffer<JCAnnotation> annotations = new ListBuffer<>();
        int pos;
        if (partial == null) {
            flags = 0;
            pos = token.pos;
        } else {
            flags = partial.flags;
            annotations.appendList(partial.annotations);
            pos = partial.pos;
        }
        if (token.deprecatedFlag()) {
            flags |= Flags.DEPRECATED;
        }
        int lastPos;
    loop:
        while (true) {
            long flag;
            switch (token.kind) {
            case PRIVATE     : flag = Flags.PRIVATE; break;
            case PROTECTED   : flag = Flags.PROTECTED; break;
            case PUBLIC      : flag = Flags.PUBLIC; break;
            case STATIC      : flag = Flags.STATIC; break;
            case TRANSIENT   : flag = Flags.TRANSIENT; break;
            case FINAL       : flag = Flags.FINAL; break;
            case ABSTRACT    : flag = Flags.ABSTRACT; break;
            case NATIVE      : flag = Flags.NATIVE; break;
            case VOLATILE    : flag = Flags.VOLATILE; break;
            case SYNCHRONIZED: flag = Flags.SYNCHRONIZED; break;
            case STRICTFP    : flag = Flags.STRICTFP; break;
            case MONKEYS_AT  : flag = Flags.ANNOTATION; break;
            case DEFAULT     : checkSourceLevel(Feature.DEFAULT_METHODS); flag = Flags.DEFAULT; break;
            case ERROR       : flag = 0; nextToken(); break;
            default: break loop;
            }
            if ((flags & flag) != 0) log.error(DiagnosticFlag.SYNTAX, token.pos, Errors.RepeatedModifier);
            lastPos = token.pos;
            nextToken();
            if (flag == Flags.ANNOTATION) {
                if (token.kind != INTERFACE) {
                    JCAnnotation ann = annotation(lastPos, Tag.ANNOTATION);
                    // if first modifier is an annotation, set pos to annotation's.
                    if (flags == 0 && annotations.isEmpty())
                        pos = ann.pos;
                    annotations.append(ann);
                    flag = 0;
                }
            }
            flags |= flag;
        }
        switch (token.kind) {
        case ENUM: flags |= Flags.ENUM; break;
        case INTERFACE: flags |= Flags.INTERFACE; break;
        default: break;
        }

        /* A modifiers tree with no modifier tokens or annotations
         * has no text position. */
        if ((flags & (Flags.ModifierFlags | Flags.ANNOTATION)) == 0 && annotations.isEmpty())
            pos = Position.NOPOS;

        JCModifiers mods = F.at(pos).Modifiers(flags, annotations.toList());
        if (pos != Position.NOPOS)
            storeEnd(mods, S.prevToken().endPos);
        return mods;
    }

    /** Annotation              = "@" Qualident [ "(" AnnotationFieldValues ")" ]
     *
     * @param pos position of "@" token
     * @param kind Whether to parse an ANNOTATION or TYPE_ANNOTATION
     */
    JCAnnotation annotation(int pos, Tag kind) {
        // accept(AT); // AT consumed by caller
        if (kind == Tag.TYPE_ANNOTATION) {
            checkSourceLevel(Feature.TYPE_ANNOTATIONS);
        }
        JCTree ident = qualident(false);
        List<JCExpression> fieldValues = annotationFieldValuesOpt();
        JCAnnotation ann;
        if (kind == Tag.ANNOTATION) {
            ann = F.at(pos).Annotation(ident, fieldValues);
        } else if (kind == Tag.TYPE_ANNOTATION) {
            ann = F.at(pos).TypeAnnotation(ident, fieldValues);
        } else {
            throw new AssertionError("Unhandled annotation kind: " + kind);
        }

        storeEnd(ann, S.prevToken().endPos);
        return ann;
    }

    List<JCExpression> annotationFieldValuesOpt() {
        return (token.kind == LPAREN) ? annotationFieldValues() : List.nil();
    }

    /** AnnotationFieldValues   = "(" [ AnnotationFieldValue { "," AnnotationFieldValue } ] ")" */
    List<JCExpression> annotationFieldValues() {
        accept(LPAREN);
        ListBuffer<JCExpression> buf = new ListBuffer<>();
        if (token.kind != RPAREN) {
            buf.append(annotationFieldValue());
            while (token.kind == COMMA) {
                nextToken();
                buf.append(annotationFieldValue());
            }
        }
        accept(RPAREN);
        return buf.toList();
    }

    /** AnnotationFieldValue    = AnnotationValue
     *                          | Identifier "=" AnnotationValue
     */
    JCExpression annotationFieldValue() {
        if (LAX_IDENTIFIER.accepts(token.kind)) {
            selectExprMode();
            JCExpression t1 = term1();
            if (t1.hasTag(IDENT) && token.kind == EQ) {
                int pos = token.pos;
                accept(EQ);
                JCExpression v = annotationValue();
                return toP(F.at(pos).Assign(t1, v));
            } else {
                return t1;
            }
        }
        return annotationValue();
    }

    /* AnnotationValue          = ConditionalExpression
     *                          | Annotation
     *                          | "{" [ AnnotationValue { "," AnnotationValue } ] [","] "}"
     */
    JCExpression annotationValue() {
        int pos;
        switch (token.kind) {
        case MONKEYS_AT:
            pos = token.pos;
            nextToken();
            return annotation(pos, Tag.ANNOTATION);
        case LBRACE:
            pos = token.pos;
            accept(LBRACE);
            ListBuffer<JCExpression> buf = new ListBuffer<>();
            if (token.kind == COMMA) {
                nextToken();
            } else if (token.kind != RBRACE) {
                buf.append(annotationValue());
                while (token.kind == COMMA) {
                    nextToken();
                    if (token.kind == RBRACE) break;
                    buf.append(annotationValue());
                }
            }
            accept(RBRACE);
            return toP(F.at(pos).NewArray(null, List.nil(), buf.toList()));
        default:
            selectExprMode();
            return term1();
        }
    }

    /** VariableDeclarators = VariableDeclarator { "," VariableDeclarator }
     */
    public <T extends ListBuffer<? super JCVariableDecl>> T variableDeclarators(JCModifiers mods,
                                                                         JCExpression type,
                                                                         T vdefs,
                                                                         boolean localDecl)
    {
        return variableDeclaratorsRest(token.pos, mods, type, ident(), false, null, vdefs, localDecl);
    }

    /** VariableDeclaratorsRest = VariableDeclaratorRest { "," VariableDeclarator }
     *  ConstantDeclaratorsRest = ConstantDeclaratorRest { "," ConstantDeclarator }
     *
     *  @param reqInit  Is an initializer always required?
     *  @param dc       The documentation comment for the variable declarations, or null.
     */
    protected <T extends ListBuffer<? super JCVariableDecl>> T variableDeclaratorsRest(int pos,
                                                                     JCModifiers mods,
                                                                     JCExpression type,
                                                                     Name name,
                                                                     boolean reqInit,
                                                                     Comment dc,
                                                                     T vdefs,
                                                                     boolean localDecl)
    {
        JCVariableDecl head = variableDeclaratorRest(pos, mods, type, name, reqInit, dc, localDecl, false);
        vdefs.append(head);
        while (token.kind == COMMA) {
            // All but last of multiple declarators subsume a comma
            storeEnd((JCTree)vdefs.last(), token.endPos);
            nextToken();
            vdefs.append(variableDeclarator(mods, type, reqInit, dc, localDecl));
        }
        return vdefs;
    }

    /** VariableDeclarator = Ident VariableDeclaratorRest
     *  ConstantDeclarator = Ident ConstantDeclaratorRest
     */
    JCVariableDecl variableDeclarator(JCModifiers mods, JCExpression type, boolean reqInit, Comment dc, boolean localDecl) {
        return variableDeclaratorRest(token.pos, mods, type, ident(), reqInit, dc, localDecl, true);
    }

    /** VariableDeclaratorRest = BracketsOpt ["=" VariableInitializer]
     *  ConstantDeclaratorRest = BracketsOpt "=" VariableInitializer
     *
     *  @param reqInit  Is an initializer always required?
     *  @param dc       The documentation comment for the variable declarations, or null.
     */
    JCVariableDecl variableDeclaratorRest(int pos, JCModifiers mods, JCExpression type, Name name,
                                  boolean reqInit, Comment dc, boolean localDecl, boolean compound) {
        type = bracketsOpt(type);
        JCExpression init = null;
        if (token.kind == EQ) {
            nextToken();
            init = variableInitializer();
        }
        else if (reqInit) syntaxError(token.pos, Errors.Expected(EQ));
        JCTree elemType = TreeInfo.innermostType(type, true);
        int startPos = Position.NOPOS;
        if (elemType.hasTag(IDENT)) {
            Name typeName = ((JCIdent)elemType).name;
            if (isRestrictedLocalVarTypeName(typeName, pos, !compound && localDecl)) {
                if (compound) {
                    //error - 'var' in compound local var decl
                   reportSyntaxError(pos, Errors.VarNotAllowedCompound);
                } else if (type.hasTag(TYPEARRAY)) {
                    //error - 'var' and arrays
                    reportSyntaxError(pos, Errors.VarNotAllowedArray);
                } else {
                    startPos = TreeInfo.getStartPos(mods);
                    if (startPos == Position.NOPOS)
                        startPos = TreeInfo.getStartPos(type);
                    //implicit type
                    type = null;
                }
            }
        }
        JCVariableDecl result =
            toP(F.at(pos).VarDef(mods, name, type, init));
        attach(result, dc);
        result.startPos = startPos;
        return result;
    }

    boolean isRestrictedLocalVarTypeName(JCExpression e, boolean shouldWarn) {
        switch (e.getTag()) {
            case IDENT:
                return isRestrictedLocalVarTypeName(((JCIdent)e).name, e.pos, shouldWarn);
            case TYPEARRAY:
                return isRestrictedLocalVarTypeName(((JCArrayTypeTree)e).elemtype, shouldWarn);
            default:
                return false;
        }
    }

    boolean isRestrictedLocalVarTypeName(Name name, int pos, boolean shouldWarn) {
        if (name == names.var) {
            if (Feature.LOCAL_VARIABLE_TYPE_INFERENCE.allowedInSource(source)) {
                return true;
            } else if (shouldWarn) {
                log.warning(pos, Warnings.VarNotAllowed);
            }
        }
        return false;
    }

    boolean isRestrictedRecordTypeName(Name name) {
        return Feature.RECORDS.allowedInSource(source) && name == names.record;
    }

    /** VariableDeclaratorId = Ident BracketsOpt
     */
    JCVariableDecl variableDeclaratorId(JCModifiers mods, JCExpression type) {
        return variableDeclaratorId(mods, type, false);
    }
    //where
    JCVariableDecl variableDeclaratorId(JCModifiers mods, JCExpression type, boolean lambdaParameter) {
        int pos = token.pos;
        Name name;
        if (lambdaParameter && token.kind == UNDERSCORE) {
            log.error(pos, Errors.UnderscoreAsIdentifierInLambda);
            name = token.name();
            nextToken();
        } else {
            if (allowThisIdent ||
                !lambdaParameter ||
                LAX_IDENTIFIER.accepts(token.kind) ||
                mods.flags != Flags.PARAMETER ||
                mods.annotations.nonEmpty()) {
                JCExpression pn = qualident(false);
                if (pn.hasTag(Tag.IDENT) && ((JCIdent)pn).name != names._this) {
                    name = ((JCIdent)pn).name;
                } else {
                    if (allowThisIdent) {
                        if ((mods.flags & Flags.VARARGS) != 0) {
                            log.error(token.pos, Errors.VarargsAndReceiver);
                        }
                        if (token.kind == LBRACKET) {
                            log.error(token.pos, Errors.ArrayAndReceiver);
                        }
                        if (pn.hasTag(Tag.SELECT) && ((JCFieldAccess)pn).name != names._this) {
                            log.error(token.pos, Errors.WrongReceiver);
                        }
                    }
                    return toP(F.at(pos).ReceiverVarDef(mods, pn, type));
                }
            } else {
                /** if it is a lambda parameter and the token kind is not an identifier,
                 *  and there are no modifiers or annotations, then this means that the compiler
                 *  supposed the lambda to be explicit but it can contain a mix of implicit,
                 *  var or explicit parameters. So we assign the error name to the parameter name
                 *  instead of issuing an error and analyze the lambda parameters as a whole at
                 *  a higher level.
                 */
                name = names.empty;
            }
        }
        if ((mods.flags & Flags.VARARGS) != 0 &&
                token.kind == LBRACKET) {
            log.error(token.pos, Errors.VarargsAndOldArraySyntax);
        }
        type = bracketsOpt(type);
        return toP(F.at(pos).VarDef(mods, name, type, null));
    }

    /** Resources = Resource { ";" Resources }
     */
    List<JCTree> resources() {
        ListBuffer<JCTree> defs = new ListBuffer<>();
        defs.append(resource());
        while (token.kind == SEMI) {
            // All but last of multiple declarators must subsume a semicolon
            storeEnd(defs.last(), token.endPos);
            int semiColonPos = token.pos;
            nextToken();
            if (token.kind == RPAREN) { // Optional trailing semicolon
                                       // after last resource
                break;
            }
            defs.append(resource());
        }
        return defs.toList();
    }

    /** Resource = VariableModifiersOpt Type VariableDeclaratorId "=" Expression
     *           | Expression
     */
    protected JCTree resource() {
        int startPos = token.pos;
        if (token.kind == FINAL || token.kind == MONKEYS_AT) {
            JCModifiers mods = optFinal(Flags.FINAL);
            JCExpression t = parseType(true);
            return variableDeclaratorRest(token.pos, mods, t, ident(), true, null, true, false);
        }
        JCExpression t = term(EXPR | TYPE);
        if ((lastmode & TYPE) != 0 && LAX_IDENTIFIER.accepts(token.kind)) {
            JCModifiers mods = toP(F.at(startPos).Modifiers(Flags.FINAL));
            return variableDeclaratorRest(token.pos, mods, t, ident(), true, null, true, false);
        } else {
            checkSourceLevel(Feature.EFFECTIVELY_FINAL_VARIABLES_IN_TRY_WITH_RESOURCES);
            if (!t.hasTag(IDENT) && !t.hasTag(SELECT)) {
                log.error(t.pos(), Errors.TryWithResourcesExprNeedsVar);
            }

            return t;
        }
    }

    /** CompilationUnit = [ { "@" Annotation } PACKAGE Qualident ";"] {ImportDeclaration} {TypeDeclaration}
     */
    public JCTree.JCCompilationUnit parseCompilationUnit() {
        Token firstToken = token;
        JCModifiers mods = null;
        boolean consumedToplevelDoc = false;
        boolean seenImport = false;
        boolean seenPackage = false;
        ListBuffer<JCTree> defs = new ListBuffer<>();
        if (token.kind == MONKEYS_AT)
            mods = modifiersOpt();

        if (token.kind == PACKAGE) {
            int packagePos = token.pos;
            List<JCAnnotation> annotations = List.nil();
            seenPackage = true;
            if (mods != null) {
                checkNoMods(mods.flags);
                annotations = mods.annotations;
                mods = null;
            }
            nextToken();
            JCExpression pid = qualident(false);
            accept(SEMI);
            JCPackageDecl pd = toP(F.at(packagePos).PackageDecl(annotations, pid));
            attach(pd, firstToken.comment(CommentStyle.JAVADOC));
            consumedToplevelDoc = true;
            defs.append(pd);
        }

        boolean checkForImports = true;
        boolean firstTypeDecl = true;
        while (token.kind != EOF) {
            if (token.pos <= endPosTable.errorEndPos) {
                // error recovery
                skip(checkForImports, false, false, false);
                if (token.kind == EOF)
                    break;
            }
            if (checkForImports && mods == null && token.kind == IMPORT) {
                seenImport = true;
                defs.append(importDeclaration());
            } else {
                Comment docComment = token.comment(CommentStyle.JAVADOC);
                if (firstTypeDecl && !seenImport && !seenPackage) {
                    docComment = firstToken.comment(CommentStyle.JAVADOC);
                    consumedToplevelDoc = true;
                }
                if (mods != null || token.kind != SEMI)
                    mods = modifiersOpt(mods);
                if (firstTypeDecl && token.kind == IDENTIFIER) {
                    ModuleKind kind = ModuleKind.STRONG;
                    if (token.name() == names.open) {
                        kind = ModuleKind.OPEN;
                        nextToken();
                    }
                    if (token.kind == IDENTIFIER && token.name() == names.module) {
                        if (mods != null) {
                            checkNoMods(mods.flags & ~Flags.DEPRECATED);
                        }
                        defs.append(moduleDecl(mods, kind, docComment));
                        consumedToplevelDoc = true;
                        break;
                    } else if (kind != ModuleKind.STRONG) {
                        reportSyntaxError(token.pos, Errors.ExpectedModule);
                    }
                }
                JCTree def = typeDeclaration(mods, docComment);
                if (def instanceof JCExpressionStatement)
                    def = ((JCExpressionStatement)def).expr;
                defs.append(def);
                if (def instanceof JCClassDecl)
                    checkForImports = false;
                mods = null;
                firstTypeDecl = false;
            }
        }
        JCTree.JCCompilationUnit toplevel = F.at(firstToken.pos).TopLevel(defs.toList());
        if (!consumedToplevelDoc)
            attach(toplevel, firstToken.comment(CommentStyle.JAVADOC));
        if (defs.isEmpty())
            storeEnd(toplevel, S.prevToken().endPos);
        if (keepDocComments)
            toplevel.docComments = docComments;
        if (keepLineMap)
            toplevel.lineMap = S.getLineMap();
        this.endPosTable.setParser(null); // remove reference to parser
        toplevel.endPositions = this.endPosTable;
        return toplevel;
    }

    JCModuleDecl moduleDecl(JCModifiers mods, ModuleKind kind, Comment dc) {
        int pos = token.pos;
        checkSourceLevel(Feature.MODULES);

        nextToken();
        JCExpression name = qualident(false);
        List<JCDirective> directives = null;

        accept(LBRACE);
        directives = moduleDirectiveList();
        accept(RBRACE);
        accept(EOF);

        JCModuleDecl result = toP(F.at(pos).ModuleDef(mods, kind, name, directives));
        attach(result, dc);
        return result;
    }

    List<JCDirective> moduleDirectiveList() {
        ListBuffer<JCDirective> defs = new ListBuffer<>();
        while (token.kind == IDENTIFIER) {
            int pos = token.pos;
            if (token.name() == names.requires) {
                nextToken();
                boolean isTransitive = false;
                boolean isStaticPhase = false;
            loop:
                while (true) {
                    switch (token.kind) {
                        case IDENTIFIER:
                            if (token.name() == names.transitive && !isTransitive) {
                                Token t1 = S.token(1);
                                if (t1.kind == SEMI || t1.kind == DOT) {
                                    break loop;
                                }
                                isTransitive = true;
                                break;
                            } else {
                                break loop;
                            }
                        case STATIC:
                            if (isStaticPhase) {
                                log.error(DiagnosticFlag.SYNTAX, token.pos, Errors.RepeatedModifier);
                            }
                            isStaticPhase = true;
                            break;
                        default:
                            break loop;
                    }
                    nextToken();
                }
                JCExpression moduleName = qualident(false);
                accept(SEMI);
                defs.append(toP(F.at(pos).Requires(isTransitive, isStaticPhase, moduleName)));
            } else if (token.name() == names.exports || token.name() == names.opens) {
                boolean exports = token.name() == names.exports;
                nextToken();
                JCExpression pkgName = qualident(false);
                List<JCExpression> moduleNames = null;
                if (token.kind == IDENTIFIER && token.name() == names.to) {
                    nextToken();
                    moduleNames = qualidentList(false);
                }
                accept(SEMI);
                JCDirective d;
                if (exports) {
                    d = F.at(pos).Exports(pkgName, moduleNames);
                } else {
                    d = F.at(pos).Opens(pkgName, moduleNames);
                }
                defs.append(toP(d));
            } else if (token.name() == names.provides) {
                nextToken();
                JCExpression serviceName = qualident(false);
                if (token.kind == IDENTIFIER && token.name() == names.with) {
                    nextToken();
                    List<JCExpression> implNames = qualidentList(false);
                    accept(SEMI);
                    defs.append(toP(F.at(pos).Provides(serviceName, implNames)));
                } else {
                    log.error(DiagnosticFlag.SYNTAX, token.pos, Errors.ExpectedStr("'" + names.with + "'"));
                    skip(false, false, false, false);
                }
            } else if (token.name() == names.uses) {
                nextToken();
                JCExpression service = qualident(false);
                accept(SEMI);
                defs.append(toP(F.at(pos).Uses(service)));
            } else {
                setErrorEndPos(pos);
                reportSyntaxError(pos, Errors.InvalidModuleDirective);
                break;
            }
        }
        return defs.toList();
    }

    /** ImportDeclaration = IMPORT [ STATIC ] Ident { "." Ident } [ "." "*" ] ";"
     */
    protected JCTree importDeclaration() {
        int pos = token.pos;
        nextToken();
        boolean importStatic = false;
        if (token.kind == STATIC) {
            importStatic = true;
            nextToken();
        }
        JCExpression pid = toP(F.at(token.pos).Ident(ident()));
        do {
            int pos1 = token.pos;
            accept(DOT);
            if (token.kind == STAR) {
                pid = to(F.at(pos1).Select(pid, names.asterisk));
                nextToken();
                break;
            } else {
                pid = toP(F.at(pos1).Select(pid, ident()));
            }
        } while (token.kind == DOT);
        accept(SEMI);
        return toP(F.at(pos).Import(pid, importStatic));
    }

    /** TypeDeclaration = ClassOrInterfaceOrEnumDeclaration
     *                  | ";"
     */
    JCTree typeDeclaration(JCModifiers mods, Comment docComment) {
        int pos = token.pos;
        if (mods == null && token.kind == SEMI) {
            nextToken();
            return toP(F.at(pos).Skip());
        } else {
            return classOrRecordOrInterfaceOrEnumDeclaration(modifiersOpt(mods), docComment);
        }
    }

    /** ClassOrInterfaceOrEnumDeclaration = ModifiersOpt
     *           (ClassDeclaration | InterfaceDeclaration | EnumDeclaration)
     *  @param mods     Any modifiers starting the class or interface declaration
     *  @param dc       The documentation comment for the class, or null.
     */
    protected JCStatement classOrRecordOrInterfaceOrEnumDeclaration(JCModifiers mods, Comment dc) {
        if (token.kind == CLASS) {
            return classDeclaration(mods, dc);
        } if (isRecordDeclaration()) {
            return recordDeclaration(mods, dc);
        } else if (token.kind == INTERFACE) {
            return interfaceDeclaration(mods, dc);
        } else if (token.kind == ENUM) {
            return enumDeclaration(mods, dc);
        } else {
            int pos = token.pos;
            List<JCTree> errs;
            if (LAX_IDENTIFIER.accepts(token.kind)) {
                errs = List.of(mods, toP(F.at(pos).Ident(ident())));
                setErrorEndPos(token.pos);
            } else {
                errs = List.of(mods);
            }
            final JCErroneous erroneousTree;
            if (parseModuleInfo) {
                erroneousTree = syntaxError(pos, errs, Errors.ExpectedModuleOrOpen);
            } else {
                erroneousTree = syntaxError(pos, errs, Errors.Expected4(CLASS, INTERFACE, ENUM, RECORD));
            }
            return toP(F.Exec(erroneousTree));
        }
    }

    /** ClassDeclaration = CLASS Ident TypeParametersOpt [EXTENDS Type]
     *                     [IMPLEMENTS TypeList] ClassBody
     *  @param mods    The modifiers starting the class declaration
     *  @param dc       The documentation comment for the class, or null.
     */
    protected JCClassDecl classDeclaration(JCModifiers mods, Comment dc) {
        int pos = token.pos;
        accept(CLASS);
        Name name = typeName();

        List<JCTypeParameter> typarams = typeParametersOpt();

        JCExpression extending = null;
        if (token.kind == EXTENDS) {
            nextToken();
            extending = parseType();
        }
        List<JCExpression> implementing = List.nil();
        if (token.kind == IMPLEMENTS) {
            nextToken();
            implementing = typeList();
        }
        List<JCTree> defs = classInterfaceOrRecordBody(name, false, false);
        JCClassDecl result = toP(F.at(pos).ClassDef(
            mods, name, typarams, extending, implementing, defs));
        attach(result, dc);
        return result;
    }

    protected JCClassDecl recordDeclaration(JCModifiers mods, Comment dc) {
        int pos = token.pos;
        if ((mods.flags & Flags.ABSTRACT) != 0) {
            log.error(mods.pos, Errors.RecordCantBeAbstract);
        }
        nextToken();
        mods.flags |= Flags.RECORD | Flags.STATIC | Flags.FINAL;
        Name name = typeName();

        List<JCTypeParameter> typarams = typeParametersOpt();

        Map<Name, JCVariableDecl> optHeaderFields = headerFields(mods);

        if (optHeaderFields.isEmpty()) {
            log.error(token.pos, Errors.RecordMustDeclareAtLeastOneField);
        }

        List<JCExpression> implementing = List.nil();
        if (token.kind == IMPLEMENTS) {
            nextToken();
            implementing = typeList();
        }
        List<JCTree> defs = List.nil();
        if (token.kind == LBRACE) {
            defs = classInterfaceOrRecordBody(name, false, true);
        } else {
            accept(SEMI);
        }
        java.util.List<JCVariableDecl> fields = new ArrayList<>();
        for (JCVariableDecl field : optHeaderFields.values()) {
            fields.add(field);
        }
        for (JCTree def : defs) {
            if (def.hasTag(METHODDEF)) {
                JCMethodDecl methDef = (JCMethodDecl) def;
                if (methDef.name == names.init && methDef.params.isEmpty()) {
                    ListBuffer<JCVariableDecl> tmpParams = new ListBuffer<>();
                    for (JCVariableDecl param : fields) {
                        tmpParams.add(F.at(param).VarDef(F.Modifiers(Flags.PARAMETER), param.name, param.vartype, null));
                    }
                    methDef.params = tmpParams.toList();
                }
            }
        }
        for (int i = fields.size() - 1; i >= 0; i--) {
            defs = defs.prepend(fields.get(i));
        }
        JCClassDecl result = toP(F.at(pos).ClassDef(mods, name, typarams, null, implementing, defs));
        attach(result, dc);
        return result;
    }

    Name typeName() {
        int pos = token.pos;
        Name name = ident();
        if (isRestrictedLocalVarTypeName(name, pos, true)) {
            reportSyntaxError(pos, Errors.VarNotAllowed);
        }

        if (isRestrictedRecordTypeName(name)) {
            reportSyntaxError(pos, Errors.RecordNotAllowed(name));
        }
        return name;
    }

    Map<Name, JCVariableDecl> headerFields(JCModifiers recordClassMods) {
        accept(LPAREN);
        Map<Name, JCVariableDecl> fields = new LinkedHashMap<>();
        while (token.kind != RPAREN) {
            JCModifiers mods = modifiersOpt();
            if (mods.flags != 0) {
                log.error(mods.pos, Errors.RecordCantDeclareFieldModifiers);
            }
            mods.flags |= Flags.RECORD | Flags.FINAL;
            mods.flags |= (recordClassMods.flags & Flags.ABSTRACT) != 0 ? Flags.PROTECTED : 0;
            JCExpression type = parseType();
            int pos = token.pos;
            Name id = ident();
            if (!fields.containsKey(id)) {
                List<Pair<Accessors.Kind, Name>> accessors = List.of(new Pair<>(Accessors.Kind.GET, id));
                fields.put(id, toP(F.at(pos).VarDef(mods, id, type, null, accessors)));
            } else {
                log.error(pos, Errors.RecordCantDeclareDuplicateFields);
            }
            if (token.kind == COMMA) {
                nextToken();
            }
        }
        accept(RPAREN);
        return fields;
    }

    /** InterfaceDeclaration = INTERFACE Ident TypeParametersOpt
     *                         [EXTENDS TypeList] InterfaceBody
     *  @param mods    The modifiers starting the interface declaration
     *  @param dc       The documentation comment for the interface, or null.
     */
    protected JCClassDecl interfaceDeclaration(JCModifiers mods, Comment dc) {
        int pos = token.pos;
        accept(INTERFACE);

        Name name = typeName();

        List<JCTypeParameter> typarams = typeParametersOpt();

        List<JCExpression> extending = List.nil();
        if (token.kind == EXTENDS) {
            nextToken();
            extending = typeList();
        }
        List<JCTree> defs;
        if (token.kind == LBRACE) {
            defs = classInterfaceOrRecordBody(name, true, false);
        } else {
            accept(SEMI);
            defs = List.nil();
        }
        JCClassDecl result = toP(F.at(pos).ClassDef(
            mods, name, typarams, null, extending, defs));
        attach(result, dc);
        return result;
    }

    /** EnumDeclaration = ENUM Ident [IMPLEMENTS TypeList] EnumBody
     *  @param mods    The modifiers starting the enum declaration
     *  @param dc       The documentation comment for the enum, or null.
     */
    protected JCClassDecl enumDeclaration(JCModifiers mods, Comment dc) {
        int pos = token.pos;
        accept(ENUM);

        Name name = typeName();

        List<JCExpression> implementing = List.nil();
        if (token.kind == IMPLEMENTS) {
            nextToken();
            implementing = typeList();
        }

        List<JCTree> defs = enumBody(name);
        mods.flags |= Flags.ENUM;
        JCClassDecl result = toP(F.at(pos).
            ClassDef(mods, name, List.nil(),
                     null, implementing, defs));
        attach(result, dc);
        return result;
    }

    /** EnumBody = "{" { EnumeratorDeclarationList } [","]
     *                  [ ";" {ClassBodyDeclaration} ] "}"
     */
    List<JCTree> enumBody(Name enumName) {
        accept(LBRACE);
        ListBuffer<JCTree> defs = new ListBuffer<>();
        if (token.kind == COMMA) {
            nextToken();
        } else if (token.kind != RBRACE && token.kind != SEMI) {
            defs.append(enumeratorDeclaration(enumName));
            while (token.kind == COMMA) {
                nextToken();
                if (token.kind == RBRACE || token.kind == SEMI) break;
                defs.append(enumeratorDeclaration(enumName));
            }
            if (token.kind != SEMI && token.kind != RBRACE) {
                defs.append(syntaxError(token.pos, Errors.Expected3(COMMA, RBRACE, SEMI)));
                nextToken();
            }
        }
        if (token.kind == SEMI) {
            nextToken();
            while (token.kind != RBRACE && token.kind != EOF) {
                defs.appendList(classOrInterfaceBodyDeclaration(enumName,
                                                                false));
                if (token.pos <= endPosTable.errorEndPos) {
                    // error recovery
                   skip(false, true, true, false);
                }
            }
        }
        accept(RBRACE);
        return defs.toList();
    }

    /** EnumeratorDeclaration = AnnotationsOpt [TypeArguments] IDENTIFIER [ Arguments ] [ "{" ClassBody "}" ]
     */
    JCTree enumeratorDeclaration(Name enumName) {
        Comment dc = token.comment(CommentStyle.JAVADOC);
        int flags = Flags.PUBLIC|Flags.STATIC|Flags.FINAL|Flags.ENUM;
        if (token.deprecatedFlag()) {
            flags |= Flags.DEPRECATED;
        }
        int pos = token.pos;
        List<JCAnnotation> annotations = annotationsOpt(Tag.ANNOTATION);
        JCModifiers mods = F.at(annotations.isEmpty() ? Position.NOPOS : pos).Modifiers(flags, annotations);
        List<JCExpression> typeArgs = typeArgumentsOpt();
        int identPos = token.pos;
        Name name = ident();
        int createPos = token.pos;
        List<JCExpression> args = (token.kind == LPAREN)
            ? arguments() : List.nil();
        JCClassDecl body = null;
        if (token.kind == LBRACE) {
            JCModifiers mods1 = F.at(Position.NOPOS).Modifiers(Flags.ENUM);
            List<JCTree> defs = classInterfaceOrRecordBody(names.empty, false, false);
            body = toP(F.at(identPos).AnonymousClassDef(mods1, defs));
        }
        if (args.isEmpty() && body == null)
            createPos = identPos;
        JCIdent ident = F.at(identPos).Ident(enumName);
        JCNewClass create = F.at(createPos).NewClass(null, typeArgs, ident, args, body);
        if (createPos != identPos)
            storeEnd(create, S.prevToken().endPos);
        ident = F.at(identPos).Ident(enumName);
        JCTree result = toP(F.at(pos).VarDef(mods, name, ident, create));
        attach(result, dc);
        return result;
    }

    /** TypeList = Type {"," Type}
     */
    List<JCExpression> typeList() {
        ListBuffer<JCExpression> ts = new ListBuffer<>();
        ts.append(parseType());
        while (token.kind == COMMA) {
            nextToken();
            ts.append(parseType());
        }
        return ts.toList();
    }

    /** ClassBody     = "{" {ClassBodyDeclaration} "}"
     *  InterfaceBody = "{" {InterfaceBodyDeclaration} "}"
     */
    List<JCTree> classInterfaceOrRecordBody(Name className, boolean isInterface, boolean isRecord) {
        accept(LBRACE);
        if (token.pos <= endPosTable.errorEndPos) {
            // error recovery
            skip(false, true, false, false);
            if (token.kind == LBRACE)
                nextToken();
        }
        ListBuffer<JCTree> defs = new ListBuffer<>();
        while (token.kind != RBRACE && token.kind != EOF) {
            if (!isRecord) {
                defs.appendList(classOrInterfaceBodyDeclaration(className, isInterface));
            } else {
                defs.appendList(recordBodyDeclaration(className));
            }
            if (token.pos <= endPosTable.errorEndPos) {
               // error recovery
               skip(false, true, true, false);
           }
        }
        accept(RBRACE);
        return defs.toList();
    }

    /** ClassBodyDeclaration =
     *      ";"
     *    | [STATIC] Block
     *    | ModifiersOpt
     *      ( Type Ident
     *        ( VariableDeclaratorsRest ";" | MethodDeclaratorRest )
     *      | VOID Ident VoidMethodDeclaratorRest
     *      | TypeParameters [Annotations]
     *        ( Type Ident MethodDeclaratorRest
     *        | VOID Ident VoidMethodDeclaratorRest
     *        )
     *      | Ident ConstructorDeclaratorRest
     *      | TypeParameters Ident ConstructorDeclaratorRest
     *      | ClassOrInterfaceOrEnumDeclaration
     *      )
     *  InterfaceBodyDeclaration =
     *      ";"
     *    | ModifiersOpt
     *      ( Type Ident
     *        ( ConstantDeclaratorsRest ";" | MethodDeclaratorRest )
     *      | VOID Ident MethodDeclaratorRest
     *      | TypeParameters [Annotations]
     *        ( Type Ident MethodDeclaratorRest
     *        | VOID Ident VoidMethodDeclaratorRest
     *        )
     *      | ClassOrInterfaceOrEnumDeclaration
     *      )
     *
     */
    protected List<JCTree> classOrInterfaceBodyDeclaration(Name className, boolean isInterface) {
        if (token.kind == SEMI) {
            nextToken();
            return List.nil();
        } else {
            Comment dc = token.comment(CommentStyle.JAVADOC);
            int pos = token.pos;
            JCModifiers mods = modifiersOpt();
            if (token.kind == CLASS ||
                isRecordDeclaration() ||
                token.kind == INTERFACE ||
                token.kind == ENUM) {
                return List.of(classOrRecordOrInterfaceOrEnumDeclaration(mods, dc));
            } else if (token.kind == LBRACE &&
                       (mods.flags & Flags.StandardFlags & ~Flags.STATIC) == 0 &&
                       mods.annotations.isEmpty()) {
                if (isInterface) {
                    log.error(DiagnosticFlag.SYNTAX, token.pos, Errors.InitializerNotAllowed);
                }
                return List.of(block(pos, mods.flags));
            } else {
                return methodOrFieldMemberDecl(className, mods, isInterface, dc, false);
            }
        }
    }

    boolean isRecordDeclaration() {
        return token.kind == IDENTIFIER && token.name() == names.record &&
                (peekToken(TokenKind.IDENTIFIER, TokenKind.LPAREN) ||
                peekToken(TokenKind.IDENTIFIER, TokenKind.LT));
    }

    private List<JCTree> methodOrFieldMemberDecl(Name className, JCModifiers mods, boolean isInterface, Comment dc, boolean isRecord) {
        int pos = token.pos;
        List<JCTypeParameter> typarams = typeParametersOpt();
        // if there are type parameters but no modifiers, save the start
        // position of the method in the modifiers.
        if (typarams.nonEmpty() && mods.pos == Position.NOPOS) {
            mods.pos = pos;
            storeEnd(mods, pos);
        }
        List<JCAnnotation> annosAfterParams = annotationsOpt(Tag.ANNOTATION);

        if (annosAfterParams.nonEmpty()) {
            checkSourceLevel(annosAfterParams.head.pos, Feature.ANNOTATIONS_AFTER_TYPE_PARAMS);
            mods.annotations = mods.annotations.appendList(annosAfterParams);
            if (mods.pos == Position.NOPOS)
                mods.pos = mods.annotations.head.pos;
        }

        Token tk = token;
        pos = token.pos;
        JCExpression type;
        boolean isVoid = token.kind == VOID;
        if (isVoid) {
            type = to(F.at(pos).TypeIdent(TypeTag.VOID));
            nextToken();
        } else {
            // method returns types are un-annotated types
            type = unannotatedType(false);
        }
        if ((token.kind == LPAREN && !isInterface ||
                isRecord && token.kind == LBRACE) && type.hasTag(IDENT)) {
            if (isInterface || tk.name() != className)
                log.error(pos, Errors.InvalidMethDeclRetTypeReq);
            else if (annosAfterParams.nonEmpty())
                illegal(annosAfterParams.head.pos);
            return List.of(methodDeclaratorRest(
                pos, mods, null, names.init, typarams,
                isInterface, true, isRecord, dc));
        } else {
            pos = token.pos;
            Name name = ident();
            if (token.kind == LPAREN) {
                return List.of(methodDeclaratorRest(
                    pos, mods, type, name, typarams,
                    isInterface, isVoid, isRecord, dc));
            } else if (!isVoid && typarams.isEmpty()) {
                if (!isRecord || isRecord && (mods.flags & Flags.STATIC) != 0) {
                    List<JCTree> defs =
                        variableDeclaratorsRest(pos, mods, type, name, isInterface, dc,
                                                new ListBuffer<JCTree>(), false).toList();
                    accept(SEMI);
                    storeEnd(defs.last(), S.prevToken().endPos);
                    return defs;
                } else {
                    log.error(pos, Errors.RecordFieldsMustBeInHeader);
                    int tmpPos = token.pos;
                    nextToken();
                    return List.of(syntaxError(tmpPos, null, Errors.Expected(LPAREN)));
                }
            } else {
                pos = token.pos;
                List<JCTree> err = isVoid
                    ? List.of(toP(F.at(pos).MethodDef(mods, name, type, typarams,
                        List.nil(), List.nil(), null, null)))
                    : null;
                return List.of(syntaxError(token.pos, err, Errors.Expected(LPAREN)));
            }
        }
    }

    protected List<JCTree> recordBodyDeclaration(Name className) {
        Comment dc = token.comment(CommentStyle.JAVADOC);
        JCModifiers mods = modifiersOpt();
        return methodOrFieldMemberDecl(className, mods, false, dc, true);
    }

    /** MethodDeclaratorRest =
     *      FormalParameters BracketsOpt [THROWS TypeList] ( MethodBody | [DEFAULT AnnotationValue] ";")
     *  VoidMethodDeclaratorRest =
     *      FormalParameters [THROWS TypeList] ( MethodBody | ";")
     *  ConstructorDeclaratorRest =
     *      "(" FormalParameterListOpt ")" [THROWS TypeList] MethodBody
     */
    protected JCTree methodDeclaratorRest(int pos,
                              JCModifiers mods,
                              JCExpression type,
                              Name name,
                              List<JCTypeParameter> typarams,
                              boolean isInterface, boolean isVoid,
                              boolean isRecord,
                              Comment dc) {
        if (isInterface) {
            if ((mods.flags & Flags.STATIC) != 0) {
                checkSourceLevel(Feature.STATIC_INTERFACE_METHODS);
            }
            if ((mods.flags & Flags.PRIVATE) != 0) {
                checkSourceLevel(Feature.PRIVATE_INTERFACE_METHODS);
            }
        }
        JCVariableDecl prevReceiverParam = this.receiverParam;
        try {
            this.receiverParam = null;
            // Parsing formalParameters sets the receiverParam, if present
            List<JCVariableDecl> params = List.nil();
            List<JCExpression> thrown = List.nil();
            if (!isRecord || name != names.init || token.kind == LPAREN) {
                params = formalParameters();
                if (!isVoid) type = bracketsOpt(type);
                if (token.kind == THROWS) {
                    nextToken();
                    thrown = qualidentList(true);
                }
            }
            JCBlock body = null;
            JCExpression defaultValue = null;
            JCExpression conciseMethodRef = null;
            if (token.kind == LBRACE) {
                body = block();
            } else if (token.kind == ARROW || token.kind == EQ) {
                boolean arrowForm = token.kind == ARROW;
                int bodyPos = token.pos;
                checkSourceLevel(bodyPos, Feature.CONCISE_METHOD_BODIES);
                accept(token.kind);
                JCExpression expr = parseExpression();
                if (arrowForm) {
                    if (!isVoid) {
                        JCReturn _return = toP(F.at(bodyPos).Return(expr));
                        body = F.at(bodyPos).Block(0, List.of(_return));
                    } else {
                        JCExpressionStatement exprStm = toP(F.at(bodyPos).Exec(expr));
                        body = F.at(bodyPos).Block(0, List.of(exprStm));
                    }
                } else {
                    conciseMethodRef = expr;
                    body = F.at(bodyPos).Block(0, List.nil());
                }
                mods.flags |= Flags.CONCISE;
                body.endpos = token.pos;
            } else {
                if (token.kind == DEFAULT) {
                    accept(DEFAULT);
                    defaultValue = annotationValue();
                }
                accept(SEMI);
                if (token.pos <= endPosTable.errorEndPos) {
                    // error recovery
                    skip(false, true, false, false);
                    if (token.kind == LBRACE) {
                        body = block();
                    }
                }
            }

            JCMethodDecl result =
                    toP(F.at(pos).MethodDef(mods, name, type, typarams,
                                            receiverParam, params, thrown,
                                            body, defaultValue, conciseMethodRef));
            attach(result, dc);
            return result;
        } finally {
            this.receiverParam = prevReceiverParam;
        }
    }

    /** QualidentList = [Annotations] Qualident {"," [Annotations] Qualident}
     */
    List<JCExpression> qualidentList(boolean allowAnnos) {
        ListBuffer<JCExpression> ts = new ListBuffer<>();

        List<JCAnnotation> typeAnnos = allowAnnos ? typeAnnotationsOpt() : List.nil();
        JCExpression qi = qualident(allowAnnos);
        if (!typeAnnos.isEmpty()) {
            JCExpression at = insertAnnotationsToMostInner(qi, typeAnnos, false);
            ts.append(at);
        } else {
            ts.append(qi);
        }
        while (token.kind == COMMA) {
            nextToken();

            typeAnnos = allowAnnos ? typeAnnotationsOpt() : List.nil();
            qi = qualident(allowAnnos);
            if (!typeAnnos.isEmpty()) {
                JCExpression at = insertAnnotationsToMostInner(qi, typeAnnos, false);
                ts.append(at);
            } else {
                ts.append(qi);
            }
        }
        return ts.toList();
    }

    /**
     *  {@literal
     *  TypeParametersOpt = ["<" TypeParameter {"," TypeParameter} ">"]
     *  }
     */
    protected List<JCTypeParameter> typeParametersOpt() {
        if (token.kind == LT) {
            ListBuffer<JCTypeParameter> typarams = new ListBuffer<>();
            nextToken();
            typarams.append(typeParameter());
            while (token.kind == COMMA) {
                nextToken();
                typarams.append(typeParameter());
            }
            accept(GT);
            return typarams.toList();
        } else {
            return List.nil();
        }
    }

    /**
     *  {@literal
     *  TypeParameter = [Annotations] TypeVariable [TypeParameterBound]
     *  TypeParameterBound = EXTENDS Type {"&" Type}
     *  TypeVariable = Ident
     *  }
     */
    JCTypeParameter typeParameter() {
        int pos = token.pos;
        List<JCAnnotation> annos = typeAnnotationsOpt();
        Name name = typeName();
        ListBuffer<JCExpression> bounds = new ListBuffer<>();
        if (token.kind == EXTENDS) {
            nextToken();
            bounds.append(parseType());
            while (token.kind == AMP) {
                nextToken();
                bounds.append(parseType());
            }
        }
        return toP(F.at(pos).TypeParameter(name, bounds.toList(), annos));
    }

    /** FormalParameters = "(" [ FormalParameterList ] ")"
     *  FormalParameterList = [ FormalParameterListNovarargs , ] LastFormalParameter
     *  FormalParameterListNovarargs = [ FormalParameterListNovarargs , ] FormalParameter
     */
    List<JCVariableDecl> formalParameters() {
        return formalParameters(false);
    }
    List<JCVariableDecl> formalParameters(boolean lambdaParameters) {
        ListBuffer<JCVariableDecl> params = new ListBuffer<>();
        JCVariableDecl lastParam;
        accept(LPAREN);
        if (token.kind != RPAREN) {
            this.allowThisIdent = !lambdaParameters;
            lastParam = formalParameter(lambdaParameters);
            if (lastParam.nameexpr != null) {
                this.receiverParam = lastParam;
            } else {
                params.append(lastParam);
            }
            this.allowThisIdent = false;
            while (token.kind == COMMA) {
                if ((lastParam.mods.flags & Flags.VARARGS) != 0) {
                    log.error(DiagnosticFlag.SYNTAX, lastParam, Errors.VarargsMustBeLast);
                }
                nextToken();
                params.append(lastParam = formalParameter(lambdaParameters));
            }
        }
        if (token.kind == RPAREN) {
            nextToken();
        } else {
            setErrorEndPos(token.pos);
            reportSyntaxError(S.prevToken().endPos, Errors.Expected3(COMMA, RPAREN, LBRACKET));
        }
        return params.toList();
    }

    List<JCVariableDecl> implicitParameters(boolean hasParens) {
        if (hasParens) {
            accept(LPAREN);
        }
        ListBuffer<JCVariableDecl> params = new ListBuffer<>();
        if (token.kind != RPAREN && token.kind != ARROW) {
            params.append(implicitParameter());
            while (token.kind == COMMA) {
                nextToken();
                params.append(implicitParameter());
            }
        }
        if (hasParens) {
            accept(RPAREN);
        }
        return params.toList();
    }

    JCModifiers optFinal(long flags) {
        JCModifiers mods = modifiersOpt();
        checkNoMods(mods.flags & ~(Flags.FINAL | Flags.DEPRECATED));
        mods.flags |= flags;
        return mods;
    }

    /**
     * Inserts the annotations (and possibly a new array level)
     * to the left-most type in an array or nested type.
     *
     * When parsing a type like {@code @B Outer.Inner @A []}, the
     * {@code @A} annotation should target the array itself, while
     * {@code @B} targets the nested type {@code Outer}.
     *
     * Currently the parser parses the annotation first, then
     * the array, and then inserts the annotation to the left-most
     * nested type.
     *
     * When {@code createNewLevel} is true, then a new array
     * level is inserted as the most inner type, and have the
     * annotations target it.  This is useful in the case of
     * varargs, e.g. {@code String @A [] @B ...}, as the parser
     * first parses the type {@code String @A []} then inserts
     * a new array level with {@code @B} annotation.
     */
    private JCExpression insertAnnotationsToMostInner(
            JCExpression type, List<JCAnnotation> annos,
            boolean createNewLevel) {
        int origEndPos = getEndPos(type);
        JCExpression mostInnerType = type;
        JCArrayTypeTree mostInnerArrayType = null;
        while (TreeInfo.typeIn(mostInnerType).hasTag(TYPEARRAY)) {
            mostInnerArrayType = (JCArrayTypeTree) TreeInfo.typeIn(mostInnerType);
            mostInnerType = mostInnerArrayType.elemtype;
        }

        if (createNewLevel) {
            mostInnerType = to(F.at(token.pos).TypeArray(mostInnerType));
        }

        JCExpression mostInnerTypeToReturn = mostInnerType;
        if (annos.nonEmpty()) {
            JCExpression lastToModify = mostInnerType;

            while (TreeInfo.typeIn(mostInnerType).hasTag(SELECT) ||
                    TreeInfo.typeIn(mostInnerType).hasTag(TYPEAPPLY)) {
                while (TreeInfo.typeIn(mostInnerType).hasTag(SELECT)) {
                    lastToModify = mostInnerType;
                    mostInnerType = ((JCFieldAccess) TreeInfo.typeIn(mostInnerType)).getExpression();
                }
                while (TreeInfo.typeIn(mostInnerType).hasTag(TYPEAPPLY)) {
                    lastToModify = mostInnerType;
                    mostInnerType = ((JCTypeApply) TreeInfo.typeIn(mostInnerType)).clazz;
                }
            }

            mostInnerType = F.at(annos.head.pos).AnnotatedType(annos, mostInnerType);

            if (TreeInfo.typeIn(lastToModify).hasTag(TYPEAPPLY)) {
                ((JCTypeApply) TreeInfo.typeIn(lastToModify)).clazz = mostInnerType;
            } else if (TreeInfo.typeIn(lastToModify).hasTag(SELECT)) {
                ((JCFieldAccess) TreeInfo.typeIn(lastToModify)).selected = mostInnerType;
            } else {
                // We never saw a SELECT or TYPEAPPLY, return the annotated type.
                mostInnerTypeToReturn = mostInnerType;
            }
        }

        if (mostInnerArrayType == null) {
            return mostInnerTypeToReturn;
        } else {
            mostInnerArrayType.elemtype = mostInnerTypeToReturn;
            storeEnd(type, origEndPos);
            return type;
        }
    }

    /** FormalParameter = { FINAL | '@' Annotation } Type VariableDeclaratorId
     *  LastFormalParameter = { FINAL | '@' Annotation } Type '...' Ident | FormalParameter
     */
    protected JCVariableDecl formalParameter() {
        return formalParameter(false);
    }
    protected JCVariableDecl formalParameter(boolean lambdaParameter) {
        JCModifiers mods = optFinal(Flags.PARAMETER);
        // need to distinguish between vararg annos and array annos
        // look at typeAnnotationsPushedBack comment
        this.permitTypeAnnotationsPushBack = true;
        JCExpression type = parseType(lambdaParameter);
        this.permitTypeAnnotationsPushBack = false;

        if (token.kind == ELLIPSIS) {
            List<JCAnnotation> varargsAnnos = typeAnnotationsPushedBack;
            typeAnnotationsPushedBack = List.nil();
            mods.flags |= Flags.VARARGS;
            // insert var arg type annotations
            type = insertAnnotationsToMostInner(type, varargsAnnos, true);
            nextToken();
        } else {
            // if not a var arg, then typeAnnotationsPushedBack should be null
            if (typeAnnotationsPushedBack.nonEmpty()) {
                reportSyntaxError(typeAnnotationsPushedBack.head.pos, Errors.IllegalStartOfType);
            }
            typeAnnotationsPushedBack = List.nil();
        }
        return variableDeclaratorId(mods, type, lambdaParameter);
    }

    protected JCVariableDecl implicitParameter() {
        JCModifiers mods = F.at(token.pos).Modifiers(Flags.PARAMETER);
        return variableDeclaratorId(mods, null, true);
    }

/* ---------- auxiliary methods -------------- */
    /** Check that given tree is a legal expression statement.
     */
    protected JCExpression checkExprStat(JCExpression t) {
        if (!TreeInfo.isExpressionStatement(t)) {
            JCExpression ret = F.at(t.pos).Erroneous(List.<JCTree>of(t));
            log.error(DiagnosticFlag.SYNTAX, ret, Errors.NotStmt);
            return ret;
        } else {
            return t;
        }
    }

    /** Return precedence of operator represented by token,
     *  -1 if token is not a binary operator. @see TreeInfo.opPrec
     */
    int prec(TokenKind token) {
        JCTree.Tag oc = optag(token);
        return (oc != NO_TAG) ? TreeInfo.opPrec(oc) : -1;
    }

    /**
     * Return the lesser of two positions, making allowance for either one
     * being unset.
     */
    static int earlier(int pos1, int pos2) {
        if (pos1 == Position.NOPOS)
            return pos2;
        if (pos2 == Position.NOPOS)
            return pos1;
        return (pos1 < pos2 ? pos1 : pos2);
    }

    /** Return operation tag of binary operator represented by token,
     *  No_TAG if token is not a binary operator.
     */
    JCTree.Tag optag(TokenKind token) {
        switch (token) {
        case BARBAR:
            return OR;
        case AMPAMP:
            return AND;
        case BAR:
            return BITOR;
        case BAREQ:
            return BITOR_ASG;
        case CARET:
            return BITXOR;
        case CARETEQ:
            return BITXOR_ASG;
        case AMP:
            return BITAND;
        case AMPEQ:
            return BITAND_ASG;
        case EQEQ:
            return JCTree.Tag.EQ;
        case BANGEQ:
            return NE;
        case LT:
            return JCTree.Tag.LT;
        case GT:
            return JCTree.Tag.GT;
        case LTEQ:
            return LE;
        case GTEQ:
            return GE;
        case LTLT:
            return SL;
        case LTLTEQ:
            return SL_ASG;
        case GTGT:
            return SR;
        case GTGTEQ:
            return SR_ASG;
        case GTGTGT:
            return USR;
        case GTGTGTEQ:
            return USR_ASG;
        case PLUS:
            return JCTree.Tag.PLUS;
        case PLUSEQ:
            return PLUS_ASG;
        case SUB:
            return MINUS;
        case SUBEQ:
            return MINUS_ASG;
        case STAR:
            return MUL;
        case STAREQ:
            return MUL_ASG;
        case SLASH:
            return DIV;
        case SLASHEQ:
            return DIV_ASG;
        case PERCENT:
            return MOD;
        case PERCENTEQ:
            return MOD_ASG;
        case INSTANCEOF:
            return TYPETEST;
        case MATCHES:
             return peekToken(matchFilter) ? PATTERNTEST : NO_TAG;
        default:
            return NO_TAG;
        }
    }

    /** Return operation tag of unary operator represented by token,
     *  No_TAG if token is not a binary operator.
     */
    static JCTree.Tag unoptag(TokenKind token) {
        switch (token) {
        case PLUS:
            return POS;
        case SUB:
            return NEG;
        case BANG:
            return NOT;
        case TILDE:
            return COMPL;
        case PLUSPLUS:
            return PREINC;
        case SUBSUB:
            return PREDEC;
        default:
            return NO_TAG;
        }
    }

    /** Return type tag of basic type represented by token,
     *  NONE if token is not a basic type identifier.
     */
    static TypeTag typetag(TokenKind token) {
        switch (token) {
        case BYTE:
            return TypeTag.BYTE;
        case CHAR:
            return TypeTag.CHAR;
        case SHORT:
            return TypeTag.SHORT;
        case INT:
            return TypeTag.INT;
        case LONG:
            return TypeTag.LONG;
        case FLOAT:
            return TypeTag.FLOAT;
        case DOUBLE:
            return TypeTag.DOUBLE;
        case BOOLEAN:
            return TypeTag.BOOLEAN;
        default:
            return TypeTag.NONE;
        }
    }

    void checkSourceLevel(Feature feature) {
        checkSourceLevel(token.pos, feature);
    }

    protected void checkSourceLevel(int pos, Feature feature) {
        if (preview.isPreview(feature) && !preview.isEnabled()) {
            //preview feature without --preview flag, error
            log.error(DiagnosticFlag.SOURCE_LEVEL, pos, preview.disabledError(feature));
        } else if (!feature.allowedInSource(source)) {
            //incompatible source level, error
            log.error(DiagnosticFlag.SOURCE_LEVEL, pos, feature.error(source.name));
        } else if (preview.isPreview(feature)) {
            //use of preview feature, warn
            preview.warnPreview(pos, feature);
        }
    }

    /*
     * a functional source tree and end position mappings
     */
    protected static class SimpleEndPosTable extends AbstractEndPosTable {

        private final IntHashTable endPosMap;

        SimpleEndPosTable(JavacParser parser) {
            super(parser);
            endPosMap = new IntHashTable();
        }

        public void storeEnd(JCTree tree, int endpos) {
            endPosMap.putAtIndex(tree, errorEndPos > endpos ? errorEndPos : endpos,
                                 endPosMap.lookup(tree));
        }

        protected <T extends JCTree> T to(T t) {
            storeEnd(t, parser.token.endPos);
            return t;
        }

        protected <T extends JCTree> T toP(T t) {
            storeEnd(t, parser.S.prevToken().endPos);
            return t;
        }

        public int getEndPos(JCTree tree) {
            int value = endPosMap.getFromIndex(endPosMap.lookup(tree));
            // As long as Position.NOPOS==-1, this just returns value.
            return (value == -1) ? Position.NOPOS : value;
        }

        public int replaceTree(JCTree oldTree, JCTree newTree) {
            int pos = endPosMap.remove(oldTree);
            if (pos != -1) {
                storeEnd(newTree, pos);
                return pos;
            }
            return Position.NOPOS;
        }
    }

    /*
     * a default skeletal implementation without any mapping overhead.
     */
    protected static class EmptyEndPosTable extends AbstractEndPosTable {

        EmptyEndPosTable(JavacParser parser) {
            super(parser);
        }

        public void storeEnd(JCTree tree, int endpos) { /* empty */ }

        protected <T extends JCTree> T to(T t) {
            return t;
        }

        protected <T extends JCTree> T toP(T t) {
            return t;
        }

        public int getEndPos(JCTree tree) {
            return Position.NOPOS;
        }

        public int replaceTree(JCTree oldTree, JCTree newTree) {
            return Position.NOPOS;
        }

    }

    protected static abstract class AbstractEndPosTable implements EndPosTable {
        /**
         * The current parser.
         */
        protected JavacParser parser;

        /**
         * Store the last error position.
         */
        public int errorEndPos = Position.NOPOS;

        public AbstractEndPosTable(JavacParser parser) {
            this.parser = parser;
        }

        /**
         * Store current token's ending position for a tree, the value of which
         * will be the greater of last error position and the ending position of
         * the current token.
         * @param t The tree.
         */
        protected abstract <T extends JCTree> T to(T t);

        /**
         * Store current token's ending position for a tree, the value of which
         * will be the greater of last error position and the ending position of
         * the previous token.
         * @param t The tree.
         */
        protected abstract <T extends JCTree> T toP(T t);

        /**
         * Set the error position during the parsing phases, the value of which
         * will be set only if it is greater than the last stored error position.
         * @param errPos The error position
         */
        public void setErrorEndPos(int errPos) {
            if (errPos > errorEndPos) {
                errorEndPos = errPos;
            }
        }

        public void setParser(JavacParser parser) {
            this.parser = parser;
        }
    }
}<|MERGE_RESOLUTION|>--- conflicted
+++ resolved
@@ -2606,11 +2606,7 @@
         case INTERFACE:
         case CLASS:
             dc = token.comment(CommentStyle.JAVADOC);
-<<<<<<< HEAD
             return List.of(classOrRecordOrInterfaceOrEnumDeclaration(modifiersOpt(), dc));
-=======
-            return List.of(classOrInterfaceOrEnumDeclaration(modifiersOpt(), dc));
->>>>>>> 18a7e487
         case ENUM:
             log.error(DiagnosticFlag.SYNTAX, token.pos, Errors.LocalEnum);
             dc = token.comment(CommentStyle.JAVADOC);
@@ -4189,6 +4185,8 @@
                 if (token.kind == DEFAULT) {
                     accept(DEFAULT);
                     defaultValue = annotationValue();
+                } else {
+                    defaultValue = null;
                 }
                 accept(SEMI);
                 if (token.pos <= endPosTable.errorEndPos) {
