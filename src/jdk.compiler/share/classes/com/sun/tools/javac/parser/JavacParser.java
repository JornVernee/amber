/*
 * Copyright (c) 1999, 2020, Oracle and/or its affiliates. All rights reserved.
 * DO NOT ALTER OR REMOVE COPYRIGHT NOTICES OR THIS FILE HEADER.
 *
 * This code is free software; you can redistribute it and/or modify it
 * under the terms of the GNU General Public License version 2 only, as
 * published by the Free Software Foundation.  Oracle designates this
 * particular file as subject to the "Classpath" exception as provided
 * by Oracle in the LICENSE file that accompanied this code.
 *
 * This code is distributed in the hope that it will be useful, but WITHOUT
 * ANY WARRANTY; without even the implied warranty of MERCHANTABILITY or
 * FITNESS FOR A PARTICULAR PURPOSE.  See the GNU General Public License
 * version 2 for more details (a copy is included in the LICENSE file that
 * accompanied this code).
 *
 * You should have received a copy of the GNU General Public License version
 * 2 along with this work; if not, write to the Free Software Foundation,
 * Inc., 51 Franklin St, Fifth Floor, Boston, MA 02110-1301 USA.
 *
 * Please contact Oracle, 500 Oracle Parkway, Redwood Shores, CA 94065 USA
 * or visit www.oracle.com if you need additional information or have any
 * questions.
 */

package com.sun.tools.javac.parser;

import java.util.*;
import java.util.function.Function;
import java.util.stream.Collectors;

import com.sun.source.tree.CaseTree;
import com.sun.source.tree.MemberReferenceTree.ReferenceMode;
import com.sun.source.tree.ModuleTree.ModuleKind;

import com.sun.tools.javac.code.*;
import com.sun.tools.javac.code.Source.Feature;
import com.sun.tools.javac.parser.Tokens.*;
import com.sun.tools.javac.parser.Tokens.Comment.CommentStyle;
import com.sun.tools.javac.resources.CompilerProperties.Errors;
import com.sun.tools.javac.resources.CompilerProperties.Fragments;
import com.sun.tools.javac.resources.CompilerProperties.Warnings;
import com.sun.tools.javac.tree.*;
import com.sun.tools.javac.tree.JCTree.*;
import com.sun.tools.javac.util.*;
import com.sun.tools.javac.util.JCDiagnostic.DiagnosticFlag;
import com.sun.tools.javac.util.JCDiagnostic.Error;
import com.sun.tools.javac.util.JCDiagnostic.Fragment;
import com.sun.tools.javac.util.List;

import static com.sun.tools.javac.parser.Tokens.TokenKind.*;
import static com.sun.tools.javac.parser.Tokens.TokenKind.ASSERT;
import static com.sun.tools.javac.parser.Tokens.TokenKind.CASE;
import static com.sun.tools.javac.parser.Tokens.TokenKind.CATCH;
import static com.sun.tools.javac.parser.Tokens.TokenKind.EQ;
import static com.sun.tools.javac.parser.Tokens.TokenKind.GT;
import static com.sun.tools.javac.parser.Tokens.TokenKind.IMPORT;
import static com.sun.tools.javac.parser.Tokens.TokenKind.LT;
import static com.sun.tools.javac.tree.JCTree.Tag.*;
import static com.sun.tools.javac.resources.CompilerProperties.Fragments.ImplicitAndExplicitNotAllowed;
import static com.sun.tools.javac.resources.CompilerProperties.Fragments.VarAndExplicitNotAllowed;
import static com.sun.tools.javac.resources.CompilerProperties.Fragments.VarAndImplicitNotAllowed;

/** The parser maps a token sequence into an abstract syntax
 *  tree. It operates by recursive descent, with code derived
 *  systematically from an LL(1) grammar. For efficiency reasons, an
 *  operator precedence scheme is used for parsing binary operation
 *  expressions.
 *
 *  <p><b>This is NOT part of any supported API.
 *  If you write code that depends on this, you do so at your own risk.
 *  This code and its internal interfaces are subject to change or
 *  deletion without notice.</b>
 */
public class JavacParser implements Parser {

    /** The number of precedence levels of infix operators.
     */
    private static final int infixPrecedenceLevels = 10;

    /** Is the parser instantiated to parse a module-info file ?
     */
    private final boolean parseModuleInfo;

    /** The scanner used for lexical analysis.
     */
    protected Lexer S;

    /** The factory to be used for abstract syntax tree construction.
     */
    protected TreeMaker F;

    /** The log to be used for error diagnostics.
     */
    private Log log;

    /** The Source language setting. */
    private Source source;

    /** The Preview language setting. */
    private Preview preview;

    /** The name table. */
    private Names names;

    /** End position mappings container */
    protected final AbstractEndPosTable endPosTable;

    // Because of javac's limited lookahead, some contexts are ambiguous in
    // the presence of type annotations even though they are not ambiguous
    // in the absence of type annotations.  Consider this code:
    //   void m(String [] m) { }
    //   void m(String ... m) { }
    // After parsing "String", javac calls bracketsOpt which immediately
    // returns if the next character is not '['.  Similarly, javac can see
    // if the next token is ... and in that case parse an ellipsis.  But in
    // the presence of type annotations:
    //   void m(String @A [] m) { }
    //   void m(String @A ... m) { }
    // no finite lookahead is enough to determine whether to read array
    // levels or an ellipsis.  Furthermore, if you call bracketsOpt, then
    // bracketsOpt first reads all the leading annotations and only then
    // discovers that it needs to fail.  bracketsOpt needs a way to push
    // back the extra annotations that it read.  (But, bracketsOpt should
    // not *always* be allowed to push back extra annotations that it finds
    // -- in most contexts, any such extra annotation is an error.
    //
    // The following two variables permit type annotations that have
    // already been read to be stored for later use.  Alternate
    // implementations are possible but would cause much larger changes to
    // the parser.

    /** Type annotations that have already been read but have not yet been used. **/
    private List<JCAnnotation> typeAnnotationsPushedBack = List.nil();

    /**
     * If the parser notices extra annotations, then it either immediately
     * issues an error (if this variable is false) or places the extra
     * annotations in variable typeAnnotationsPushedBack (if this variable
     * is true).
     */
    private boolean permitTypeAnnotationsPushBack = false;

    interface ErrorRecoveryAction {
        JCTree doRecover(JavacParser parser);
    }

    enum BasicErrorRecoveryAction implements ErrorRecoveryAction {
        BLOCK_STMT {public JCTree doRecover(JavacParser parser) { return parser.parseStatementAsBlock(); }},
        CATCH_CLAUSE {public JCTree doRecover(JavacParser parser) { return parser.catchClause(); }}
    }

    /** Construct a parser from a given scanner, tree factory and log.
     */
    protected JavacParser(ParserFactory fac,
                          Lexer S,
                          boolean keepDocComments,
                          boolean keepLineMap,
                          boolean keepEndPositions) {
        this(fac, S, keepDocComments, keepLineMap, keepEndPositions, false);

    }
    /** Construct a parser from a given scanner, tree factory and log.
     */
    protected JavacParser(ParserFactory fac,
                     Lexer S,
                     boolean keepDocComments,
                     boolean keepLineMap,
                     boolean keepEndPositions,
                     boolean parseModuleInfo) {
        this.S = S;
        nextToken(); // prime the pump
        this.F = fac.F;
        this.log = fac.log;
        this.names = fac.names;
        this.source = fac.source;
        this.preview = fac.preview;
        this.allowStringFolding = fac.options.getBoolean("allowStringFolding", true);
        this.keepDocComments = keepDocComments;
        this.parseModuleInfo = parseModuleInfo;
        docComments = newDocCommentTable(keepDocComments, fac);
        this.keepLineMap = keepLineMap;
        this.errorTree = F.Erroneous();
        endPosTable = newEndPosTable(keepEndPositions);
        this.allowYieldStatement = (!preview.isPreview(Feature.SWITCH_EXPRESSION) || preview.isEnabled()) &&
                Feature.SWITCH_EXPRESSION.allowedInSource(source);
        this.allowRecords = (!preview.isPreview(Feature.RECORDS) || preview.isEnabled()) &&
                Feature.RECORDS.allowedInSource(source);
        this.allowSealedTypes = (!preview.isPreview(Feature.SEALED_CLASSES) || preview.isEnabled()) &&
                Feature.SEALED_CLASSES.allowedInSource(source);
    }

    protected AbstractEndPosTable newEndPosTable(boolean keepEndPositions) {
        return  keepEndPositions
                ? new SimpleEndPosTable(this)
                : new EmptyEndPosTable(this);
    }

    protected DocCommentTable newDocCommentTable(boolean keepDocComments, ParserFactory fac) {
        return keepDocComments ? new LazyDocCommentTable(fac) : null;
    }

    /** Switch: should we fold strings?
     */
    boolean allowStringFolding;

    /** Switch: should we keep docComments?
     */
    boolean keepDocComments;

    /** Switch: should we keep line table?
     */
    boolean keepLineMap;

    /** Switch: is "this" allowed as an identifier?
     * This is needed to parse receiver types.
     */
    boolean allowThisIdent;

    /** Switch: is yield statement allowed in this source level?
     */
    boolean allowYieldStatement;

    /** Switch: are records allowed in this source level?
     */
    boolean allowRecords;

    /** Switch: are sealed types allowed in this source level?
     */
    boolean allowSealedTypes;

    /** The type of the method receiver, as specified by a first "this" parameter.
     */
    JCVariableDecl receiverParam;

    /** When terms are parsed, the mode determines which is expected:
     *     mode = EXPR        : an expression
     *     mode = TYPE        : a type
     *     mode = NOPARAMS    : no parameters allowed for type
     *     mode = TYPEARG     : type argument
     *     mode |= NOLAMBDA   : lambdas are not allowed
     *     mode |= NOINVOCATION : method invocations are not allowed
     */
    protected static final int EXPR = 0x1;
    protected static final int TYPE = 0x2;
    protected static final int NOPARAMS = 0x4;
    protected static final int TYPEARG = 0x8;
    protected static final int DIAMOND = 0x10;
    protected static final int NOLAMBDA = 0x20;
    protected static final int NOINVOCATION = 0x40;

    protected void selectExprMode() {
        mode = (mode & (NOLAMBDA | NOINVOCATION)) | EXPR;
    }

    protected void selectTypeMode() {
        mode = (mode & (NOLAMBDA|NOINVOCATION)) | TYPE;
    }

    /** The current mode.
     */
    protected int mode = 0;

    /** The mode of the term that was parsed last.
     */
    protected int lastmode = 0;

    /* ---------- token management -------------- */

    protected Token token;

    public Token token() {
        return token;
    }

    public void nextToken() {
        S.nextToken();
        token = S.token();
    }

    protected boolean peekToken(Filter<TokenKind> tk) {
        return peekToken(0, tk);
    }

    protected boolean peekToken(int lookahead, Filter<TokenKind> tk) {
        return tk.accepts(S.token(lookahead + 1).kind);
    }

    protected boolean peekToken(Filter<TokenKind> tk1, Filter<TokenKind> tk2) {
        return peekToken(0, tk1, tk2);
    }

    protected boolean peekToken(int lookahead, Filter<TokenKind> tk1, Filter<TokenKind> tk2) {
        return tk1.accepts(S.token(lookahead + 1).kind) &&
                tk2.accepts(S.token(lookahead + 2).kind);
    }

    protected boolean peekToken(Filter<TokenKind> tk1, Filter<TokenKind> tk2, Filter<TokenKind> tk3) {
        return peekToken(0, tk1, tk2, tk3);
    }

    protected boolean peekToken(int lookahead, Filter<TokenKind> tk1, Filter<TokenKind> tk2, Filter<TokenKind> tk3) {
        return tk1.accepts(S.token(lookahead + 1).kind) &&
                tk2.accepts(S.token(lookahead + 2).kind) &&
                tk3.accepts(S.token(lookahead + 3).kind);
    }

    @SuppressWarnings("unchecked")
    protected boolean peekToken(Filter<TokenKind>... kinds) {
        return peekToken(0, kinds);
    }

    @SuppressWarnings("unchecked")
    protected boolean peekToken(int lookahead, Filter<TokenKind>... kinds) {
        for (; lookahead < kinds.length ; lookahead++) {
            if (!kinds[lookahead].accepts(S.token(lookahead + 1).kind)) {
                return false;
            }
        }
        return true;
    }

    /* ---------- error recovery -------------- */

    private JCErroneous errorTree;

    /** Skip forward until a suitable stop token is found.
     */
    protected void skip(boolean stopAtImport, boolean stopAtMemberDecl, boolean stopAtIdentifier, boolean stopAtStatement) {
         while (true) {
             switch (token.kind) {
                case SEMI:
                    nextToken();
                    return;
                case PUBLIC:
                case FINAL:
                case ABSTRACT:
                case MONKEYS_AT:
                case EOF:
                case CLASS:
                case INTERFACE:
                case ENUM:
                    return;
                case IMPORT:
                    if (stopAtImport)
                        return;
                    break;
                case LBRACE:
                case RBRACE:
                case PRIVATE:
                case PROTECTED:
                case STATIC:
                case TRANSIENT:
                case NATIVE:
                case VOLATILE:
                case SYNCHRONIZED:
                case STRICTFP:
                case LT:
                case BYTE:
                case SHORT:
                case CHAR:
                case INT:
                case LONG:
                case FLOAT:
                case DOUBLE:
                case BOOLEAN:
                case VOID:
                    if (stopAtMemberDecl)
                        return;
                    break;
                case UNDERSCORE:
                case IDENTIFIER:
                   if (stopAtIdentifier)
                        return;
                    break;
                case CASE:
                case DEFAULT:
                case IF:
                case FOR:
                case WHILE:
                case DO:
                case TRY:
                case SWITCH:
                case RETURN:
                case THROW:
                case BREAK:
                case CONTINUE:
                case ELSE:
                case FINALLY:
                case CATCH:
                case THIS:
                case SUPER:
                case NEW:
                    if (stopAtStatement)
                        return;
                    break;
                case ASSERT:
                    if (stopAtStatement)
                        return;
                    break;
            }
            nextToken();
        }
    }

    protected JCErroneous syntaxError(int pos, Error errorKey) {
        return syntaxError(pos, List.nil(), errorKey);
    }

    protected JCErroneous syntaxError(int pos, List<JCTree> errs, Error errorKey) {
        setErrorEndPos(pos);
        JCErroneous err = F.at(pos).Erroneous(errs);
        reportSyntaxError(err, errorKey);
        if (errs != null) {
            JCTree last = errs.last();
            if (last != null)
                storeEnd(last, pos);
        }
        return toP(err);
    }

    private static final int RECOVERY_THRESHOLD = 50;
    private int errorPos = Position.NOPOS;
    private int count = 0;

    /**
     * Report a syntax using the given the position parameter and arguments,
     * unless one was already reported at the same position.
     */
    protected void reportSyntaxError(int pos, Error errorKey) {
        JCDiagnostic.DiagnosticPosition diag = new JCDiagnostic.SimpleDiagnosticPosition(pos);
        reportSyntaxError(diag, errorKey);
    }

    /**
     * Report a syntax error using the given DiagnosticPosition object and
     * arguments, unless one was already reported at the same position.
     */
    protected void reportSyntaxError(JCDiagnostic.DiagnosticPosition diagPos, Error errorKey) {
        int pos = diagPos.getPreferredPosition();
        if (pos > S.errPos() || pos == Position.NOPOS) {
            if (token.kind == EOF) {
                log.error(DiagnosticFlag.SYNTAX, diagPos, Errors.PrematureEof);
            } else {
                log.error(DiagnosticFlag.SYNTAX, diagPos, errorKey);
            }
        }
        S.errPos(pos);
        if (token.pos == errorPos && token.kind != EOF) {
            //check for a possible infinite loop in parsing:
            Assert.check(count++ < RECOVERY_THRESHOLD);
        } else {
            count = 0;
            errorPos = token.pos;
        }
    }

    /** If next input token matches given token, skip it, otherwise report
     *  an error.
     */
    public void accept(TokenKind tk) {
        accept(tk, Errors::Expected);
    }

    /** If next input token matches given token, skip it, otherwise report
     *  an error.
     */
    public void accept(TokenKind tk, Function<TokenKind, Error> errorProvider) {
        if (token.kind == tk) {
            nextToken();
        } else {
            setErrorEndPos(token.pos);
            reportSyntaxError(S.prevToken().endPos, errorProvider.apply(tk));
        }
    }

    /** Report an illegal start of expression/type error at given position.
     */
    JCExpression illegal(int pos) {
        setErrorEndPos(pos);
        if ((mode & EXPR) != 0)
            return syntaxError(pos, Errors.IllegalStartOfExpr);
        else
            return syntaxError(pos, Errors.IllegalStartOfType);

    }

    /** Report an illegal start of expression/type error at current position.
     */
    JCExpression illegal() {
        return illegal(token.pos);
    }

    /** Diagnose a modifier flag from the set, if any. */
    protected void checkNoMods(long mods) {
        if (mods != 0) {
            long lowestMod = mods & -mods;
            log.error(DiagnosticFlag.SYNTAX, token.pos, Errors.ModNotAllowedHere(Flags.asFlagSet(lowestMod)));
        }
    }

/* ---------- doc comments --------- */

    /** A table to store all documentation comments
     *  indexed by the tree nodes they refer to.
     *  defined only if option flag keepDocComment is set.
     */
    private final DocCommentTable docComments;

    /** Make an entry into docComments hashtable,
     *  provided flag keepDocComments is set and given doc comment is non-null.
     *  @param tree   The tree to be used as index in the hashtable
     *  @param dc     The doc comment to associate with the tree, or null.
     */
    protected void attach(JCTree tree, Comment dc) {
        if (keepDocComments && dc != null) {
//          System.out.println("doc comment = ");System.out.println(dc);//DEBUG
            docComments.putComment(tree, dc);
        }
    }

/* -------- source positions ------- */

    protected void setErrorEndPos(int errPos) {
        endPosTable.setErrorEndPos(errPos);
    }

    protected void storeEnd(JCTree tree, int endpos) {
        endPosTable.storeEnd(tree, endpos);
    }

    protected <T extends JCTree> T to(T t) {
        return endPosTable.to(t);
    }

    protected <T extends JCTree> T toP(T t) {
        return endPosTable.toP(t);
    }

    /** Get the start position for a tree node.  The start position is
     * defined to be the position of the first character of the first
     * token of the node's source text.
     * @param tree  The tree node
     */
    public int getStartPos(JCTree tree) {
        return TreeInfo.getStartPos(tree);
    }

    /**
     * Get the end position for a tree node.  The end position is
     * defined to be the position of the last character of the last
     * token of the node's source text.  Returns Position.NOPOS if end
     * positions are not generated or the position is otherwise not
     * found.
     * @param tree  The tree node
     */
    public int getEndPos(JCTree tree) {
        return endPosTable.getEndPos(tree);
    }



/* ---------- parsing -------------- */

    /**
     * Ident = IDENTIFIER
     */
    public Name ident() {
        return ident(false, false);
    }

<<<<<<< HEAD
    protected Name ident(boolean allowClass) {
=======
    protected Name ident(boolean advanceOnErrors) {
        return ident(advanceOnErrors, false);
    }

    protected Name ident(boolean advanceOnErrors, boolean underscoreAllowed) {
>>>>>>> c5520801
        if (token.kind == IDENTIFIER) {
            Name name = token.name();
            nextToken();
            return name;
        } else if (token.kind == ASSERT) {
            log.error(DiagnosticFlag.SYNTAX, token.pos, Errors.AssertAsIdentifier);
            nextToken();
            return names.error;
        } else if (token.kind == ENUM) {
            log.error(DiagnosticFlag.SYNTAX, token.pos, Errors.EnumAsIdentifier);
            nextToken();
            return names.error;
        } else if (token.kind == THIS) {
            if (allowThisIdent) {
                // Make sure we're using a supported source version.
                checkSourceLevel(Feature.TYPE_ANNOTATIONS);
                Name name = token.name();
                nextToken();
                return name;
            } else {
                log.error(DiagnosticFlag.SYNTAX, token.pos, Errors.ThisAsIdentifier);
                nextToken();
                return names.error;
            }
        } else if (token.kind == UNDERSCORE) {
            if (!underscoreAllowed) {
                if (Feature.UNDERSCORE_AS_PARAM_NAME.allowedInSource(source)) {
                    log.error(token.pos, Errors.UnderscoreNotAllowed);
                } else {
                    if (Feature.UNDERSCORE_IDENTIFIER.allowedInSource(source)) {
                        log.warning(token.pos, Warnings.UnderscoreAsIdentifier);
                    } else {
                        log.error(DiagnosticFlag.SYNTAX, token.pos, Errors.UnderscoreAsIdentifier);
                    }
                }
            }
            Name name = token.name();
            nextToken();
            return name;
        } else {
            accept(IDENTIFIER);
            if (allowClass && token.kind == CLASS) {
                nextToken();
                return names._class;
            }
            return names.error;
        }
    }

    /**
     * Qualident = Ident { DOT [Annotations] Ident }
     */
    public JCExpression qualident(boolean allowAnnos) {
        return qualident(allowAnnos, false);
    }

    public JCExpression qualident(boolean allowAnnos, boolean underscoreAllowed) {
        JCExpression t = toP(F.at(token.pos).Ident(ident(false, underscoreAllowed)));
        while (token.kind == DOT) {
            int pos = token.pos;
            nextToken();
            List<JCAnnotation> tyannos = null;
            if (allowAnnos) {
                tyannos = typeAnnotationsOpt();
            }
            t = toP(F.at(pos).Select(t, ident()));
            if (tyannos != null && tyannos.nonEmpty()) {
                t = toP(F.at(tyannos.head.pos).AnnotatedType(tyannos, t));
            }
        }
        return t;
    }

    JCExpression literal(Name prefix) {
        return literal(prefix, token.pos);
    }

    /**
     * Literal =
     *     INTLITERAL
     *   | LONGLITERAL
     *   | FLOATLITERAL
     *   | DOUBLELITERAL
     *   | CHARLITERAL
     *   | STRINGLITERAL
     *   | TRUE
     *   | FALSE
     *   | NULL
     */
    JCExpression literal(Name prefix, int pos) {
        JCExpression t = errorTree;
        switch (token.kind) {
        case INTLITERAL:
            try {
                t = F.at(pos).Literal(
                    TypeTag.INT,
                    Convert.string2int(strval(prefix), token.radix()));
            } catch (NumberFormatException ex) {
                log.error(DiagnosticFlag.SYNTAX, token.pos, Errors.IntNumberTooLarge(strval(prefix)));
            }
            break;
        case LONGLITERAL:
            try {
                t = F.at(pos).Literal(
                    TypeTag.LONG,
                    Long.valueOf(Convert.string2long(strval(prefix), token.radix())));
            } catch (NumberFormatException ex) {
                log.error(DiagnosticFlag.SYNTAX, token.pos, Errors.IntNumberTooLarge(strval(prefix)));
            }
            break;
        case FLOATLITERAL: {
            String proper = token.radix() == 16 ?
                    ("0x"+ token.stringVal()) :
                    token.stringVal();
            Float n;
            try {
                n = Float.valueOf(proper);
            } catch (NumberFormatException ex) {
                // error already reported in scanner
                n = Float.NaN;
            }
            if (n.floatValue() == 0.0f && !isZero(proper))
                log.error(DiagnosticFlag.SYNTAX, token.pos, Errors.FpNumberTooSmall);
            else if (n.floatValue() == Float.POSITIVE_INFINITY)
                log.error(DiagnosticFlag.SYNTAX, token.pos, Errors.FpNumberTooLarge);
            else
                t = F.at(pos).Literal(TypeTag.FLOAT, n);
            break;
        }
        case DOUBLELITERAL: {
            String proper = token.radix() == 16 ?
                    ("0x"+ token.stringVal()) :
                    token.stringVal();
            Double n;
            try {
                n = Double.valueOf(proper);
            } catch (NumberFormatException ex) {
                // error already reported in scanner
                n = Double.NaN;
            }
            if (n.doubleValue() == 0.0d && !isZero(proper))
                log.error(DiagnosticFlag.SYNTAX, token.pos, Errors.FpNumberTooSmall);
            else if (n.doubleValue() == Double.POSITIVE_INFINITY)
                log.error(DiagnosticFlag.SYNTAX, token.pos, Errors.FpNumberTooLarge);
            else
                t = F.at(pos).Literal(TypeTag.DOUBLE, n);
            break;
        }
        case CHARLITERAL:
            t = F.at(pos).Literal(
                TypeTag.CHAR,
                token.stringVal().charAt(0) + 0);
            break;
        case STRINGLITERAL:
            t = F.at(pos).Literal(
                TypeTag.CLASS,
                token.stringVal());
            break;
        case TRUE: case FALSE:
            t = F.at(pos).Literal(
                TypeTag.BOOLEAN,
                (token.kind == TRUE ? 1 : 0));
            break;
        case NULL:
            t = F.at(pos).Literal(
                TypeTag.BOT,
                null);
            break;
        default:
            Assert.error();
        }
        if (t == errorTree)
            t = F.at(pos).Erroneous();
        storeEnd(t, token.endPos);
        nextToken();
        return t;
    }
    //where
        boolean isZero(String s) {
            char[] cs = s.toCharArray();
            int base = ((cs.length > 1 && Character.toLowerCase(cs[1]) == 'x') ? 16 : 10);
            int i = ((base==16) ? 2 : 0);
            while (i < cs.length && (cs[i] == '0' || cs[i] == '.')) i++;
            return !(i < cs.length && (Character.digit(cs[i], base) > 0));
        }

        String strval(Name prefix) {
            String s = token.stringVal();
            return prefix.isEmpty() ? s : prefix + s;
        }

    /** terms can be either expressions or types.
     */
    public JCExpression parseExpression() {
        return term(EXPR);
    }

    /** parses patterns.
     */

    public JCPattern parsePattern() {
        int pos = token.pos;
        if (token.kind == IDENTIFIER && token.name() == names.var) {
            nextToken();
            return toP(F.at(pos).BindingPattern(ident(), null));
        } else {
            JCExpression e = term(EXPR | TYPE | NOLAMBDA | NOINVOCATION);
            if (token.kind == LPAREN) {
                ListBuffer<JCPattern> nested = new ListBuffer<>();
                do {
                    nextToken();
                    JCPattern nestedPattern = parsePattern();
                    nested.append(nestedPattern);
                } while (token.kind == COMMA);
                accept(RPAREN);
                return toP(F.at(pos).DeconstructionPattern(e, nested.toList()));
            } else {
                return toP(F.at(pos).BindingPattern(ident(), e));
            }
        }
    }

    /**
     * parses (optional) type annotations followed by a type. If the
     * annotations are present before the type and are not consumed during array
     * parsing, this method returns a {@link JCAnnotatedType} consisting of
     * these annotations and the underlying type. Otherwise, it returns the
     * underlying type.
     *
     * <p>
     *
     * Note that this method sets {@code mode} to {@code TYPE} first, before
     * parsing annotations.
     */
    public JCExpression parseType() {
        return parseType(false);
    }

    public JCExpression parseType(boolean allowVar) {
        List<JCAnnotation> annotations = typeAnnotationsOpt();
        return parseType(allowVar, annotations);
    }

    public JCExpression parseType(boolean allowVar, List<JCAnnotation> annotations) {
        JCExpression result = unannotatedType(allowVar);

        if (annotations.nonEmpty()) {
            result = insertAnnotationsToMostInner(result, annotations, false);
        }

        return result;
    }

    public JCExpression unannotatedType(boolean allowVar) {
        JCExpression result = term(TYPE);
        Name restrictedTypeName = restrictedTypeName(result, !allowVar);

        if (restrictedTypeName != null && (!allowVar || restrictedTypeName != names.var)) {
            syntaxError(result.pos, Errors.RestrictedTypeNotAllowedHere(restrictedTypeName));
        }

        return result;
    }



    protected JCExpression term(int newmode) {
        int prevmode = mode;
        mode = newmode;
        JCExpression t = term();
        lastmode = mode;
        mode = prevmode;
        return t;
    }

    /**
     *  {@literal
     *  Expression = Expression1 [ExpressionRest]
     *  ExpressionRest = [AssignmentOperator Expression1]
     *  AssignmentOperator = "=" | "+=" | "-=" | "*=" | "/=" |
     *                       "&=" | "|=" | "^=" |
     *                       "%=" | "<<=" | ">>=" | ">>>="
     *  Type = Type1
     *  TypeNoParams = TypeNoParams1
     *  StatementExpression = Expression
     *  ConstantExpression = Expression
     *  }
     */
    JCExpression term() {
        JCExpression t = term1();
        if ((mode & EXPR) != 0 &&
            (token.kind == EQ || PLUSEQ.compareTo(token.kind) <= 0 && token.kind.compareTo(GTGTGTEQ) <= 0))
            return termRest(t);
        else
            return t;
    }

    JCExpression termRest(JCExpression t) {
        switch (token.kind) {
        case EQ: {
            int pos = token.pos;
            nextToken();
            selectExprMode();
            JCExpression t1 = term();
            return toP(F.at(pos).Assign(t, t1));
        }
        case PLUSEQ:
        case SUBEQ:
        case STAREQ:
        case SLASHEQ:
        case PERCENTEQ:
        case AMPEQ:
        case BAREQ:
        case CARETEQ:
        case LTLTEQ:
        case GTGTEQ:
        case GTGTGTEQ:
            int pos = token.pos;
            TokenKind tk = token.kind;
            nextToken();
            selectExprMode();
            JCExpression t1 = term();
            return F.at(pos).Assignop(optag(tk), t, t1);
        default:
            return t;
        }
    }

    /** Expression1   = Expression2 [Expression1Rest]
     *  Type1         = Type2
     *  TypeNoParams1 = TypeNoParams2
     */
    JCExpression term1() {
        JCExpression t = term2();
        if ((mode & EXPR) != 0 && token.kind == QUES) {
            selectExprMode();
            return term1Rest(t);
        } else {
            return t;
        }
    }

    /** Expression1Rest = ["?" Expression ":" Expression1]
     */
    JCExpression term1Rest(JCExpression t) {
        if (token.kind == QUES) {
            int pos = token.pos;
            nextToken();
            JCExpression t1 = term();
            accept(COLON);
            JCExpression t2 = term1();
            return F.at(pos).Conditional(t, t1, t2);
        } else {
            return t;
        }
    }

    /** Expression2   = Expression3 [Expression2Rest]
     *  Type2         = Type3
     *  TypeNoParams2 = TypeNoParams3
     */
    JCExpression term2() {
        JCExpression t = term3();
        if ((mode & EXPR) != 0 && prec(token.kind) >= TreeInfo.orPrec) {
            selectExprMode();
            return term2Rest(t, TreeInfo.orPrec);
        } else {
            return t;
        }
    }

    /*  Expression2Rest = {infixop Expression3}
     *                  | Expression3 instanceof Type
     *                  | Expression3 instanceof Pattern
     *  infixop         = "||"
     *                  | "&&"
     *                  | "|"
     *                  | "^"
     *                  | "&"
     *                  | "==" | "!="
     *                  | "<" | ">" | "<=" | ">="
     *                  | "<<" | ">>" | ">>>"
     *                  | "+" | "-"
     *                  | "*" | "/" | "%"
     */
    JCExpression term2Rest(JCExpression t, int minprec) {
        JCExpression[] odStack = newOdStack();
        Token[] opStack = newOpStack();

        // optimization, was odStack = new Tree[...]; opStack = new Tree[...];
        int top = 0;
        odStack[0] = t;
        int startPos = token.pos;
        Token topOp = Tokens.DUMMY;
        while (prec(token.kind) >= minprec) {
            opStack[top] = topOp;

            if (token.kind == INSTANCEOF) {
                int pos = token.pos;
                nextToken();
                JCTree pattern = parseType();
                if (token.kind == IDENTIFIER) {
                    checkSourceLevel(token.pos, Feature.PATTERN_MATCHING_IN_INSTANCEOF);
                    pattern = toP(F.at(token.pos).BindingPattern(ident(), pattern));
                } else if (token.kind == LPAREN) {
                    checkSourceLevel(Feature.DECONSTRUCTION_PATTERNS);
                    ListBuffer<JCPattern> nested = new ListBuffer<>();
                    do {
                        nextToken();
                        JCPattern nestedPattern = parsePattern();
                        nested.append(nestedPattern);
                    } while (token.kind == COMMA);
                    accept(RPAREN);
                    pattern = toP(F.at(pattern).DeconstructionPattern((JCExpression) pattern, nested.toList()));
                }
                odStack[top] = F.at(pos).TypeTest(odStack[top], pattern);
            } else {
                topOp = token;
                nextToken();
                top++;
                odStack[top] = term3();
            }
            while (top > 0 && prec(topOp.kind) >= prec(token.kind)) {
                odStack[top - 1] = F.at(topOp.pos).Binary(optag(topOp.kind), odStack[top - 1], odStack[top]);
                top--;
                topOp = opStack[top];
            }
        }
        Assert.check(top == 0);
        t = odStack[0];

        if (t.hasTag(JCTree.Tag.PLUS)) {
            t = foldStrings(t);
        }

        odStackSupply.add(odStack);
        opStackSupply.add(opStack);
        return t;
    }
    //where
        /** If tree is a concatenation of string literals, replace it
         *  by a single literal representing the concatenated string.
         */
        protected JCExpression foldStrings(JCExpression tree) {
            if (!allowStringFolding)
                return tree;
            ListBuffer<JCExpression> opStack = new ListBuffer<>();
            ListBuffer<JCLiteral> litBuf = new ListBuffer<>();
            boolean needsFolding = false;
            JCExpression curr = tree;
            while (true) {
                if (curr.hasTag(JCTree.Tag.PLUS)) {
                    JCBinary op = (JCBinary)curr;
                    needsFolding |= foldIfNeeded(op.rhs, litBuf, opStack, false);
                    curr = op.lhs;
                } else {
                    needsFolding |= foldIfNeeded(curr, litBuf, opStack, true);
                    break; //last one!
                }
            }
            if (needsFolding) {
                List<JCExpression> ops = opStack.toList();
                JCExpression res = ops.head;
                for (JCExpression op : ops.tail) {
                    res = F.at(op.getStartPosition()).Binary(optag(TokenKind.PLUS), res, op);
                    storeEnd(res, getEndPos(op));
                }
                return res;
            } else {
                return tree;
            }
        }

        private boolean foldIfNeeded(JCExpression tree, ListBuffer<JCLiteral> litBuf,
                                                ListBuffer<JCExpression> opStack, boolean last) {
            JCLiteral str = stringLiteral(tree);
            if (str != null) {
                litBuf.prepend(str);
                return last && merge(litBuf, opStack);
            } else {
                boolean res = merge(litBuf, opStack);
                litBuf.clear();
                opStack.prepend(tree);
                return res;
            }
        }

        boolean merge(ListBuffer<JCLiteral> litBuf, ListBuffer<JCExpression> opStack) {
            if (litBuf.isEmpty()) {
                return false;
            } else if (litBuf.size() == 1) {
                opStack.prepend(litBuf.first());
                return false;
            } else {
                JCExpression t = F.at(litBuf.first().getStartPosition()).Literal(TypeTag.CLASS,
                        litBuf.stream().map(lit -> (String)lit.getValue()).collect(Collectors.joining()));
                storeEnd(t, litBuf.last().getEndPosition(endPosTable));
                opStack.prepend(t);
                return true;
            }
        }

        private JCLiteral stringLiteral(JCTree tree) {
            if (tree.hasTag(LITERAL)) {
                JCLiteral lit = (JCLiteral)tree;
                if (lit.typetag == TypeTag.CLASS) {
                    return lit;
                }
            }
            return null;
        }


        /** optimization: To save allocating a new operand/operator stack
         *  for every binary operation, we use supplys.
         */
        ArrayList<JCExpression[]> odStackSupply = new ArrayList<>();
        ArrayList<Token[]> opStackSupply = new ArrayList<>();

        private JCExpression[] newOdStack() {
            if (odStackSupply.isEmpty())
                return new JCExpression[infixPrecedenceLevels + 1];
            return odStackSupply.remove(odStackSupply.size() - 1);
        }

        private Token[] newOpStack() {
            if (opStackSupply.isEmpty())
                return new Token[infixPrecedenceLevels + 1];
            return opStackSupply.remove(opStackSupply.size() - 1);
        }

    /**
     *  Expression3    = PrefixOp Expression3
     *                 | "(" Expr | TypeNoParams ")" Expression3
     *                 | Primary {Selector} {PostfixOp}
     *
     *  {@literal
     *  Primary        = "(" Expression ")"
     *                 | Literal
     *                 | [TypeArguments] THIS [Arguments]
     *                 | [TypeArguments] SUPER SuperSuffix
     *                 | NEW [TypeArguments] Creator
     *                 | "(" Arguments ")" "->" ( Expression | Block )
     *                 | Ident "->" ( Expression | Block )
     *                 | [Annotations] Ident { "." [Annotations] Ident }
     *                 | Expression3 MemberReferenceSuffix
     *                   [ [Annotations] "[" ( "]" BracketsOpt "." CLASS | Expression "]" )
     *                   | Arguments
     *                   | "." ( CLASS | THIS | [TypeArguments] SUPER Arguments | NEW [TypeArguments] InnerCreator )
     *                   ]
     *                 | BasicType BracketsOpt "." CLASS
     *  }
     *
     *  PrefixOp       = "++" | "--" | "!" | "~" | "+" | "-"
     *  PostfixOp      = "++" | "--"
     *  Type3          = Ident { "." Ident } [TypeArguments] {TypeSelector} BracketsOpt
     *                 | BasicType
     *  TypeNoParams3  = Ident { "." Ident } BracketsOpt
     *  Selector       = "." [TypeArguments] Ident [Arguments]
     *                 | "." THIS
     *                 | "." [TypeArguments] SUPER SuperSuffix
     *                 | "." NEW [TypeArguments] InnerCreator
     *                 | "[" Expression "]"
     *  TypeSelector   = "." Ident [TypeArguments]
     *  SuperSuffix    = Arguments | "." Ident [Arguments]
     */
    protected JCExpression term3() {
        int pos = token.pos;
        JCExpression t;
        List<JCExpression> typeArgs = typeArgumentsOpt(EXPR);
        switch (token.kind) {
        case QUES:
            if ((mode & TYPE) != 0 && (mode & (TYPEARG|NOPARAMS)) == TYPEARG) {
                selectTypeMode();
                return typeArgument();
            } else
                return illegal();
        case PLUSPLUS: case SUBSUB: case BANG: case TILDE: case PLUS: case SUB:
            if (typeArgs == null && (mode & EXPR) != 0) {
                TokenKind tk = token.kind;
                nextToken();
                selectExprMode();
                if (tk == SUB &&
                    (token.kind == INTLITERAL || token.kind == LONGLITERAL) &&
                    token.radix() == 10) {
                    selectExprMode();
                    t = literal(names.hyphen, pos);
                } else {
                    t = term3();
                    return F.at(pos).Unary(unoptag(tk), t);
                }
            } else return illegal();
            break;
        case LPAREN:
            if (typeArgs == null && (mode & EXPR) != 0) {
                ParensResult pres = analyzeParens();
                switch (pres) {
                    case CAST:
                       accept(LPAREN);
                       selectTypeMode();
                       int pos1 = pos;
                       List<JCExpression> targets = List.of(t = parseType());
                       while (token.kind == AMP) {
                           checkSourceLevel(Feature.INTERSECTION_TYPES_IN_CAST);
                           accept(AMP);
                           targets = targets.prepend(parseType());
                       }
                       if (targets.length() > 1) {
                           t = toP(F.at(pos1).TypeIntersection(targets.reverse()));
                       }
                       accept(RPAREN);
                       selectExprMode();
                       JCExpression t1 = term3();
                       return F.at(pos).TypeCast(t, t1);
                    case IMPLICIT_LAMBDA:
                    case EXPLICIT_LAMBDA:
                        t = lambdaExpressionOrStatement(true, pres == ParensResult.EXPLICIT_LAMBDA, pos);
                        break;
                    default: //PARENS
                        accept(LPAREN);
                        selectExprMode();
                        t = termRest(term1Rest(term2Rest(term3(), TreeInfo.orPrec)));
                        accept(RPAREN);
                        t = toP(F.at(pos).Parens(t));
                        break;
                }
            } else {
                return illegal();
            }
            break;
        case THIS:
            if ((mode & EXPR) != 0) {
                selectExprMode();
                t = to(F.at(pos).Ident(names._this));
                nextToken();
                if (typeArgs == null)
                    t = argumentsOpt(null, t);
                else
                    t = arguments(typeArgs, t);
                typeArgs = null;
            } else return illegal();
            break;
        case SUPER:
            if ((mode & EXPR) != 0) {
                selectExprMode();
                t = to(F.at(pos).Ident(names._super));
                t = superSuffix(typeArgs, t);
                typeArgs = null;
            } else return illegal();
            break;
        case INTLITERAL: case LONGLITERAL: case FLOATLITERAL: case DOUBLELITERAL:
        case CHARLITERAL: case STRINGLITERAL:
        case TRUE: case FALSE: case NULL:
            if (typeArgs == null && (mode & EXPR) != 0) {
                selectExprMode();
                t = literal(names.empty);
            } else return illegal();
            break;
        case NEW:
            if (typeArgs != null) return illegal();
            if ((mode & EXPR) != 0) {
                selectExprMode();
                nextToken();
                if (token.kind == LT) typeArgs = typeArguments(false);
                t = creator(pos, typeArgs);
                typeArgs = null;
            } else return illegal();
            break;
        case MONKEYS_AT:
            // Only annotated cast types and method references are valid
            List<JCAnnotation> typeAnnos = typeAnnotationsOpt();
            if (typeAnnos.isEmpty()) {
                // else there would be no '@'
                throw new AssertionError("Expected type annotations, but found none!");
            }

            JCExpression expr = term3();

            if ((mode & TYPE) == 0) {
                // Type annotations on class literals no longer legal
                switch (expr.getTag()) {
                case REFERENCE: {
                    JCMemberReference mref = (JCMemberReference) expr;
                    mref.expr = toP(F.at(pos).AnnotatedType(typeAnnos, mref.expr));
                    t = mref;
                    break;
                }
                case SELECT: {
                    JCFieldAccess sel = (JCFieldAccess) expr;

                    if (sel.name != names._class) {
                        return illegal();
                    } else {
                        log.error(token.pos, Errors.NoAnnotationsOnDotClass);
                        return expr;
                    }
                }
                default:
                    return illegal(typeAnnos.head.pos);
                }

            } else {
                // Type annotations targeting a cast
                t = insertAnnotationsToMostInner(expr, typeAnnos, false);
            }
            break;
        case UNDERSCORE: case IDENTIFIER: case ASSERT: case ENUM:
            if (typeArgs != null) return illegal();
            if ((mode & EXPR) != 0 && (mode & NOLAMBDA) == 0 && peekToken(ARROW)) {
                t = lambdaExpressionOrStatement(false, false, pos);
            } else {
                t = toP(F.at(token.pos).Ident(ident()));
                loop: while (true) {
                    pos = token.pos;
                    final List<JCAnnotation> annos = typeAnnotationsOpt();

                    // need to report an error later if LBRACKET is for array
                    // index access rather than array creation level
                    if (!annos.isEmpty() && token.kind != LBRACKET && token.kind != ELLIPSIS)
                        return illegal(annos.head.pos);

                    switch (token.kind) {
                    case LBRACKET:
                        nextToken();
                        if (token.kind == RBRACKET) {
                            nextToken();
                            t = bracketsOpt(t);
                            t = toP(F.at(pos).TypeArray(t));
                            if (annos.nonEmpty()) {
                                t = toP(F.at(pos).AnnotatedType(annos, t));
                            }
                            t = bracketsSuffix(t);
                        } else {
                            if ((mode & EXPR) != 0) {
                                selectExprMode();
                                JCExpression t1 = term();
                                if (!annos.isEmpty()) t = illegal(annos.head.pos);
                                t = to(F.at(pos).Indexed(t, t1));
                            }
                            accept(RBRACKET);
                        }
                        break loop;
                    case LPAREN:
                        if ((mode & EXPR) != 0 && (mode & NOINVOCATION) == 0) {
                            selectExprMode();
                            t = arguments(typeArgs, t);
                            if (!annos.isEmpty()) t = illegal(annos.head.pos);
                            typeArgs = null;
                        }
                        break loop;
                    case DOT:
                        nextToken();
                        if (token.kind == TokenKind.IDENTIFIER && typeArgs != null) {
                            return illegal();
                        }
                        int oldmode = mode;
                        mode &= ~NOPARAMS;
                        typeArgs = typeArgumentsOpt(EXPR);
                        mode = oldmode;
                        if ((mode & EXPR) != 0) {
                            switch (token.kind) {
                            case CLASS:
                                if (typeArgs != null) return illegal();
                                selectExprMode();
                                t = to(F.at(pos).Select(t, names._class));
                                nextToken();
                                break loop;
                            case THIS:
                                if (typeArgs != null) return illegal();
                                selectExprMode();
                                t = to(F.at(pos).Select(t, names._this));
                                nextToken();
                                break loop;
                            case SUPER:
                                selectExprMode();
                                t = to(F.at(pos).Select(t, names._super));
                                t = superSuffix(typeArgs, t);
                                typeArgs = null;
                                break loop;
                            case NEW:
                                if (typeArgs != null) return illegal();
                                selectExprMode();
                                int pos1 = token.pos;
                                nextToken();
                                if (token.kind == LT) typeArgs = typeArguments(false);
                                t = innerCreator(pos1, typeArgs, t);
                                typeArgs = null;
                                break loop;
                            }
                        }

                        List<JCAnnotation> tyannos = null;
                        if ((mode & TYPE) != 0 && token.kind == MONKEYS_AT) {
                            tyannos = typeAnnotationsOpt();
                        }
                        // typeArgs saved for next loop iteration.
                        t = toP(F.at(pos).Select(t, ident()));
                        if (tyannos != null && tyannos.nonEmpty()) {
                            t = toP(F.at(tyannos.head.pos).AnnotatedType(tyannos, t));
                        }
                        break;
                    case ELLIPSIS:
                        if (this.permitTypeAnnotationsPushBack) {
                            this.typeAnnotationsPushedBack = annos;
                        } else if (annos.nonEmpty()) {
                            // Don't return here -- error recovery attempt
                            illegal(annos.head.pos);
                        }
                        break loop;
                    case LT:
                        if ((mode & TYPE) == 0 && isUnboundMemberRef()) {
                            //this is an unbound method reference whose qualifier
                            //is a generic type i.e. A<S>::m
                            int pos1 = token.pos;
                            accept(LT);
                            ListBuffer<JCExpression> args = new ListBuffer<>();
                            args.append(typeArgument());
                            while (token.kind == COMMA) {
                                nextToken();
                                args.append(typeArgument());
                            }
                            accept(GT);
                            t = toP(F.at(pos1).TypeApply(t, args.toList()));
                            while (token.kind == DOT) {
                                nextToken();
                                selectTypeMode();
                                t = toP(F.at(token.pos).Select(t, ident()));
                                t = typeArgumentsOpt(t);
                            }
                            t = bracketsOpt(t);
                            if (token.kind != COLCOL) {
                                //method reference expected here
                                t = illegal();
                            }
                            selectExprMode();
                            return term3Rest(t, typeArgs);
                        }
                        break loop;
                    default:
                        break loop;
                    }
                }
            }
            if (typeArgs != null) illegal();
            t = typeArgumentsOpt(t);
            break;
        case BYTE: case SHORT: case CHAR: case INT: case LONG: case FLOAT:
        case DOUBLE: case BOOLEAN:
            if (typeArgs != null) illegal();
            t = bracketsSuffix(bracketsOpt(basicType()));
            break;
        case VOID:
            if (typeArgs != null) illegal();
            if ((mode & EXPR) != 0) {
                nextToken();
                if (token.kind == DOT) {
                    JCPrimitiveTypeTree ti = toP(F.at(pos).TypeIdent(TypeTag.VOID));
                    t = bracketsSuffix(ti);
                } else {
                    return illegal(pos);
                }
            } else {
                // Support the corner case of myMethodHandle.<void>invoke() by passing
                // a void type (like other primitive types) to the next phase.
                // The error will be reported in Attr.attribTypes or Attr.visitApply.
                JCPrimitiveTypeTree ti = to(F.at(pos).TypeIdent(TypeTag.VOID));
                nextToken();
                return ti;
                //return illegal();
            }
            break;
        case SWITCH:
            checkSourceLevel(Feature.SWITCH_EXPRESSION);
            allowYieldStatement = true;
            int switchPos = token.pos;
            nextToken();
            JCExpression selector = parExpression();
            accept(LBRACE);
            ListBuffer<JCCase> cases = new ListBuffer<>();
            while (true) {
                pos = token.pos;
                switch (token.kind) {
                case CASE:
                case DEFAULT:
                    cases.appendList(switchExpressionStatementGroup());
                    break;
                case RBRACE: case EOF:
                    JCSwitchExpression e = to(F.at(switchPos).SwitchExpression(selector,
                                                                               cases.toList()));
                    e.endpos = token.pos;
                    accept(RBRACE);
                    return e;
                default:
                    nextToken(); // to ensure progress
                    syntaxError(pos, Errors.Expected3(CASE, DEFAULT, RBRACE));
                }
            }
        default:
            return illegal();
        }
        return term3Rest(t, typeArgs);
    }

    private List<JCCase> switchExpressionStatementGroup() {
        ListBuffer<JCCase> caseExprs = new ListBuffer<>();
        int casePos = token.pos;
        ListBuffer<JCExpression> pats = new ListBuffer<>();

        if (token.kind == DEFAULT) {
            nextToken();
        } else {
            accept(CASE);
            while (true) {
                pats.append(term(EXPR | NOLAMBDA));
                if (token.kind != COMMA) break;
                checkSourceLevel(Feature.SWITCH_MULTIPLE_CASE_LABELS);
                nextToken();
            };
        }
        List<JCStatement> stats = null;
        JCTree body = null;
        CaseTree.CaseKind kind;
        switch (token.kind) {
            case ARROW:
                checkSourceLevel(Feature.SWITCH_RULE);
                nextToken();
                if (token.kind == TokenKind.THROW || token.kind == TokenKind.LBRACE) {
                    stats = List.of(parseStatement());
                    body = stats.head;
                    kind = JCCase.RULE;
                } else {
                    JCExpression value = parseExpression();
                    stats = List.of(to(F.at(value).Yield(value)));
                    body = value;
                    kind = JCCase.RULE;
                    accept(SEMI);
                }
                break;
            default:
                accept(COLON, tk -> Errors.Expected2(COLON, ARROW));
                stats = blockStatements();
                kind = JCCase.STATEMENT;
                break;
        }
        caseExprs.append(toP(F.at(casePos).Case(kind, pats.toList(), stats, body)));
        return caseExprs.toList();
    }

    JCExpression term3Rest(JCExpression t, List<JCExpression> typeArgs) {
        if (typeArgs != null) illegal();
        while (true) {
            int pos1 = token.pos;
            final List<JCAnnotation> annos = typeAnnotationsOpt();

            if (token.kind == LBRACKET) {
                nextToken();
                if ((mode & TYPE) != 0) {
                    int oldmode = mode;
                    selectTypeMode();
                    if (token.kind == RBRACKET) {
                        nextToken();
                        t = bracketsOpt(t);
                        t = toP(F.at(pos1).TypeArray(t));
                        if (token.kind == COLCOL) {
                            selectExprMode();
                            continue;
                        }
                        if (annos.nonEmpty()) {
                            t = toP(F.at(pos1).AnnotatedType(annos, t));
                        }
                        return t;
                    }
                    mode = oldmode;
                }
                if ((mode & EXPR) != 0) {
                    selectExprMode();
                    JCExpression t1 = term();
                    t = to(F.at(pos1).Indexed(t, t1));
                }
                accept(RBRACKET);
            } else if (token.kind == DOT) {
                nextToken();
                typeArgs = typeArgumentsOpt(EXPR);
                if (token.kind == SUPER && (mode & EXPR) != 0) {
                    selectExprMode();
                    t = to(F.at(pos1).Select(t, names._super));
                    nextToken();
                    t = arguments(typeArgs, t);
                    typeArgs = null;
                } else if (token.kind == NEW && (mode & EXPR) != 0) {
                    if (typeArgs != null) return illegal();
                    selectExprMode();
                    int pos2 = token.pos;
                    nextToken();
                    if (token.kind == LT) typeArgs = typeArguments(false);
                    t = innerCreator(pos2, typeArgs, t);
                    typeArgs = null;
                } else {
                    List<JCAnnotation> tyannos = null;
                    if ((mode & TYPE) != 0 && token.kind == MONKEYS_AT) {
                        // is the mode check needed?
                        tyannos = typeAnnotationsOpt();
                    }
                    t = toP(F.at(pos1).Select(t, ident(true)));
                    if (tyannos != null && tyannos.nonEmpty()) {
                        t = toP(F.at(tyannos.head.pos).AnnotatedType(tyannos, t));
                    }
                    t = argumentsOpt(typeArgs, typeArgumentsOpt(t));
                    typeArgs = null;
                }
            } else if ((mode & EXPR) != 0 && token.kind == COLCOL) {
                selectExprMode();
                if (typeArgs != null) return illegal();
                accept(COLCOL);
                t = memberReferenceSuffix(pos1, t);
            } else {
                if (!annos.isEmpty()) {
                    if (permitTypeAnnotationsPushBack)
                        typeAnnotationsPushedBack = annos;
                    else
                        return illegal(annos.head.pos);
                }
                break;
            }
        }
        while ((token.kind == PLUSPLUS || token.kind == SUBSUB) && (mode & EXPR) != 0) {
            selectExprMode();
            t = to(F.at(token.pos).Unary(
                  token.kind == PLUSPLUS ? POSTINC : POSTDEC, t));
            nextToken();
        }
        return toP(t);
    }

    /**
     * If we see an identifier followed by a '&lt;' it could be an unbound
     * method reference or a binary expression. To disambiguate, look for a
     * matching '&gt;' and see if the subsequent terminal is either '.' or '::'.
     */
    @SuppressWarnings("fallthrough")
    boolean isUnboundMemberRef() {
        int pos = 0, depth = 0;
        outer: for (Token t = S.token(pos) ; ; t = S.token(++pos)) {
            switch (t.kind) {
                case IDENTIFIER: case UNDERSCORE: case QUES: case EXTENDS: case SUPER:
                case DOT: case RBRACKET: case LBRACKET: case COMMA:
                case BYTE: case SHORT: case INT: case LONG: case FLOAT:
                case DOUBLE: case BOOLEAN: case CHAR:
                case MONKEYS_AT:
                    break;

                case LPAREN:
                    // skip annotation values
                    int nesting = 0;
                    for (; ; pos++) {
                        TokenKind tk2 = S.token(pos).kind;
                        switch (tk2) {
                            case EOF:
                                return false;
                            case LPAREN:
                                nesting++;
                                break;
                            case RPAREN:
                                nesting--;
                                if (nesting == 0) {
                                    continue outer;
                                }
                                break;
                        }
                    }

                case LT:
                    depth++; break;
                case GTGTGT:
                    depth--;
                case GTGT:
                    depth--;
                case GT:
                    depth--;
                    if (depth == 0) {
                        TokenKind nextKind = S.token(pos + 1).kind;
                        return
                            nextKind == TokenKind.DOT ||
                            nextKind == TokenKind.LBRACKET ||
                            nextKind == TokenKind.COLCOL;
                    }
                    break;
                default:
                    return false;
            }
        }
    }

    /**
     * If we see an identifier followed by a '&lt;' it could be an unbound
     * method reference or a binary expression. To disambiguate, look for a
     * matching '&gt;' and see if the subsequent terminal is either '.' or '::'.
     */
    @SuppressWarnings("fallthrough")
    ParensResult analyzeParens() {
        int depth = 0;
        boolean type = false;
        ParensResult defaultResult = ParensResult.PARENS;
        outer: for (int lookahead = 0; ; lookahead++) {
            TokenKind tk = S.token(lookahead).kind;
            switch (tk) {
                case COMMA:
                    type = true;
                case EXTENDS: case SUPER: case DOT: case AMP:
                    //skip
                    break;
                case QUES:
                    if (peekToken(lookahead, EXTENDS) ||
                            peekToken(lookahead, SUPER)) {
                        //wildcards
                        type = true;
                    }
                    break;
                case BYTE: case SHORT: case INT: case LONG: case FLOAT:
                case DOUBLE: case BOOLEAN: case CHAR: case VOID:
                    if (peekToken(lookahead, RPAREN)) {
                        //Type, ')' -> cast
                        return ParensResult.CAST;
                    } else if (peekToken(lookahead, LAX_IDENTIFIER)) {
                        //Type, Identifier/'_'/'assert'/'enum' -> explicit lambda
                        return ParensResult.EXPLICIT_LAMBDA;
                    }
                    break;
                case LPAREN:
                    if (lookahead != 0) {
                        // '(' in a non-starting position -> parens
                        return ParensResult.PARENS;
                    } else if (peekToken(lookahead, RPAREN)) {
                        // '(', ')' -> explicit lambda
                        return ParensResult.EXPLICIT_LAMBDA;
                    }
                    break;
                case RPAREN:
                    // if we have seen something that looks like a type,
                    // then it's a cast expression
                    if (type) return ParensResult.CAST;
                    // otherwise, disambiguate cast vs. parenthesized expression
                    // based on subsequent token.
                    switch (S.token(lookahead + 1).kind) {
                        /*case PLUSPLUS: case SUBSUB: */
                        case BANG: case TILDE:
                        case LPAREN: case THIS: case SUPER:
                        case INTLITERAL: case LONGLITERAL: case FLOATLITERAL:
                        case DOUBLELITERAL: case CHARLITERAL: case STRINGLITERAL:
                        case TRUE: case FALSE: case NULL:
                        case NEW: case IDENTIFIER: case ASSERT: case ENUM: case UNDERSCORE:
                        case SWITCH:
                        case BYTE: case SHORT: case CHAR: case INT:
                        case LONG: case FLOAT: case DOUBLE: case BOOLEAN: case VOID:
                            return ParensResult.CAST;
                        default:
                            return defaultResult;
                    }
                case UNDERSCORE:
                case ASSERT:
                case ENUM:
                case IDENTIFIER:
                    if (peekToken(lookahead, LAX_IDENTIFIER)) {
                        // Identifier, Identifier/'_'/'assert'/'enum' -> explicit lambda
                        return ParensResult.EXPLICIT_LAMBDA;
                    } else if (peekToken(lookahead, RPAREN, ARROW)) {
                        // Identifier, ')' '->' -> implicit lambda
                        return (mode & NOLAMBDA) == 0 ? ParensResult.IMPLICIT_LAMBDA
                                                      : ParensResult.PARENS;
                    } else if (depth == 0 && peekToken(lookahead, COMMA)) {
                        defaultResult = ParensResult.IMPLICIT_LAMBDA;
                    }
                    type = false;
                    break;
                case FINAL:
                case ELLIPSIS:
                    //those can only appear in explicit lambdas
                    return ParensResult.EXPLICIT_LAMBDA;
                case MONKEYS_AT:
                    type = true;
                    lookahead += 1; //skip '@'
                    while (peekToken(lookahead, DOT)) {
                        lookahead += 2;
                    }
                    if (peekToken(lookahead, LPAREN)) {
                        lookahead++;
                        //skip annotation values
                        int nesting = 0;
                        for (; ; lookahead++) {
                            TokenKind tk2 = S.token(lookahead).kind;
                            switch (tk2) {
                                case EOF:
                                    return ParensResult.PARENS;
                                case LPAREN:
                                    nesting++;
                                    break;
                                case RPAREN:
                                    nesting--;
                                    if (nesting == 0) {
                                        continue outer;
                                    }
                                break;
                            }
                        }
                    }
                    break;
                case LBRACKET:
                    if (peekToken(lookahead, RBRACKET, LAX_IDENTIFIER)) {
                        // '[', ']', Identifier/'_'/'assert'/'enum' -> explicit lambda
                        return ParensResult.EXPLICIT_LAMBDA;
                    } else if (peekToken(lookahead, RBRACKET, RPAREN) ||
                            peekToken(lookahead, RBRACKET, AMP)) {
                        // '[', ']', ')' -> cast
                        // '[', ']', '&' -> cast (intersection type)
                        return ParensResult.CAST;
                    } else if (peekToken(lookahead, RBRACKET)) {
                        //consume the ']' and skip
                        type = true;
                        lookahead++;
                        break;
                    } else {
                        return ParensResult.PARENS;
                    }
                case LT:
                    depth++; break;
                case GTGTGT:
                    depth--;
                case GTGT:
                    depth--;
                case GT:
                    depth--;
                    if (depth == 0) {
                        if (peekToken(lookahead, RPAREN) ||
                                peekToken(lookahead, AMP)) {
                            // '>', ')' -> cast
                            // '>', '&' -> cast
                            return ParensResult.CAST;
                        } else if (peekToken(lookahead, LAX_IDENTIFIER, COMMA) ||
                                peekToken(lookahead, LAX_IDENTIFIER, RPAREN, ARROW) ||
                                peekToken(lookahead, ELLIPSIS)) {
                            // '>', Identifier/'_'/'assert'/'enum', ',' -> explicit lambda
                            // '>', Identifier/'_'/'assert'/'enum', ')', '->' -> explicit lambda
                            // '>', '...' -> explicit lambda
                            return ParensResult.EXPLICIT_LAMBDA;
                        }
                        //it looks a type, but could still be (i) a cast to generic type,
                        //(ii) an unbound method reference or (iii) an explicit lambda
                        type = true;
                        break;
                    } else if (depth < 0) {
                        //unbalanced '<', '>' - not a generic type
                        return ParensResult.PARENS;
                    }
                    break;
                default:
                    //this includes EOF
                    return defaultResult;
            }
        }
    }

    /** Accepts all identifier-like tokens */
    protected Filter<TokenKind> LAX_IDENTIFIER = t -> t == IDENTIFIER || t == UNDERSCORE || t == ASSERT || t == ENUM;

    enum ParensResult {
        CAST,
        EXPLICIT_LAMBDA,
        IMPLICIT_LAMBDA,
        PARENS
    }

    JCExpression lambdaExpressionOrStatement(boolean hasParens, boolean explicitParams, int pos) {
        List<JCVariableDecl> params = explicitParams ?
                formalParameters(FormalParameterKind.LAMBDA) :
                implicitParameters(hasParens);
        if (explicitParams) {
            LambdaClassifier lambdaClassifier = new LambdaClassifier();
            for (JCVariableDecl param: params) {
                Name restrictedTypeName;
                if (param.vartype != null &&
                        (restrictedTypeName = restrictedTypeName(param.vartype, false)) != null &&
                        param.vartype.hasTag(TYPEARRAY)) {
                    log.error(DiagnosticFlag.SYNTAX, param.pos,
                        Feature.VAR_SYNTAX_IMPLICIT_LAMBDAS.allowedInSource(source)
                            ? Errors.RestrictedTypeNotAllowedArray(restrictedTypeName) : Errors.RestrictedTypeNotAllowedHere(restrictedTypeName));
                }
                lambdaClassifier.addParameter(param);
                if (lambdaClassifier.result() == LambdaParameterKind.ERROR) {
                    break;
                }
            }
            if (lambdaClassifier.diagFragment != null) {
                log.error(DiagnosticFlag.SYNTAX, pos, Errors.InvalidLambdaParameterDeclaration(lambdaClassifier.diagFragment));
            }
            for (JCVariableDecl param: params) {
                if (param.vartype != null
                        && restrictedTypeName(param.vartype, true) != null) {
                    checkSourceLevel(param.pos, Feature.VAR_SYNTAX_IMPLICIT_LAMBDAS);
                    param.startPos = TreeInfo.getStartPos(param.vartype);
                    param.vartype = null;
                }
            }
        }
        return lambdaExpressionOrStatementRest(params, pos);
    }

    enum LambdaParameterKind {
        VAR(0),
        EXPLICIT(1),
        IMPLICIT(2),
        ERROR(-1);

        private final int index;

        LambdaParameterKind(int index) {
            this.index = index;
        }
    }

    private final static Fragment[][] decisionTable = new Fragment[][] {
        /*              VAR                              EXPLICIT                         IMPLICIT  */
        /* VAR      */ {null,                            VarAndExplicitNotAllowed,        VarAndImplicitNotAllowed},
        /* EXPLICIT */ {VarAndExplicitNotAllowed,        null,                            ImplicitAndExplicitNotAllowed},
        /* IMPLICIT */ {VarAndImplicitNotAllowed,        ImplicitAndExplicitNotAllowed,   null},
    };

    class LambdaClassifier {

        LambdaParameterKind kind;
        Fragment diagFragment;
        List<JCVariableDecl> params;

        void addParameter(JCVariableDecl param) {
            if (param.vartype != null && param.name != names.empty) {
                if (restrictedTypeName(param.vartype, false) != null) {
                    reduce(LambdaParameterKind.VAR);
                } else {
                    reduce(LambdaParameterKind.EXPLICIT);
                }
            }
            if (param.vartype == null && param.name != names.empty ||
                param.vartype != null && param.name == names.empty) {
                reduce(LambdaParameterKind.IMPLICIT);
            }
        }

        private void reduce(LambdaParameterKind newKind) {
            if (kind == null) {
                kind = newKind;
            } else if (kind != newKind && kind != LambdaParameterKind.ERROR) {
                LambdaParameterKind currentKind = kind;
                kind = LambdaParameterKind.ERROR;
                boolean varIndex = currentKind.index == LambdaParameterKind.VAR.index ||
                        newKind.index == LambdaParameterKind.VAR.index;
                diagFragment = Feature.VAR_SYNTAX_IMPLICIT_LAMBDAS.allowedInSource(source) || !varIndex ?
                        decisionTable[currentKind.index][newKind.index] : null;
            }
        }

        LambdaParameterKind result() {
            return kind;
        }
    }

    JCExpression lambdaExpressionOrStatementRest(List<JCVariableDecl> args, int pos) {
        checkSourceLevel(Feature.LAMBDA);
        accept(ARROW);

        return token.kind == LBRACE ?
            lambdaStatement(args, pos, token.pos) :
            lambdaExpression(args, pos);
    }

    JCExpression lambdaStatement(List<JCVariableDecl> args, int pos, int pos2) {
        JCBlock block = block(pos2, 0);
        return toP(F.at(pos).Lambda(args, block));
    }

    JCExpression lambdaExpression(List<JCVariableDecl> args, int pos) {
        JCTree expr = parseExpression();
        return toP(F.at(pos).Lambda(args, expr));
    }

    /** SuperSuffix = Arguments | "." [TypeArguments] Ident [Arguments]
     */
    JCExpression superSuffix(List<JCExpression> typeArgs, JCExpression t) {
        nextToken();
        if (token.kind == LPAREN || typeArgs != null) {
            t = arguments(typeArgs, t);
        } else if (token.kind == COLCOL) {
            if (typeArgs != null) return illegal();
            t = memberReferenceSuffix(t);
        } else {
            int pos = token.pos;
            accept(DOT);
            typeArgs = (token.kind == LT) ? typeArguments(false) : null;
            t = toP(F.at(pos).Select(t, ident()));
            t = argumentsOpt(typeArgs, t);
        }
        return t;
    }

    /** BasicType = BYTE | SHORT | CHAR | INT | LONG | FLOAT | DOUBLE | BOOLEAN
     */
    JCPrimitiveTypeTree basicType() {
        JCPrimitiveTypeTree t = to(F.at(token.pos).TypeIdent(typetag(token.kind)));
        nextToken();
        return t;
    }

    /** ArgumentsOpt = [ Arguments ]
     */
    JCExpression argumentsOpt(List<JCExpression> typeArgs, JCExpression t) {
        if ((mode & EXPR) != 0 && token.kind == LPAREN || typeArgs != null) {
            selectExprMode();
            return arguments(typeArgs, t);
        } else {
            return t;
        }
    }

    /** Arguments = "(" [Expression { COMMA Expression }] ")"
     */
    List<JCExpression> arguments() {
        ListBuffer<JCExpression> args = new ListBuffer<>();
        if (token.kind == LPAREN) {
            nextToken();
            if (token.kind != RPAREN) {
                args.append(parseExpression());
                while (token.kind == COMMA) {
                    nextToken();
                    args.append(parseExpression());
                }
            }
            accept(RPAREN);
        } else {
            syntaxError(token.pos, Errors.Expected(LPAREN));
        }
        return args.toList();
    }

    JCExpression arguments(List<JCExpression> typeArgs, JCExpression t) {
        int pos = token.pos;
        List<JCExpression> args = arguments();
        JCExpression mi = F.at(pos).Apply(typeArgs, t, args);
        if (t.hasTag(IDENT) && isInvalidUnqualifiedMethodIdentifier(((JCIdent) t).pos,
                                                                    ((JCIdent) t).name)) {
            log.error(DiagnosticFlag.SYNTAX, t, Errors.InvalidYield);
            mi = F.Erroneous(List.of(mi));
        }
        return toP(mi);
    }

    boolean isInvalidUnqualifiedMethodIdentifier(int pos, Name name) {
        if (name == names.yield) {
            if (allowYieldStatement) {
                return true;
            } else {
                log.warning(pos, Warnings.InvalidYield);
            }
        }
        return false;
    }

    /**  TypeArgumentsOpt = [ TypeArguments ]
     */
    JCExpression typeArgumentsOpt(JCExpression t) {
        if (token.kind == LT &&
            (mode & TYPE) != 0 &&
            (mode & NOPARAMS) == 0) {
            selectTypeMode();
            return typeArguments(t, false);
        } else {
            return t;
        }
    }
    List<JCExpression> typeArgumentsOpt() {
        return typeArgumentsOpt(TYPE);
    }

    List<JCExpression> typeArgumentsOpt(int useMode) {
        if (token.kind == LT) {
            if ((mode & useMode) == 0 ||
                (mode & NOPARAMS) != 0) {
                illegal();
            }
            mode = useMode;
            return typeArguments(false);
        }
        return null;
    }

    /**
     *  {@literal
     *  TypeArguments  = "<" TypeArgument {"," TypeArgument} ">"
     *  }
     */
    List<JCExpression> typeArguments(boolean diamondAllowed) {
        if (token.kind == LT) {
            nextToken();
            if (token.kind == GT && diamondAllowed) {
                checkSourceLevel(Feature.DIAMOND);
                mode |= DIAMOND;
                nextToken();
                return List.nil();
            } else {
                ListBuffer<JCExpression> args = new ListBuffer<>();
                args.append(((mode & EXPR) == 0) ? typeArgument() : parseType());
                while (token.kind == COMMA) {
                    nextToken();
                    args.append(((mode & EXPR) == 0) ? typeArgument() : parseType());
                }
                switch (token.kind) {

                case GTGTGTEQ: case GTGTEQ: case GTEQ:
                case GTGTGT: case GTGT:
                    token = S.split();
                    break;
                case GT:
                    nextToken();
                    break;
                default:
                    args.append(syntaxError(token.pos, Errors.Expected(GT)));
                    break;
                }
                return args.toList();
            }
        } else {
            return List.of(syntaxError(token.pos, Errors.Expected(LT)));
        }
    }

    /**
     *  {@literal
     *  TypeArgument = Type
     *               | [Annotations] "?"
     *               | [Annotations] "?" EXTENDS Type {"&" Type}
     *               | [Annotations] "?" SUPER Type
     *  }
     */
    JCExpression typeArgument() {
        List<JCAnnotation> annotations = typeAnnotationsOpt();
        if (token.kind != QUES) return parseType(false, annotations);
        int pos = token.pos;
        nextToken();
        JCExpression result;
        if (token.kind == EXTENDS) {
            TypeBoundKind t = to(F.at(pos).TypeBoundKind(BoundKind.EXTENDS));
            nextToken();
            JCExpression bound = parseType();
            result = F.at(pos).Wildcard(t, bound);
        } else if (token.kind == SUPER) {
            TypeBoundKind t = to(F.at(pos).TypeBoundKind(BoundKind.SUPER));
            nextToken();
            JCExpression bound = parseType();
            result = F.at(pos).Wildcard(t, bound);
        } else if (LAX_IDENTIFIER.accepts(token.kind)) {
            //error recovery
            TypeBoundKind t = F.at(Position.NOPOS).TypeBoundKind(BoundKind.UNBOUND);
            JCExpression wc = toP(F.at(pos).Wildcard(t, null));
            JCIdent id = toP(F.at(token.pos).Ident(ident()));
            JCErroneous err = F.at(pos).Erroneous(List.<JCTree>of(wc, id));
            reportSyntaxError(err, Errors.Expected3(GT, EXTENDS, SUPER));
            result = err;
        } else {
            TypeBoundKind t = toP(F.at(pos).TypeBoundKind(BoundKind.UNBOUND));
            result = toP(F.at(pos).Wildcard(t, null));
        }
        if (!annotations.isEmpty()) {
            result = toP(F.at(annotations.head.pos).AnnotatedType(annotations,result));
        }
        return result;
    }

    JCTypeApply typeArguments(JCExpression t, boolean diamondAllowed) {
        int pos = token.pos;
        List<JCExpression> args = typeArguments(diamondAllowed);
        return toP(F.at(pos).TypeApply(t, args));
    }

    /**
     * BracketsOpt = { [Annotations] "[" "]" }*
     *
     * <p>
     *
     * <code>annotations</code> is the list of annotations targeting
     * the expression <code>t</code>.
     */
    private JCExpression bracketsOpt(JCExpression t,
            List<JCAnnotation> annotations) {
        List<JCAnnotation> nextLevelAnnotations = typeAnnotationsOpt();

        if (token.kind == LBRACKET) {
            int pos = token.pos;
            nextToken();
            t = bracketsOptCont(t, pos, nextLevelAnnotations);
        } else if (!nextLevelAnnotations.isEmpty()) {
            if (permitTypeAnnotationsPushBack) {
                this.typeAnnotationsPushedBack = nextLevelAnnotations;
            } else {
                return illegal(nextLevelAnnotations.head.pos);
            }
        }

        if (!annotations.isEmpty()) {
            t = toP(F.at(token.pos).AnnotatedType(annotations, t));
        }
        return t;
    }

    /** BracketsOpt = [ "[" "]" { [Annotations] "[" "]"} ]
     */
    private JCExpression bracketsOpt(JCExpression t) {
        return bracketsOpt(t, List.nil());
    }

    private JCExpression bracketsOptCont(JCExpression t, int pos,
            List<JCAnnotation> annotations) {
        accept(RBRACKET);
        t = bracketsOpt(t);
        t = toP(F.at(pos).TypeArray(t));
        if (annotations.nonEmpty()) {
            t = toP(F.at(pos).AnnotatedType(annotations, t));
        }
        return t;
    }

    /** BracketsSuffixExpr = "." CLASS
     *  BracketsSuffixType =
     */
    JCExpression bracketsSuffix(JCExpression t) {
        if ((mode & EXPR) != 0 && token.kind == DOT) {
            selectExprMode();
            int pos = token.pos;
            nextToken();
            accept(CLASS);
            if (token.pos == endPosTable.errorEndPos) {
                // error recovery
                Name name;
                if (LAX_IDENTIFIER.accepts(token.kind)) {
                    name = token.name();
                    nextToken();
                } else {
                    name = names.error;
                }
                t = F.at(pos).Erroneous(List.<JCTree>of(toP(F.at(pos).Select(t, name))));
            } else {
                Tag tag = t.getTag();
                // Type annotations are illegal on class literals. Annotated non array class literals
                // are complained about directly in term3(), Here check for type annotations on dimensions
                // taking care to handle some interior dimension(s) being annotated.
                if ((tag == TYPEARRAY && TreeInfo.containsTypeAnnotation(t)) || tag == ANNOTATED_TYPE)
                    syntaxError(token.pos, Errors.NoAnnotationsOnDotClass);
                t = toP(F.at(pos).Select(t, names._class));
            }
        } else if ((mode & TYPE) != 0) {
            if (token.kind != COLCOL) {
                selectTypeMode();
            }
        } else if (token.kind != COLCOL) {
            syntaxError(token.pos, Errors.DotClassExpected);
        }
        return t;
    }

    /**
     * MemberReferenceSuffix = "::" [TypeArguments] Ident
     *                       | "::" [TypeArguments] "new"
     */
    JCExpression memberReferenceSuffix(JCExpression t) {
        int pos1 = token.pos;
        accept(COLCOL);
        return memberReferenceSuffix(pos1, t);
    }

    JCExpression memberReferenceSuffix(int pos1, JCExpression t) {
        checkSourceLevel(Feature.METHOD_REFERENCES);
        selectExprMode();
        List<JCExpression> typeArgs = null;
        if (token.kind == LT) {
            typeArgs = typeArguments(false);
        }
        Name refName;
        ReferenceMode refMode;
        if (token.kind == NEW) {
            refMode = ReferenceMode.NEW;
            refName = names.init;
            nextToken();
        } else {
            refMode = ReferenceMode.INVOKE;
            refName = ident();
        }
        return toP(F.at(t.getStartPosition()).Reference(refMode, refName, t, typeArgs));
    }

    /** Creator = [Annotations] Qualident [TypeArguments] ( ArrayCreatorRest | ClassCreatorRest )
     */
    JCExpression creator(int newpos, List<JCExpression> typeArgs) {
        List<JCAnnotation> newAnnotations = typeAnnotationsOpt();

        switch (token.kind) {
        case BYTE: case SHORT: case CHAR: case INT: case LONG: case FLOAT:
        case DOUBLE: case BOOLEAN:
            if (typeArgs == null) {
                if (newAnnotations.isEmpty()) {
                    return arrayCreatorRest(newpos, basicType());
                } else {
                    return arrayCreatorRest(newpos, toP(F.at(newAnnotations.head.pos).AnnotatedType(newAnnotations, basicType())));
                }
            }
            break;
        default:
        }
        JCExpression t = qualident(true);

        int oldmode = mode;
        selectTypeMode();
        boolean diamondFound = false;
        int lastTypeargsPos = -1;
        if (token.kind == LT) {
            lastTypeargsPos = token.pos;
            t = typeArguments(t, true);
            diamondFound = (mode & DIAMOND) != 0;
        }
        while (token.kind == DOT) {
            if (diamondFound) {
                //cannot select after a diamond
                illegal();
            }
            int pos = token.pos;
            nextToken();
            List<JCAnnotation> tyannos = typeAnnotationsOpt();
            t = toP(F.at(pos).Select(t, ident()));

            if (tyannos != null && tyannos.nonEmpty()) {
                t = toP(F.at(tyannos.head.pos).AnnotatedType(tyannos, t));
            }

            if (token.kind == LT) {
                lastTypeargsPos = token.pos;
                t = typeArguments(t, true);
                diamondFound = (mode & DIAMOND) != 0;
            }
        }
        mode = oldmode;
        if (token.kind == LBRACKET || token.kind == MONKEYS_AT) {
            // handle type annotations for non primitive arrays
            if (newAnnotations.nonEmpty()) {
                t = insertAnnotationsToMostInner(t, newAnnotations, false);
            }

            JCExpression e = arrayCreatorRest(newpos, t);
            if (diamondFound) {
                reportSyntaxError(lastTypeargsPos, Errors.CannotCreateArrayWithDiamond);
                return toP(F.at(newpos).Erroneous(List.of(e)));
            }
            else if (typeArgs != null) {
                int pos = newpos;
                if (!typeArgs.isEmpty() && typeArgs.head.pos != Position.NOPOS) {
                    // note: this should always happen but we should
                    // not rely on this as the parser is continuously
                    // modified to improve error recovery.
                    pos = typeArgs.head.pos;
                }
                setErrorEndPos(S.prevToken().endPos);
                JCErroneous err = F.at(pos).Erroneous(typeArgs.prepend(e));
                reportSyntaxError(err, Errors.CannotCreateArrayWithTypeArguments);
                return toP(err);
            }
            return e;
        } else if (token.kind == LPAREN) {
            // handle type annotations for instantiations and anonymous classes
            if (newAnnotations.nonEmpty()) {
                t = insertAnnotationsToMostInner(t, newAnnotations, false);
            }
            return classCreatorRest(newpos, null, typeArgs, t);
        } else {
            setErrorEndPos(token.pos);
            reportSyntaxError(token.pos, Errors.Expected2(LPAREN, LBRACKET));
            t = toP(F.at(newpos).NewClass(null, typeArgs, t, List.nil(), null));
            return toP(F.at(newpos).Erroneous(List.<JCTree>of(t)));
        }
    }

    /** InnerCreator = [Annotations] Ident [TypeArguments] ClassCreatorRest
     */
    JCExpression innerCreator(int newpos, List<JCExpression> typeArgs, JCExpression encl) {
        List<JCAnnotation> newAnnotations = typeAnnotationsOpt();

        JCExpression t = toP(F.at(token.pos).Ident(ident()));

        if (newAnnotations.nonEmpty()) {
            t = toP(F.at(newAnnotations.head.pos).AnnotatedType(newAnnotations, t));
        }

        if (token.kind == LT) {
            int oldmode = mode;
            t = typeArguments(t, true);
            mode = oldmode;
        }
        return classCreatorRest(newpos, encl, typeArgs, t);
    }

    /** ArrayCreatorRest = [Annotations] "[" ( "]" BracketsOpt ArrayInitializer
     *                         | Expression "]" {[Annotations]  "[" Expression "]"} BracketsOpt )
     */
    JCExpression arrayCreatorRest(int newpos, JCExpression elemtype) {
        List<JCAnnotation> annos = typeAnnotationsOpt();

        accept(LBRACKET);
        if (token.kind == RBRACKET) {
            accept(RBRACKET);
            elemtype = bracketsOpt(elemtype, annos);
            if (token.kind == LBRACE) {
                JCNewArray na = (JCNewArray)arrayInitializer(newpos, elemtype);
                if (annos.nonEmpty()) {
                    // when an array initializer is present then
                    // the parsed annotations should target the
                    // new array tree
                    // bracketsOpt inserts the annotation in
                    // elemtype, and it needs to be corrected
                    //
                    JCAnnotatedType annotated = (JCAnnotatedType)elemtype;
                    assert annotated.annotations == annos;
                    na.annotations = annotated.annotations;
                    na.elemtype = annotated.underlyingType;
                }
                return na;
            } else {
                JCExpression t = toP(F.at(newpos).NewArray(elemtype, List.nil(), null));
                return syntaxError(token.pos, List.of(t), Errors.ArrayDimensionMissing);
            }
        } else {
            ListBuffer<JCExpression> dims = new ListBuffer<>();

            // maintain array dimension type annotations
            ListBuffer<List<JCAnnotation>> dimAnnotations = new ListBuffer<>();
            dimAnnotations.append(annos);

            dims.append(parseExpression());
            accept(RBRACKET);
            while (token.kind == LBRACKET
                    || token.kind == MONKEYS_AT) {
                List<JCAnnotation> maybeDimAnnos = typeAnnotationsOpt();
                int pos = token.pos;
                nextToken();
                if (token.kind == RBRACKET) {
                    elemtype = bracketsOptCont(elemtype, pos, maybeDimAnnos);
                } else {
                    if (token.kind == RBRACKET) { // no dimension
                        elemtype = bracketsOptCont(elemtype, pos, maybeDimAnnos);
                    } else {
                        dimAnnotations.append(maybeDimAnnos);
                        dims.append(parseExpression());
                        accept(RBRACKET);
                    }
                }
            }

            List<JCExpression> elems = null;
            int errpos = token.pos;

            if (token.kind == LBRACE) {
                elems = arrayInitializerElements(newpos, elemtype);
            }

            JCNewArray na = toP(F.at(newpos).NewArray(elemtype, dims.toList(), elems));
            na.dimAnnotations = dimAnnotations.toList();

            if (elems != null) {
                return syntaxError(errpos, List.of(na), Errors.IllegalArrayCreationBothDimensionAndInitialization);
            }

            return na;
        }
    }

    /** ClassCreatorRest = Arguments [ClassBody]
     */
    JCNewClass classCreatorRest(int newpos,
                                  JCExpression encl,
                                  List<JCExpression> typeArgs,
                                  JCExpression t)
    {
        List<JCExpression> args = arguments();
        JCClassDecl body = null;
        if (token.kind == LBRACE) {
            int pos = token.pos;
            List<JCTree> defs = classInterfaceOrRecordBody(names.empty, false, false);
            JCModifiers mods = F.at(Position.NOPOS).Modifiers(0);
            body = toP(F.at(pos).AnonymousClassDef(mods, defs));
        }
        return toP(F.at(newpos).NewClass(encl, typeArgs, t, args, body));
    }

    /** ArrayInitializer = "{" [VariableInitializer {"," VariableInitializer}] [","] "}"
     */
    JCExpression arrayInitializer(int newpos, JCExpression t) {
        List<JCExpression> elems = arrayInitializerElements(newpos, t);
        return toP(F.at(newpos).NewArray(t, List.nil(), elems));
    }

    List<JCExpression> arrayInitializerElements(int newpos, JCExpression t) {
        accept(LBRACE);
        ListBuffer<JCExpression> elems = new ListBuffer<>();
        if (token.kind == COMMA) {
            nextToken();
        } else if (token.kind != RBRACE) {
            elems.append(variableInitializer());
            while (token.kind == COMMA) {
                nextToken();
                if (token.kind == RBRACE) break;
                elems.append(variableInitializer());
            }
        }
        accept(RBRACE);
        return elems.toList();
    }

    /** VariableInitializer = ArrayInitializer | Expression
     */
    public JCExpression variableInitializer() {
        return token.kind == LBRACE ? arrayInitializer(token.pos, null) : parseExpression();
    }

    /** ParExpression = "(" Expression ")"
     */
    JCExpression parExpression() {
        int pos = token.pos;
        accept(LPAREN);
        JCExpression t = parseExpression();
        accept(RPAREN);
        return toP(F.at(pos).Parens(t));
    }

    /** Block = "{" BlockStatements "}"
     */
    JCBlock block(int pos, long flags) {
        accept(LBRACE);
        List<JCStatement> stats = blockStatements();
        JCBlock t = F.at(pos).Block(flags, stats);
        while (token.kind == CASE || token.kind == DEFAULT) {
            syntaxError(token.pos, Errors.Orphaned(token.kind));
            switchBlockStatementGroups();
        }
        // the Block node has a field "endpos" for first char of last token, which is
        // usually but not necessarily the last char of the last token.
        t.endpos = token.pos;
        accept(RBRACE);
        return toP(t);
    }

    public JCBlock block() {
        return block(token.pos, 0);
    }

    /** BlockStatements = { BlockStatement }
     *  BlockStatement  = LocalVariableDeclarationStatement
     *                  | ClassOrInterfaceOrEnumDeclaration
     *                  | [Ident ":"] Statement
     *  LocalVariableDeclarationStatement
     *                  = { FINAL | '@' Annotation } Type VariableDeclarators ";"
     */
    @SuppressWarnings("fallthrough")
    List<JCStatement> blockStatements() {
        //todo: skip to anchor on error(?)
        int lastErrPos = -1;
        ListBuffer<JCStatement> stats = new ListBuffer<>();
        while (true) {
            List<JCStatement> stat = blockStatement();
            if (stat.isEmpty()) {
                return stats.toList();
            } else {
                // error recovery
                if (token.pos == lastErrPos)
                    return stats.toList();
                if (token.pos <= endPosTable.errorEndPos) {
                    skip(false, true, true, true);
                    lastErrPos = token.pos;
                }
                stats.addAll(stat);
            }
        }
    }

    /*
     * Parse a Statement (JLS 14.5). As an enhancement to improve error recovery,
     * this method will also recognize variable and class declarations (which are
     * not legal for a Statement) by delegating the parsing to BlockStatement (JLS 14.2).
     * If any illegal declarations are found, they will be wrapped in an erroneous tree,
     * and an error will be produced by this method.
     */
    JCStatement parseStatementAsBlock() {
        int pos = token.pos;
        List<JCStatement> stats = blockStatement();
        if (stats.isEmpty()) {
            JCErroneous e = syntaxError(pos, Errors.IllegalStartOfStmt);
            return toP(F.at(pos).Exec(e));
        } else {
            JCStatement first = stats.head;
            Error error = null;
            switch (first.getTag()) {
            case CLASSDEF:
                error = Errors.ClassNotAllowed;
                break;
            case VARDEF:
                error = Errors.VariableNotAllowed;
                break;
            }
            if (error != null) {
                log.error(DiagnosticFlag.SYNTAX, first, error);
                List<JCBlock> blist = List.of(F.at(first.pos).Block(0, stats));
                return toP(F.at(pos).Exec(F.at(first.pos).Erroneous(blist)));
            }
            return first;
        }
    }

    /**This method parses a statement appearing inside a block.
     */
    @SuppressWarnings("fallthrough")
    List<JCStatement> blockStatement() {
        //todo: skip to anchor on error(?)
        Comment dc;
        int pos = token.pos;
        switch (token.kind) {
        case RBRACE: case CASE: case DEFAULT: case EOF:
            return List.nil();
        case LBRACE: case IF: case FOR: case WHILE: case DO: case TRY:
        case SWITCH: case SYNCHRONIZED: case RETURN: case THROW: case BREAK:
        case CONTINUE: case SEMI: case ELSE: case FINALLY: case CATCH:
        case ASSERT:
            return List.of(parseSimpleStatement());
        case MONKEYS_AT:
        case FINAL: {
            dc = token.comment(CommentStyle.JAVADOC);
            JCModifiers mods = modifiersOpt();
            if (token.kind == INTERFACE ||
                token.kind == CLASS ||
                token.kind == ENUM ||
                isRecordStart()) {
                return List.of(classOrRecordOrInterfaceOrEnumDeclaration(mods, dc));
            } else {
                JCExpression t = parseType(true);
                return localVariableDeclarations(mods, t);
            }
        }
        case ABSTRACT: case STRICTFP: {
            dc = token.comment(CommentStyle.JAVADOC);
            JCModifiers mods = modifiersOpt();
            return List.of(classOrRecordOrInterfaceOrEnumDeclaration(mods, dc));
        }
        case INTERFACE:
        case CLASS:
            dc = token.comment(CommentStyle.JAVADOC);
            return List.of(classOrRecordOrInterfaceOrEnumDeclaration(modifiersOpt(), dc));
        case ENUM:
            if (!allowRecords) {
                log.error(DiagnosticFlag.SYNTAX, token.pos, Errors.LocalEnum);
            }
            dc = token.comment(CommentStyle.JAVADOC);
            return List.of(classOrRecordOrInterfaceOrEnumDeclaration(modifiersOpt(), dc));
        case IDENTIFIER:
            if (token.name() == names.yield && allowYieldStatement) {
                Token next = S.token(1);
                boolean isYieldStatement;
                switch (next.kind) {
                    case PLUS: case SUB: case STRINGLITERAL: case CHARLITERAL:
                    case INTLITERAL: case LONGLITERAL: case FLOATLITERAL: case DOUBLELITERAL:
                    case NULL: case IDENTIFIER: case TRUE: case FALSE:
                    case NEW: case SWITCH: case THIS: case SUPER:
                        isYieldStatement = true;
                        break;
                    case PLUSPLUS: case SUBSUB:
                        isYieldStatement = S.token(2).kind != SEMI;
                        break;
                    case LPAREN:
                        int lookahead = 2;
                        int balance = 1;
                        boolean hasComma = false;
                        Token l;
                        while ((l = S.token(lookahead)).kind != EOF && balance != 0) {
                            switch (l.kind) {
                                case LPAREN: balance++; break;
                                case RPAREN: balance--; break;
                                case COMMA: if (balance == 1) hasComma = true; break;
                            }
                            lookahead++;
                        }
                        isYieldStatement = (!hasComma && lookahead != 3) || l.kind == ARROW;
                        break;
                    case SEMI: //error recovery - this is not a valid statement:
                        isYieldStatement = true;
                        break;
                    default:
                        isYieldStatement = false;
                        break;
                }

                if (isYieldStatement) {
                    nextToken();
                    JCExpression t = term(EXPR);
                    accept(SEMI);
                    return List.of(toP(F.at(pos).Yield(t)));
                }

                //else intentional fall-through
            } else {
                if (isNonSealedClassStart(true)) {
                    log.error(token.pos, Errors.SealedOrNonSealedLocalClassesNotAllowed);
                    nextToken();
                    nextToken();
                    nextToken();
                    return List.of(classOrRecordOrInterfaceOrEnumDeclaration(modifiersOpt(), token.comment(CommentStyle.JAVADOC)));
                } else if (isSealedClassStart(true)) {
                    checkSourceLevel(Feature.SEALED_CLASSES);
                    log.error(token.pos, Errors.SealedOrNonSealedLocalClassesNotAllowed);
                    nextToken();
                    return List.of(classOrRecordOrInterfaceOrEnumDeclaration(modifiersOpt(), token.comment(CommentStyle.JAVADOC)));
                }
            }
        }
        if (isRecordStart() && allowRecords) {
            dc = token.comment(CommentStyle.JAVADOC);
            return List.of(recordDeclaration(F.at(pos).Modifiers(0), dc));
        } else {
            Token prevToken = token;
            JCExpression t = term(EXPR | TYPE);
            if (token.kind == COLON && t.hasTag(IDENT)) {
                nextToken();
                JCStatement stat = parseStatementAsBlock();
                return List.of(F.at(pos).Labelled(prevToken.name(), stat));
            } else if ((lastmode & TYPE) != 0 && LAX_IDENTIFIER.accepts(token.kind)) {
                pos = token.pos;
                JCModifiers mods = F.at(Position.NOPOS).Modifiers(0);
                F.at(pos);
                return localVariableDeclarations(mods, t);
            } else {
                // This Exec is an "ExpressionStatement"; it subsumes the terminating semicolon
                t = checkExprStat(t);
                accept(SEMI);
                JCExpressionStatement expr = toP(F.at(pos).Exec(t));
                return List.of(expr);
            }
        }
    }
    //where
        private List<JCStatement> localVariableDeclarations(JCModifiers mods, JCExpression type) {
            ListBuffer<JCStatement> stats =
                    variableDeclarators(mods, type, new ListBuffer<>(), true);
            // A "LocalVariableDeclarationStatement" subsumes the terminating semicolon
            accept(SEMI);
            storeEnd(stats.last(), S.prevToken().endPos);
            return stats.toList();
        }

    /** Statement =
     *       Block
     *     | IF ParExpression Statement [ELSE Statement]
     *     | FOR "(" ForInitOpt ";" [Expression] ";" ForUpdateOpt ")" Statement
     *     | FOR "(" FormalParameter : Expression ")" Statement
     *     | WHILE ParExpression Statement
     *     | DO Statement WHILE ParExpression ";"
     *     | TRY Block ( Catches | [Catches] FinallyPart )
     *     | TRY "(" ResourceSpecification ";"opt ")" Block [Catches] [FinallyPart]
     *     | SWITCH ParExpression "{" SwitchBlockStatementGroups "}"
     *     | SYNCHRONIZED ParExpression Block
     *     | RETURN [Expression] ";"
     *     | THROW Expression ";"
     *     | BREAK [Ident] ";"
     *     | CONTINUE [Ident] ";"
     *     | ASSERT Expression [ ":" Expression ] ";"
     *     | ";"
     */
    public JCStatement parseSimpleStatement() {
        int pos = token.pos;
        switch (token.kind) {
        case LBRACE:
            return block();
        case IF: {
            nextToken();
            JCExpression cond = parExpression();
            JCStatement thenpart = parseStatementAsBlock();
            JCStatement elsepart = null;
            if (token.kind == ELSE) {
                nextToken();
                elsepart = parseStatementAsBlock();
            }
            return F.at(pos).If(cond, thenpart, elsepart);
        }
        case FOR: {
            nextToken();
            accept(LPAREN);
            List<JCStatement> inits = token.kind == SEMI ? List.nil() : forInit();
            if (inits.length() == 1 &&
                inits.head.hasTag(VARDEF) &&
                ((JCVariableDecl) inits.head).init == null &&
                token.kind == COLON) {
                JCVariableDecl var = (JCVariableDecl)inits.head;
                accept(COLON);
                JCExpression expr = parseExpression();
                accept(RPAREN);
                JCStatement body = parseStatementAsBlock();
                return F.at(pos).ForeachLoop(var, expr, body);
            } else {
                accept(SEMI);
                JCExpression cond = token.kind == SEMI ? null : parseExpression();
                accept(SEMI);
                List<JCExpressionStatement> steps = token.kind == RPAREN ? List.nil() : forUpdate();
                accept(RPAREN);
                JCStatement body = parseStatementAsBlock();
                return F.at(pos).ForLoop(inits, cond, steps, body);
            }
        }
        case WHILE: {
            nextToken();
            JCExpression cond = parExpression();
            JCStatement body = parseStatementAsBlock();
            return F.at(pos).WhileLoop(cond, body);
        }
        case DO: {
            nextToken();
            JCStatement body = parseStatementAsBlock();
            accept(WHILE);
            JCExpression cond = parExpression();
            accept(SEMI);
            JCDoWhileLoop t = toP(F.at(pos).DoLoop(body, cond));
            return t;
        }
        case TRY: {
            nextToken();
            List<JCTree> resources = List.nil();
            if (token.kind == LPAREN) {
                nextToken();
                resources = resources();
                accept(RPAREN);
            }
            JCBlock body = block();
            ListBuffer<JCCatch> catchers = new ListBuffer<>();
            JCBlock finalizer = null;
            if (token.kind == CATCH || token.kind == FINALLY) {
                while (token.kind == CATCH) catchers.append(catchClause());
                if (token.kind == FINALLY) {
                    nextToken();
                    finalizer = block();
                }
            } else {
                if (resources.isEmpty()) {
                    log.error(DiagnosticFlag.SYNTAX, pos, Errors.TryWithoutCatchFinallyOrResourceDecls);
                }
            }
            return F.at(pos).Try(resources, body, catchers.toList(), finalizer);
        }
        case SWITCH: {
            nextToken();
            JCExpression selector = parExpression();
            accept(LBRACE);
            List<JCCase> cases = switchBlockStatementGroups();
            JCSwitch t = to(F.at(pos).Switch(selector, cases));
            accept(RBRACE);
            return t;
        }
        case SYNCHRONIZED: {
            nextToken();
            JCExpression lock = parExpression();
            JCBlock body = block();
            return F.at(pos).Synchronized(lock, body);
        }
        case RETURN: {
            nextToken();
            JCExpression result = token.kind == SEMI ? null : parseExpression();
            accept(SEMI);
            JCReturn t = toP(F.at(pos).Return(result));
            return t;
        }
        case THROW: {
            nextToken();
            JCExpression exc = parseExpression();
            accept(SEMI);
            JCThrow t = toP(F.at(pos).Throw(exc));
            return t;
        }
        case BREAK: {
            nextToken();
            Name label = LAX_IDENTIFIER.accepts(token.kind) ? ident() : null;
            accept(SEMI);
            JCBreak t = toP(F.at(pos).Break(label));
            return t;
        }
        case CONTINUE: {
            nextToken();
            Name label = LAX_IDENTIFIER.accepts(token.kind) ? ident() : null;
            accept(SEMI);
            JCContinue t =  toP(F.at(pos).Continue(label));
            return t;
        }
        case SEMI:
            nextToken();
            return toP(F.at(pos).Skip());
        case ELSE:
            int elsePos = token.pos;
            nextToken();
            return doRecover(elsePos, BasicErrorRecoveryAction.BLOCK_STMT, Errors.ElseWithoutIf);
        case FINALLY:
            int finallyPos = token.pos;
            nextToken();
            return doRecover(finallyPos, BasicErrorRecoveryAction.BLOCK_STMT, Errors.FinallyWithoutTry);
        case CATCH:
            return doRecover(token.pos, BasicErrorRecoveryAction.CATCH_CLAUSE, Errors.CatchWithoutTry);
        case ASSERT: {
            nextToken();
            JCExpression assertion = parseExpression();
            JCExpression message = null;
            if (token.kind == COLON) {
                nextToken();
                message = parseExpression();
            }
            accept(SEMI);
            JCAssert t = toP(F.at(pos).Assert(assertion, message));
            return t;
        }
        default:
            Assert.error();
            return null;
        }
    }

    @Override
    public JCStatement parseStatement() {
        return parseStatementAsBlock();
    }

    private JCStatement doRecover(int startPos, ErrorRecoveryAction action, Error errorKey) {
        int errPos = S.errPos();
        JCTree stm = action.doRecover(this);
        S.errPos(errPos);
        return toP(F.Exec(syntaxError(startPos, List.of(stm), errorKey)));
    }

    /** CatchClause     = CATCH "(" FormalParameter ")" Block
     * TODO: the "FormalParameter" is not correct, it uses the special "catchTypes" rule below.
     */
    protected JCCatch catchClause() {
        int pos = token.pos;
        accept(CATCH);
        accept(LPAREN);
        JCModifiers mods = optFinal(Flags.PARAMETER);
        List<JCExpression> catchTypes = catchTypes();
        JCExpression paramType = catchTypes.size() > 1 ?
                toP(F.at(catchTypes.head.getStartPosition()).TypeUnion(catchTypes)) :
                catchTypes.head;
        JCVariableDecl formal = variableDeclaratorId(mods, paramType, FormalParameterKind.CATCH);
        accept(RPAREN);
        JCBlock body = block();
        return F.at(pos).Catch(formal, body);
    }

    List<JCExpression> catchTypes() {
        ListBuffer<JCExpression> catchTypes = new ListBuffer<>();
        catchTypes.add(parseType());
        while (token.kind == BAR) {
            nextToken();
            // Instead of qualident this is now parseType.
            // But would that allow too much, e.g. arrays or generics?
            catchTypes.add(parseType());
        }
        return catchTypes.toList();
    }

    /** SwitchBlockStatementGroups = { SwitchBlockStatementGroup }
     *  SwitchBlockStatementGroup = SwitchLabel BlockStatements
     *  SwitchLabel = CASE ConstantExpression ":" | DEFAULT ":"
     */
    List<JCCase> switchBlockStatementGroups() {
        ListBuffer<JCCase> cases = new ListBuffer<>();
        while (true) {
            int pos = token.pos;
            switch (token.kind) {
            case CASE:
            case DEFAULT:
                cases.appendList(switchBlockStatementGroup());
                break;
            case RBRACE: case EOF:
                return cases.toList();
            default:
                nextToken(); // to ensure progress
                syntaxError(pos, Errors.Expected3(CASE, DEFAULT, RBRACE));
            }
        }
    }

    protected List<JCCase> switchBlockStatementGroup() {
        int pos = token.pos;
        List<JCStatement> stats;
        JCCase c;
        ListBuffer<JCCase> cases = new ListBuffer<JCCase>();
        switch (token.kind) {
        case CASE: {
            nextToken();
            ListBuffer<JCExpression> pats = new ListBuffer<>();
            while (true) {
                pats.append(term(EXPR | NOLAMBDA));
                if (token.kind != COMMA) break;
                nextToken();
                checkSourceLevel(Feature.SWITCH_MULTIPLE_CASE_LABELS);
            };
            CaseTree.CaseKind caseKind;
            JCTree body = null;
            if (token.kind == ARROW) {
                checkSourceLevel(Feature.SWITCH_RULE);
                accept(ARROW);
                caseKind = JCCase.RULE;
                JCStatement statement = parseStatementAsBlock();
                if (!statement.hasTag(EXEC) && !statement.hasTag(BLOCK) && !statement.hasTag(Tag.THROW)) {
                    log.error(statement.pos(), Errors.SwitchCaseUnexpectedStatement);
                }
                stats = List.of(statement);
                body = stats.head;
            } else {
                accept(COLON, tk -> Errors.Expected2(COLON, ARROW));
                caseKind = JCCase.STATEMENT;
                stats = blockStatements();
            }
            c = F.at(pos).Case(caseKind, pats.toList(), stats, body);
            if (stats.isEmpty())
                storeEnd(c, S.prevToken().endPos);
            return cases.append(c).toList();
        }
        case DEFAULT: {
            nextToken();
            CaseTree.CaseKind caseKind;
            JCTree body = null;
            if (token.kind == ARROW) {
                checkSourceLevel(Feature.SWITCH_RULE);
                accept(ARROW);
                caseKind = JCCase.RULE;
                JCStatement statement = parseStatementAsBlock();
                if (!statement.hasTag(EXEC) && !statement.hasTag(BLOCK) && !statement.hasTag(Tag.THROW)) {
                    log.error(statement.pos(), Errors.SwitchCaseUnexpectedStatement);
                }
                stats = List.of(statement);
                body = stats.head;
            } else {
                accept(COLON, tk -> Errors.Expected2(COLON, ARROW));
                caseKind = JCCase.STATEMENT;
                stats = blockStatements();
            }
            c = F.at(pos).Case(caseKind, List.nil(), stats, body);
            if (stats.isEmpty())
                storeEnd(c, S.prevToken().endPos);
            return cases.append(c).toList();
        }
        }
        throw new AssertionError("should not reach here");
    }

    /** MoreStatementExpressions = { COMMA StatementExpression }
     */
    <T extends ListBuffer<? super JCExpressionStatement>> T moreStatementExpressions(int pos,
                                                                    JCExpression first,
                                                                    T stats) {
        // This Exec is a "StatementExpression"; it subsumes no terminating token
        stats.append(toP(F.at(pos).Exec(checkExprStat(first))));
        while (token.kind == COMMA) {
            nextToken();
            pos = token.pos;
            JCExpression t = parseExpression();
            // This Exec is a "StatementExpression"; it subsumes no terminating token
            stats.append(toP(F.at(pos).Exec(checkExprStat(t))));
        }
        return stats;
    }

    /** ForInit = StatementExpression MoreStatementExpressions
     *           |  { FINAL | '@' Annotation } Type VariableDeclarators
     */
    List<JCStatement> forInit() {
        ListBuffer<JCStatement> stats = new ListBuffer<>();
        int pos = token.pos;
        if (token.kind == FINAL || token.kind == MONKEYS_AT) {
            return variableDeclarators(optFinal(0), parseType(true), stats, true).toList();
        } else {
            JCExpression t = term(EXPR | TYPE);
            if ((lastmode & TYPE) != 0 && LAX_IDENTIFIER.accepts(token.kind)) {
                return variableDeclarators(modifiersOpt(), t, stats, true).toList();
            } else if ((lastmode & TYPE) != 0 && token.kind == COLON) {
                log.error(DiagnosticFlag.SYNTAX, pos, Errors.BadInitializer("for-loop"));
                return List.of((JCStatement)F.at(pos).VarDef(modifiersOpt(), names.error, t, null));
            } else {
                return moreStatementExpressions(pos, t, stats).toList();
            }
        }
    }

    /** ForUpdate = StatementExpression MoreStatementExpressions
     */
    List<JCExpressionStatement> forUpdate() {
        return moreStatementExpressions(token.pos,
                                        parseExpression(),
                                        new ListBuffer<JCExpressionStatement>()).toList();
    }

    /** AnnotationsOpt = { '@' Annotation }
     *
     * @param kind Whether to parse an ANNOTATION or TYPE_ANNOTATION
     */
    protected List<JCAnnotation> annotationsOpt(Tag kind) {
        if (token.kind != MONKEYS_AT) return List.nil(); // optimization
        ListBuffer<JCAnnotation> buf = new ListBuffer<>();
        int prevmode = mode;
        while (token.kind == MONKEYS_AT) {
            int pos = token.pos;
            nextToken();
            buf.append(annotation(pos, kind));
        }
        lastmode = mode;
        mode = prevmode;
        List<JCAnnotation> annotations = buf.toList();

        return annotations;
    }

    List<JCAnnotation> typeAnnotationsOpt() {
        List<JCAnnotation> annotations = annotationsOpt(Tag.TYPE_ANNOTATION);
        return annotations;
    }

    /** ModifiersOpt = { Modifier }
     *  Modifier = PUBLIC | PROTECTED | PRIVATE | STATIC | ABSTRACT | FINAL
     *           | NATIVE | SYNCHRONIZED | TRANSIENT | VOLATILE | "@"
     *           | "@" Annotation
     */
    protected JCModifiers modifiersOpt() {
        return modifiersOpt(null);
    }
    protected JCModifiers modifiersOpt(JCModifiers partial) {
        long flags;
        ListBuffer<JCAnnotation> annotations = new ListBuffer<>();
        int pos;
        if (partial == null) {
            flags = 0;
            pos = token.pos;
        } else {
            flags = partial.flags;
            annotations.appendList(partial.annotations);
            pos = partial.pos;
        }
        if (token.deprecatedFlag()) {
            flags |= Flags.DEPRECATED;
        }
        int lastPos;
    loop:
        while (true) {
            long flag;
            switch (token.kind) {
            case PRIVATE     : flag = Flags.PRIVATE; break;
            case PROTECTED   : flag = Flags.PROTECTED; break;
            case PUBLIC      : flag = Flags.PUBLIC; break;
            case STATIC      : flag = Flags.STATIC; break;
            case TRANSIENT   : flag = Flags.TRANSIENT; break;
            case FINAL       : flag = Flags.FINAL; break;
            case ABSTRACT    : flag = Flags.ABSTRACT; break;
            case NATIVE      : flag = Flags.NATIVE; break;
            case VOLATILE    : flag = Flags.VOLATILE; break;
            case SYNCHRONIZED: flag = Flags.SYNCHRONIZED; break;
            case STRICTFP    : flag = Flags.STRICTFP; break;
            case MONKEYS_AT  : flag = Flags.ANNOTATION; break;
            case DEFAULT     : checkSourceLevel(Feature.DEFAULT_METHODS); flag = Flags.DEFAULT; break;
            case ERROR       : flag = 0; nextToken(); break;
            case IDENTIFIER  : {
                if (isNonSealedClassStart(false)) {
                    flag = Flags.NON_SEALED;
                    nextToken();
                    nextToken();
                    break;
                }
                if (isSealedClassStart(false)) {
                    checkSourceLevel(Feature.SEALED_CLASSES);
                    flag = Flags.SEALED;
                    break;
                }
                break loop;
            }
            default: break loop;
            }
            if ((flags & flag) != 0) log.error(DiagnosticFlag.SYNTAX, token.pos, Errors.RepeatedModifier);
            lastPos = token.pos;
            nextToken();
            if (flag == Flags.ANNOTATION) {
                if (token.kind != INTERFACE) {
                    JCAnnotation ann = annotation(lastPos, Tag.ANNOTATION);
                    // if first modifier is an annotation, set pos to annotation's.
                    if (flags == 0 && annotations.isEmpty())
                        pos = ann.pos;
                    annotations.append(ann);
                    flag = 0;
                }
            }
            flags |= flag;
        }
        switch (token.kind) {
        case ENUM: flags |= Flags.ENUM; break;
        case INTERFACE: flags |= Flags.INTERFACE; break;
        default: break;
        }

        /* A modifiers tree with no modifier tokens or annotations
         * has no text position. */
        if ((flags & (Flags.ModifierFlags | Flags.ANNOTATION)) == 0 && annotations.isEmpty())
            pos = Position.NOPOS;

        JCModifiers mods = F.at(pos).Modifiers(flags, annotations.toList());
        if (pos != Position.NOPOS)
            storeEnd(mods, S.prevToken().endPos);
        return mods;
    }

    /** Annotation              = "@" Qualident [ "(" AnnotationFieldValues ")" ]
     *
     * @param pos position of "@" token
     * @param kind Whether to parse an ANNOTATION or TYPE_ANNOTATION
     */
    JCAnnotation annotation(int pos, Tag kind) {
        // accept(AT); // AT consumed by caller
        if (kind == Tag.TYPE_ANNOTATION) {
            checkSourceLevel(Feature.TYPE_ANNOTATIONS);
        }
        JCTree ident = qualident(false);
        List<JCExpression> fieldValues = annotationFieldValuesOpt();
        JCAnnotation ann;
        if (kind == Tag.ANNOTATION) {
            ann = F.at(pos).Annotation(ident, fieldValues);
        } else if (kind == Tag.TYPE_ANNOTATION) {
            ann = F.at(pos).TypeAnnotation(ident, fieldValues);
        } else {
            throw new AssertionError("Unhandled annotation kind: " + kind);
        }

        storeEnd(ann, S.prevToken().endPos);
        return ann;
    }

    List<JCExpression> annotationFieldValuesOpt() {
        return (token.kind == LPAREN) ? annotationFieldValues() : List.nil();
    }

    /** AnnotationFieldValues   = "(" [ AnnotationFieldValue { "," AnnotationFieldValue } ] ")" */
    List<JCExpression> annotationFieldValues() {
        accept(LPAREN);
        ListBuffer<JCExpression> buf = new ListBuffer<>();
        if (token.kind != RPAREN) {
            buf.append(annotationFieldValue());
            while (token.kind == COMMA) {
                nextToken();
                buf.append(annotationFieldValue());
            }
        }
        accept(RPAREN);
        return buf.toList();
    }

    /** AnnotationFieldValue    = AnnotationValue
     *                          | Identifier "=" AnnotationValue
     */
    JCExpression annotationFieldValue() {
        if (LAX_IDENTIFIER.accepts(token.kind)) {
            selectExprMode();
            JCExpression t1 = term1();
            if (t1.hasTag(IDENT) && token.kind == EQ) {
                int pos = token.pos;
                accept(EQ);
                JCExpression v = annotationValue();
                return toP(F.at(pos).Assign(t1, v));
            } else {
                return t1;
            }
        }
        return annotationValue();
    }

    /* AnnotationValue          = ConditionalExpression
     *                          | Annotation
     *                          | "{" [ AnnotationValue { "," AnnotationValue } ] [","] "}"
     */
    JCExpression annotationValue() {
        int pos;
        switch (token.kind) {
        case MONKEYS_AT:
            pos = token.pos;
            nextToken();
            return annotation(pos, Tag.ANNOTATION);
        case LBRACE:
            pos = token.pos;
            accept(LBRACE);
            ListBuffer<JCExpression> buf = new ListBuffer<>();
            if (token.kind == COMMA) {
                nextToken();
            } else if (token.kind != RBRACE) {
                buf.append(annotationValue());
                while (token.kind == COMMA) {
                    nextToken();
                    if (token.kind == RBRACE) break;
                    buf.append(annotationValue());
                }
            }
            accept(RBRACE);
            return toP(F.at(pos).NewArray(null, List.nil(), buf.toList()));
        default:
            selectExprMode();
            return term1();
        }
    }

    /** VariableDeclarators = VariableDeclarator { "," VariableDeclarator }
     */
    public <T extends ListBuffer<? super JCVariableDecl>> T variableDeclarators(JCModifiers mods,
                                                                         JCExpression type,
                                                                         T vdefs,
                                                                         boolean localDecl)
    {
        return variableDeclaratorsRest(token.pos, mods, type, ident(), false, null, vdefs, localDecl);
    }

    /** VariableDeclaratorsRest = VariableDeclaratorRest { "," VariableDeclarator }
     *  ConstantDeclaratorsRest = ConstantDeclaratorRest { "," ConstantDeclarator }
     *
     *  @param reqInit  Is an initializer always required?
     *  @param dc       The documentation comment for the variable declarations, or null.
     */
    protected <T extends ListBuffer<? super JCVariableDecl>> T variableDeclaratorsRest(int pos,
                                                                     JCModifiers mods,
                                                                     JCExpression type,
                                                                     Name name,
                                                                     boolean reqInit,
                                                                     Comment dc,
                                                                     T vdefs,
                                                                     boolean localDecl)
    {
        JCVariableDecl head = variableDeclaratorRest(pos, mods, type, name, reqInit, dc, localDecl, false);
        vdefs.append(head);
        while (token.kind == COMMA) {
            // All but last of multiple declarators subsume a comma
            storeEnd((JCTree)vdefs.last(), token.endPos);
            nextToken();
            vdefs.append(variableDeclarator(mods, type, reqInit, dc, localDecl));
        }
        return vdefs;
    }

    /** VariableDeclarator = Ident VariableDeclaratorRest
     *  ConstantDeclarator = Ident ConstantDeclaratorRest
     */
    JCVariableDecl variableDeclarator(JCModifiers mods, JCExpression type, boolean reqInit, Comment dc, boolean localDecl) {
        return variableDeclaratorRest(token.pos, mods, type, ident(), reqInit, dc, localDecl, true);
    }

    /** VariableDeclaratorRest = BracketsOpt ["=" VariableInitializer]
     *  ConstantDeclaratorRest = BracketsOpt "=" VariableInitializer
     *
     *  @param reqInit  Is an initializer always required?
     *  @param dc       The documentation comment for the variable declarations, or null.
     */
    JCVariableDecl variableDeclaratorRest(int pos, JCModifiers mods, JCExpression type, Name name,
                                  boolean reqInit, Comment dc, boolean localDecl, boolean compound) {
        type = bracketsOpt(type);
        JCExpression init = null;
        if (token.kind == EQ) {
            nextToken();
            init = variableInitializer();
        }
        else if (reqInit) syntaxError(token.pos, Errors.Expected(EQ));
        JCTree elemType = TreeInfo.innermostType(type, true);
        int startPos = Position.NOPOS;
        if (elemType.hasTag(IDENT)) {
            Name typeName = ((JCIdent)elemType).name;
            if (restrictedTypeNameStartingAtSource(typeName, pos, !compound && localDecl) != null) {
                if (type.hasTag(TYPEARRAY) && !compound) {
                    //error - 'var' and arrays
                    reportSyntaxError(pos, Errors.RestrictedTypeNotAllowedArray(typeName));
                } else {
                    if(compound)
                        //error - 'var' in compound local var decl
                        reportSyntaxError(pos, Errors.RestrictedTypeNotAllowedCompound(typeName));
                    startPos = TreeInfo.getStartPos(mods);
                    if (startPos == Position.NOPOS)
                        startPos = TreeInfo.getStartPos(type);
                    //implicit type
                    type = null;
                }
            }
        }
        JCVariableDecl result =
            toP(F.at(pos).VarDef(mods, name, type, init));
        attach(result, dc);
        result.startPos = startPos;
        return result;
    }

    Name restrictedTypeName(JCExpression e, boolean shouldWarn) {
        switch (e.getTag()) {
            case IDENT:
                return restrictedTypeNameStartingAtSource(((JCIdent)e).name, e.pos, shouldWarn) != null ? ((JCIdent)e).name : null;
            case TYPEARRAY:
                return restrictedTypeName(((JCArrayTypeTree)e).elemtype, shouldWarn);
            default:
                return null;
        }
    }

    Source restrictedTypeNameStartingAtSource(Name name, int pos, boolean shouldWarn) {
        if (name == names.var) {
            if (Feature.LOCAL_VARIABLE_TYPE_INFERENCE.allowedInSource(source)) {
                return Source.JDK10;
            } else if (shouldWarn) {
                log.warning(pos, Warnings.RestrictedTypeNotAllowed(name, Source.JDK10));
            }
        }
        if (name == names.yield) {
            if (allowYieldStatement) {
                return Source.JDK14;
            } else if (shouldWarn) {
                log.warning(pos, Warnings.RestrictedTypeNotAllowed(name, Source.JDK14));
            }
        }
        if (name == names.record) {
            if (allowRecords) {
                return Source.JDK14;
            } else if (shouldWarn) {
                log.warning(pos, Warnings.RestrictedTypeNotAllowedPreview(name, Source.JDK14));
            }
        }
        if (name == names.sealed) {
            if (allowSealedTypes) {
                return Source.JDK15;
            } else if (shouldWarn) {
                log.warning(pos, Warnings.RestrictedTypeNotAllowedPreview(name, Source.JDK15));
            }
        }
        if (name == names.permits) {
            if (allowSealedTypes) {
                return Source.JDK15;
            } else if (shouldWarn) {
                log.warning(pos, Warnings.RestrictedTypeNotAllowedPreview(name, Source.JDK15));
            }
        }
        return null;
    }

    /** The kind of a formal parameter
     */
    enum FormalParameterKind {
        /* a formal lambda parameter
         */
        LAMBDA {
            @Override
            boolean isLambdaParameter() {
                return true;
            }
        },
        /* a formal catch clause parameter
         */
        CATCH,
        /* a formal method parameter
         */
        METHOD,
        /* a formal record parameter
         */
        RECORD;

        boolean isLambdaParameter() {
            return false;
        }
        boolean isRecordParameter() {
            return false;
        }
    }

    /** VariableDeclaratorId = Ident BracketsOpt
     */
    JCVariableDecl variableDeclaratorId(JCModifiers mods, JCExpression type) {
        return variableDeclaratorId(mods, type, FormalParameterKind.METHOD);
    }

    JCVariableDecl variableDeclaratorId(JCModifiers mods, JCExpression type, FormalParameterKind parameterKind) {
        int pos = token.pos;
        Name name;
        boolean allowUnderscoreAsFormal = Feature.UNDERSCORE_AS_PARAM_NAME.allowedInSource(source);
        boolean isUnderscore = token.kind == UNDERSCORE;
        if (parameterKind.isLambdaParameter() && isUnderscore && !allowUnderscoreAsFormal) {
            log.error(pos, Errors.UnderscoreAsIdentifierInLambda);
            name = token.name();
            nextToken();
        } else if (parameterKind == FormalParameterKind.METHOD && isUnderscore && allowUnderscoreAsFormal) {
            log.error(pos, Errors.UnderscoreAsIdentifierInMethod);
            name = token.name();
            nextToken();
        } else {
            if (allowThisIdent ||
                parameterKind != FormalParameterKind.LAMBDA ||
                LAX_IDENTIFIER.accepts(token.kind) ||
                mods.flags != Flags.PARAMETER ||
                mods.annotations.nonEmpty()) {
                JCExpression pn = qualident(false, allowUnderscoreAsFormal);
                if (pn.hasTag(Tag.IDENT) && ((JCIdent)pn).name != names._this) {
                    name = ((JCIdent)pn).name;
                } else {
                    if (allowThisIdent) {
                        if ((mods.flags & Flags.VARARGS) != 0) {
                            log.error(token.pos, Errors.VarargsAndReceiver);
                        }
                        if (token.kind == LBRACKET) {
                            log.error(token.pos, Errors.ArrayAndReceiver);
                        }
                        if (pn.hasTag(Tag.SELECT) && ((JCFieldAccess)pn).name != names._this) {
                            log.error(token.pos, Errors.WrongReceiver);
                        }
                    }
                    return toP(F.at(pos).ReceiverVarDef(mods, pn, type));
                }
            } else {
                /** if it is a lambda parameter and the token kind is not an identifier,
                 *  and there are no modifiers or annotations, then this means that the compiler
                 *  supposed the lambda to be explicit but it can contain a mix of implicit,
                 *  var or explicit parameters. So we assign the error name to the parameter name
                 *  instead of issuing an error and analyze the lambda parameters as a whole at
                 *  a higher level.
                 */
                name = names.empty;
            }
        }
        if ((mods.flags & Flags.VARARGS) != 0 &&
                token.kind == LBRACKET) {
            log.error(token.pos, Errors.VarargsAndOldArraySyntax);
        }
        if (parameterKind == FormalParameterKind.RECORD && token.kind == LBRACKET) {
            log.error(token.pos, Errors.RecordComponentAndOldArraySyntax);
        }

        int dimensionsPos = token.pos;
        JCExpression typeWithDimensions = bracketsOpt(type);
        if (allowUnderscoreAsFormal && isUnderscore && typeWithDimensions != type) {
            log.error(dimensionsPos, Errors.UnderscoreCantBeFollowedByDimensions);
        }
        return toP(F.at(pos).VarDef(mods, name, typeWithDimensions, null));
    }

    /** Resources = Resource { ";" Resources }
     */
    List<JCTree> resources() {
        ListBuffer<JCTree> defs = new ListBuffer<>();
        defs.append(resource());
        while (token.kind == SEMI) {
            // All but last of multiple declarators must subsume a semicolon
            storeEnd(defs.last(), token.endPos);
            int semiColonPos = token.pos;
            nextToken();
            if (token.kind == RPAREN) { // Optional trailing semicolon
                                       // after last resource
                break;
            }
            defs.append(resource());
        }
        return defs.toList();
    }

    /** Resource = VariableModifiersOpt Type VariableDeclaratorId "=" Expression
     *           | Expression
     */
    protected JCTree resource() {
        int startPos = token.pos;
        if (token.kind == FINAL || token.kind == MONKEYS_AT) {
            JCModifiers mods = optFinal(Flags.FINAL);
            JCExpression t = parseType(true);
            return variableDeclaratorRest(token.pos, mods, t, ident(), true, null, true, false);
        }
        JCExpression t = term(EXPR | TYPE);
        if ((lastmode & TYPE) != 0 && LAX_IDENTIFIER.accepts(token.kind)) {
            JCModifiers mods = toP(F.at(startPos).Modifiers(Flags.FINAL));
            return variableDeclaratorRest(token.pos, mods, t, ident(), true, null, true, false);
        } else {
            checkSourceLevel(Feature.EFFECTIVELY_FINAL_VARIABLES_IN_TRY_WITH_RESOURCES);
            if (!t.hasTag(IDENT) && !t.hasTag(SELECT)) {
                log.error(t.pos(), Errors.TryWithResourcesExprNeedsVar);
            }

            return t;
        }
    }

    /** CompilationUnit = [ { "@" Annotation } PACKAGE Qualident ";"] {ImportDeclaration} {TypeDeclaration}
     */
    public JCTree.JCCompilationUnit parseCompilationUnit() {
        Token firstToken = token;
        JCModifiers mods = null;
        boolean consumedToplevelDoc = false;
        boolean seenImport = false;
        boolean seenPackage = false;
        ListBuffer<JCTree> defs = new ListBuffer<>();
        if (token.kind == MONKEYS_AT)
            mods = modifiersOpt();

        if (token.kind == PACKAGE) {
            int packagePos = token.pos;
            List<JCAnnotation> annotations = List.nil();
            seenPackage = true;
            if (mods != null) {
                checkNoMods(mods.flags & ~Flags.DEPRECATED);
                annotations = mods.annotations;
                mods = null;
            }
            nextToken();
            JCExpression pid = qualident(false);
            accept(SEMI);
            JCPackageDecl pd = toP(F.at(packagePos).PackageDecl(annotations, pid));
            attach(pd, firstToken.comment(CommentStyle.JAVADOC));
            consumedToplevelDoc = true;
            defs.append(pd);
        }

        boolean checkForImports = true;
        boolean firstTypeDecl = true;
        while (token.kind != EOF) {
            if (token.pos <= endPosTable.errorEndPos) {
                // error recovery
                skip(checkForImports, false, false, false);
                if (token.kind == EOF)
                    break;
            }
            if (checkForImports && mods == null && token.kind == IMPORT) {
                seenImport = true;
                defs.append(importDeclaration());
            } else {
                Comment docComment = token.comment(CommentStyle.JAVADOC);
                if (firstTypeDecl && !seenImport && !seenPackage) {
                    docComment = firstToken.comment(CommentStyle.JAVADOC);
                    consumedToplevelDoc = true;
                }
                if (mods != null || token.kind != SEMI)
                    mods = modifiersOpt(mods);
                if (firstTypeDecl && token.kind == IDENTIFIER) {
                    ModuleKind kind = ModuleKind.STRONG;
                    if (token.name() == names.open) {
                        kind = ModuleKind.OPEN;
                        nextToken();
                    }
                    if (token.kind == IDENTIFIER && token.name() == names.module) {
                        if (mods != null) {
                            checkNoMods(mods.flags & ~Flags.DEPRECATED);
                        }
                        defs.append(moduleDecl(mods, kind, docComment));
                        consumedToplevelDoc = true;
                        break;
                    } else if (kind != ModuleKind.STRONG) {
                        reportSyntaxError(token.pos, Errors.ExpectedModule);
                    }
                }
                JCTree def = typeDeclaration(mods, docComment);
                if (def instanceof JCExpressionStatement)
                    def = ((JCExpressionStatement)def).expr;
                defs.append(def);
                if (def instanceof JCClassDecl)
                    checkForImports = false;
                mods = null;
                firstTypeDecl = false;
            }
        }
        JCTree.JCCompilationUnit toplevel = F.at(firstToken.pos).TopLevel(defs.toList());
        if (!consumedToplevelDoc)
            attach(toplevel, firstToken.comment(CommentStyle.JAVADOC));
        if (defs.isEmpty())
            storeEnd(toplevel, S.prevToken().endPos);
        if (keepDocComments)
            toplevel.docComments = docComments;
        if (keepLineMap)
            toplevel.lineMap = S.getLineMap();
        this.endPosTable.setParser(null); // remove reference to parser
        toplevel.endPositions = this.endPosTable;
        return toplevel;
    }

    JCModuleDecl moduleDecl(JCModifiers mods, ModuleKind kind, Comment dc) {
        int pos = token.pos;
        checkSourceLevel(Feature.MODULES);

        nextToken();
        JCExpression name = qualident(false);
        List<JCDirective> directives = null;

        accept(LBRACE);
        directives = moduleDirectiveList();
        accept(RBRACE);
        accept(EOF);

        JCModuleDecl result = toP(F.at(pos).ModuleDef(mods, kind, name, directives));
        attach(result, dc);
        return result;
    }

    List<JCDirective> moduleDirectiveList() {
        ListBuffer<JCDirective> defs = new ListBuffer<>();
        while (token.kind == IDENTIFIER) {
            int pos = token.pos;
            if (token.name() == names.requires) {
                nextToken();
                boolean isTransitive = false;
                boolean isStaticPhase = false;
            loop:
                while (true) {
                    switch (token.kind) {
                        case IDENTIFIER:
                            if (token.name() == names.transitive && !isTransitive) {
                                Token t1 = S.token(1);
                                if (t1.kind == SEMI || t1.kind == DOT) {
                                    break loop;
                                }
                                isTransitive = true;
                                break;
                            } else {
                                break loop;
                            }
                        case STATIC:
                            if (isStaticPhase) {
                                log.error(DiagnosticFlag.SYNTAX, token.pos, Errors.RepeatedModifier);
                            }
                            isStaticPhase = true;
                            break;
                        default:
                            break loop;
                    }
                    nextToken();
                }
                JCExpression moduleName = qualident(false);
                accept(SEMI);
                defs.append(toP(F.at(pos).Requires(isTransitive, isStaticPhase, moduleName)));
            } else if (token.name() == names.exports || token.name() == names.opens) {
                boolean exports = token.name() == names.exports;
                nextToken();
                JCExpression pkgName = qualident(false);
                List<JCExpression> moduleNames = null;
                if (token.kind == IDENTIFIER && token.name() == names.to) {
                    nextToken();
                    moduleNames = qualidentList(false);
                }
                accept(SEMI);
                JCDirective d;
                if (exports) {
                    d = F.at(pos).Exports(pkgName, moduleNames);
                } else {
                    d = F.at(pos).Opens(pkgName, moduleNames);
                }
                defs.append(toP(d));
            } else if (token.name() == names.provides) {
                nextToken();
                JCExpression serviceName = qualident(false);
                if (token.kind == IDENTIFIER && token.name() == names.with) {
                    nextToken();
                    List<JCExpression> implNames = qualidentList(false);
                    accept(SEMI);
                    defs.append(toP(F.at(pos).Provides(serviceName, implNames)));
                } else {
                    log.error(DiagnosticFlag.SYNTAX, token.pos, Errors.ExpectedStr("'" + names.with + "'"));
                    skip(false, false, false, false);
                }
            } else if (token.name() == names.uses) {
                nextToken();
                JCExpression service = qualident(false);
                accept(SEMI);
                defs.append(toP(F.at(pos).Uses(service)));
            } else {
                setErrorEndPos(pos);
                reportSyntaxError(pos, Errors.InvalidModuleDirective);
                break;
            }
        }
        return defs.toList();
    }

    /** ImportDeclaration = IMPORT [ STATIC ] Ident { "." Ident } [ "." "*" ] ";"
     */
    protected JCTree importDeclaration() {
        int pos = token.pos;
        nextToken();
        boolean importStatic = false;
        if (token.kind == STATIC) {
            importStatic = true;
            nextToken();
        }
        JCExpression pid = toP(F.at(token.pos).Ident(ident()));
        do {
            int pos1 = token.pos;
            accept(DOT);
            if (token.kind == STAR) {
                pid = to(F.at(pos1).Select(pid, names.asterisk));
                nextToken();
                break;
            } else {
                pid = toP(F.at(pos1).Select(pid, ident()));
            }
        } while (token.kind == DOT);
        accept(SEMI);
        return toP(F.at(pos).Import(pid, importStatic));
    }

    /** TypeDeclaration = ClassOrInterfaceOrEnumDeclaration
     *                  | ";"
     */
    JCTree typeDeclaration(JCModifiers mods, Comment docComment) {
        int pos = token.pos;
        if (mods == null && token.kind == SEMI) {
            nextToken();
            return toP(F.at(pos).Skip());
        } else {
            return classOrRecordOrInterfaceOrEnumDeclaration(modifiersOpt(mods), docComment);
        }
    }

    /** ClassOrInterfaceOrEnumDeclaration = ModifiersOpt
     *           (ClassDeclaration | InterfaceDeclaration | EnumDeclaration)
     *  @param mods     Any modifiers starting the class or interface declaration
     *  @param dc       The documentation comment for the class, or null.
     */
    protected JCStatement classOrRecordOrInterfaceOrEnumDeclaration(JCModifiers mods, Comment dc) {
        if (token.kind == CLASS) {
            return classDeclaration(mods, dc);
        } if (isRecordStart()) {
            return recordDeclaration(mods, dc);
        } else if (token.kind == INTERFACE) {
            return interfaceDeclaration(mods, dc);
        } else if (token.kind == ENUM) {
            return enumDeclaration(mods, dc);
        } else {
            int pos = token.pos;
            List<JCTree> errs;
            if (token.kind == IDENTIFIER && token.name() == names.record && preview.isEnabled()) {
                checkSourceLevel(Feature.RECORDS);
                JCErroneous erroneousTree = syntaxError(token.pos, List.of(mods), Errors.RecordHeaderExpected);
                return toP(F.Exec(erroneousTree));
            } else {
                if (LAX_IDENTIFIER.accepts(token.kind)) {
                    errs = List.of(mods, toP(F.at(pos).Ident(ident())));
                    setErrorEndPos(token.pos);
                } else {
                    errs = List.of(mods);
                }
                final JCErroneous erroneousTree;
                if (parseModuleInfo) {
                    erroneousTree = syntaxError(pos, errs, Errors.ExpectedModuleOrOpen);
                } else {
                    if (allowRecords) {
                        erroneousTree = syntaxError(pos, errs, Errors.Expected4(CLASS, INTERFACE, ENUM, "record"));
                    } else {
                        erroneousTree = syntaxError(pos, errs, Errors.Expected3(CLASS, INTERFACE, ENUM));
                    }
                }
                return toP(F.Exec(erroneousTree));
            }
        }
    }

    /** ClassDeclaration = CLASS Ident TypeParametersOpt [EXTENDS Type]
     *                     [IMPLEMENTS TypeList] ClassBody
     *  @param mods    The modifiers starting the class declaration
     *  @param dc       The documentation comment for the class, or null.
     */
    protected JCClassDecl classDeclaration(JCModifiers mods, Comment dc) {
        int pos = token.pos;
        accept(CLASS);
        Name name = typeName();

        List<JCTypeParameter> typarams = typeParametersOpt();

        JCExpression extending = null;
        if (token.kind == EXTENDS) {
            nextToken();
            extending = parseType();
        }
        List<JCExpression> implementing = List.nil();
        if (token.kind == IMPLEMENTS) {
            nextToken();
            implementing = typeList();
        }
        List<JCExpression> permitting = permitsClause(mods, "class");
        List<JCTree> defs = classInterfaceOrRecordBody(name, false, false);
        JCClassDecl result = toP(F.at(pos).ClassDef(
            mods, name, typarams, extending, implementing, permitting, defs));
        attach(result, dc);
        return result;
    }

    protected JCClassDecl recordDeclaration(JCModifiers mods, Comment dc) {
        int pos = token.pos;
        nextToken();
        mods.flags |= Flags.RECORD;
        Name name = typeName();

        List<JCTypeParameter> typarams = typeParametersOpt();

        List<JCVariableDecl> headerFields = formalParameters(FormalParameterKind.RECORD);

        List<JCExpression> implementing = List.nil();
        if (token.kind == IMPLEMENTS) {
            nextToken();
            implementing = typeList();
        }
        List<JCTree> defs = classInterfaceOrRecordBody(name, false, true);
        java.util.List<JCVariableDecl> fields = new ArrayList<>();
        for (JCVariableDecl field : headerFields) {
            fields.add(field);
        }
        for (JCTree def : defs) {
            if (def.hasTag(METHODDEF)) {
                JCMethodDecl methDef = (JCMethodDecl) def;
                if (methDef.name == names.init && methDef.params.isEmpty() && (methDef.mods.flags & Flags.COMPACT_RECORD_CONSTRUCTOR) != 0) {
                    ListBuffer<JCVariableDecl> tmpParams = new ListBuffer<>();
                    for (JCVariableDecl param : headerFields) {
                        tmpParams.add(F.at(param)
                                // we will get flags plus annotations from the record component
                                .VarDef(F.Modifiers(Flags.PARAMETER | Flags.GENERATED_MEMBER | param.mods.flags & Flags.VARARGS,
                                        param.mods.annotations),
                                param.name, param.vartype, null));
                    }
                    methDef.params = tmpParams.toList();
                }
            }
        }
        for (int i = fields.size() - 1; i >= 0; i--) {
            JCVariableDecl field = fields.get(i);
            defs = defs.prepend(field);
        }
        JCClassDecl result = toP(F.at(pos).ClassDef(mods, name, typarams, null, implementing, defs));
        attach(result, dc);
        return result;
    }

    Name typeName() {
        int pos = token.pos;
        Name name = ident();
        Source source = restrictedTypeNameStartingAtSource(name, pos, true);
        if (source != null) {
            reportSyntaxError(pos, Errors.RestrictedTypeNotAllowed(name, source));
        }
        return name;
    }

    /** InterfaceDeclaration = INTERFACE Ident TypeParametersOpt
     *                         [EXTENDS TypeList] InterfaceBody
     *  @param mods    The modifiers starting the interface declaration
     *  @param dc       The documentation comment for the interface, or null.
     */
    protected JCClassDecl interfaceDeclaration(JCModifiers mods, Comment dc) {
        int pos = token.pos;
        accept(INTERFACE);

        Name name = typeName();

        List<JCTypeParameter> typarams = typeParametersOpt();

        List<JCExpression> extending = List.nil();
        if (token.kind == EXTENDS) {
            nextToken();
            extending = typeList();
        }
        List<JCExpression> permitting = permitsClause(mods, "interface");
        List<JCTree> defs;
        defs = classInterfaceOrRecordBody(name, true, false);
        JCClassDecl result = toP(F.at(pos).ClassDef(
            mods, name, typarams, null, extending, permitting, defs));
        attach(result, dc);
        return result;
    }

    List<JCExpression> permitsClause(JCModifiers mods, String classOrInterface) {
        if (allowSealedTypes && token.kind == IDENTIFIER && token.name() == names.permits) {
            checkSourceLevel(Feature.SEALED_CLASSES);
            if ((mods.flags & Flags.SEALED) == 0) {
                log.error(token.pos, Errors.InvalidPermitsClause(Fragments.ClassIsNotSealed(classOrInterface)));
            }
            nextToken();
            return qualidentList(false);
        }
        return List.nil();
    }

    /** EnumDeclaration = ENUM Ident [IMPLEMENTS TypeList] EnumBody
     *  @param mods    The modifiers starting the enum declaration
     *  @param dc       The documentation comment for the enum, or null.
     */
    protected JCClassDecl enumDeclaration(JCModifiers mods, Comment dc) {
        int pos = token.pos;
        accept(ENUM);

        Name name = typeName();

        List<JCTypeParameter> typarams = typeParametersOpt();

        List<JCExpression> implementing = List.nil();
        if (token.kind == IMPLEMENTS) {
            nextToken();
            implementing = typeList();
        }

        List<JCTree> defs = enumBody(name);
        mods.flags |= Flags.ENUM;
        JCClassDecl result = toP(F.at(pos).
            ClassDef(mods, name, typarams,
                     null, implementing, defs));
        attach(result, dc);
        return result;
    }

    /** EnumBody = "{" { EnumeratorDeclarationList } [","]
     *                  [ ";" {ClassBodyDeclaration} ] "}"
     */
    List<JCTree> enumBody(Name enumName) {
        accept(LBRACE);
        ListBuffer<JCTree> defs = new ListBuffer<>();
        boolean wasSemi = false;
        boolean hasStructuralErrors = false;
        boolean wasError = false;
        if (token.kind == COMMA) {
            nextToken();
            if (token.kind == SEMI) {
                wasSemi = true;
                nextToken();
            } else if (token.kind != RBRACE) {
                reportSyntaxError(S.prevToken().endPos,
                                  Errors.Expected2(RBRACE, SEMI));
                wasError = true;
            }
        }
        while (token.kind != RBRACE && token.kind != EOF) {
            if (token.kind == SEMI) {
                accept(SEMI);
                wasSemi = true;
                if (token.kind == RBRACE || token.kind == EOF) break;
            }
            EnumeratorEstimate memberType = estimateEnumeratorOrMember(enumName);
            if (memberType == EnumeratorEstimate.UNKNOWN) {
                memberType = wasSemi ? EnumeratorEstimate.MEMBER
                                     : EnumeratorEstimate.ENUMERATOR;
            }
            if (memberType == EnumeratorEstimate.ENUMERATOR) {
                wasError = false;
                if (wasSemi && !hasStructuralErrors) {
                    reportSyntaxError(token.pos, Errors.EnumConstantNotExpected);
                    hasStructuralErrors = true;
                }
                defs.append(enumeratorDeclaration(enumName));
                if (token.pos <= endPosTable.errorEndPos) {
                    // error recovery
                   skip(false, true, true, false);
                } else {
                    if (token.kind != RBRACE && token.kind != SEMI && token.kind != EOF) {
                        if (token.kind == COMMA) {
                            nextToken();
                        } else {
                            setErrorEndPos(token.pos);
                            reportSyntaxError(S.prevToken().endPos,
                                              Errors.Expected3(COMMA, RBRACE, SEMI));
                            wasError = true;
                        }
                    }
                }
            } else {
                if (!wasSemi && !hasStructuralErrors && !wasError) {
                    reportSyntaxError(token.pos, Errors.EnumConstantExpected);
                    hasStructuralErrors = true;
                }
                wasError = false;
                defs.appendList(classOrInterfaceOrRecordBodyDeclaration(enumName,
                                                                false, false));
                if (token.pos <= endPosTable.errorEndPos) {
                    // error recovery
                   skip(false, true, true, false);
                }
            }
        }
        accept(RBRACE);
        return defs.toList();
    }

    private EnumeratorEstimate estimateEnumeratorOrMember(Name enumName) {
        // if we are seeing a record declaration inside of an enum we want the same error message as expected for a
        // let's say an interface declaration inside an enum
        if (token.kind == TokenKind.IDENTIFIER && token.name() != enumName &&
                (!allowRecords || !isRecordStart())) {
            Token next = S.token(1);
            switch (next.kind) {
                case LPAREN: case LBRACE: case COMMA: case SEMI:
                    return EnumeratorEstimate.ENUMERATOR;
            }
        }
        switch (token.kind) {
            case IDENTIFIER: case MONKEYS_AT: case LT:
                if (token.kind == IDENTIFIER) {
                    if (allowRecords && isRecordStart()) {
                        return EnumeratorEstimate.MEMBER;
                    }
                }
                return EnumeratorEstimate.UNKNOWN;
            default:
                return EnumeratorEstimate.MEMBER;
        }
    }

    private enum EnumeratorEstimate {
        ENUMERATOR,
        MEMBER,
        UNKNOWN;
    }

    /** EnumeratorDeclaration = AnnotationsOpt [TypeArguments] IDENTIFIER [ Arguments ] [ "{" ClassBody "}" ]
     */
    JCTree enumeratorDeclaration(Name enumName) {
        Comment dc = token.comment(CommentStyle.JAVADOC);
        int flags = Flags.PUBLIC|Flags.STATIC|Flags.FINAL|Flags.ENUM;
        if (token.deprecatedFlag()) {
            flags |= Flags.DEPRECATED;
        }
        int pos = token.pos;
        List<JCAnnotation> annotations = annotationsOpt(Tag.ANNOTATION);
        JCModifiers mods = F.at(annotations.isEmpty() ? Position.NOPOS : pos).Modifiers(flags, annotations);
        List<JCExpression> typeArgsConstr = typeArgumentsOpt();
        int identPos = token.pos;
        Name name = ident();
        int createPos = token.pos;
        List<JCExpression> typeArgsConstant = (token.kind == LT) ?
             typeArguments(false) : List.nil();
        List<JCExpression> args = (token.kind == LPAREN)
            ? arguments() : List.nil();
        JCClassDecl body = null;
        if (token.kind == LBRACE) {
            JCModifiers mods1 = F.at(Position.NOPOS).Modifiers(Flags.PUBLIC | Flags.ENUM | Flags.ENUM_CONSTANT_CLASS);
            List<JCTree> defs = classInterfaceOrRecordBody(names.empty, false, false);
            body = toP(F.at(identPos).ClassDef(mods1, name, List.nil(), null, List.nil(), defs));
        }
        if (args.isEmpty() && body == null)
            createPos = identPos;
        JCExpression clazz = F.at(identPos).Ident(enumName);
        if (typeArgsConstant.nonEmpty()) {
            clazz = F.at(identPos).TypeApply(clazz, typeArgsConstant);
        }
        JCNewClass create = F.at(createPos).NewClass(null, typeArgsConstr, clazz, args, body);
        if (createPos != identPos)
            storeEnd(create, S.prevToken().endPos);
        JCExpression vartype = F.at(identPos).Ident(enumName);
        if (typeArgsConstant.nonEmpty()) {
            vartype = F.at(identPos).TypeApply(vartype, typeArgsConstant);
        }
        JCTree result = toP(F.at(pos).VarDef(mods, name, vartype, create));
        attach(result, dc);
        return result;
    }

    /** TypeList = Type {"," Type}
     */
    List<JCExpression> typeList() {
        ListBuffer<JCExpression> ts = new ListBuffer<>();
        ts.append(parseType());
        while (token.kind == COMMA) {
            nextToken();
            ts.append(parseType());
        }
        return ts.toList();
    }

    /** ClassBody     = "{" {ClassBodyDeclaration} "}"
     *  InterfaceBody = "{" {InterfaceBodyDeclaration} "}"
     */
    List<JCTree> classInterfaceOrRecordBody(Name className, boolean isInterface, boolean isRecord) {
        accept(LBRACE);
        if (token.pos <= endPosTable.errorEndPos) {
            // error recovery
            skip(false, true, false, false);
            if (token.kind == LBRACE)
                nextToken();
            else
                return List.nil();
        }
        ListBuffer<JCTree> defs = new ListBuffer<>();
        while (token.kind != RBRACE && token.kind != EOF) {
            defs.appendList(classOrInterfaceOrRecordBodyDeclaration(className, isInterface, isRecord));
            if (token.pos <= endPosTable.errorEndPos) {
               // error recovery
               skip(false, true, true, false);
           }
        }
        accept(RBRACE);
        return defs.toList();
    }

    /** ClassBodyDeclaration =
     *      ";"
     *    | [STATIC] Block
     *    | ModifiersOpt
     *      ( Type Ident
     *        ( VariableDeclaratorsRest ";" | MethodDeclaratorRest )
     *      | VOID Ident VoidMethodDeclaratorRest
     *      | TypeParameters [Annotations]
     *        ( Type Ident MethodDeclaratorRest
     *        | VOID Ident VoidMethodDeclaratorRest
     *        )
     *      | Ident ConstructorDeclaratorRest
     *      | TypeParameters Ident ConstructorDeclaratorRest
     *      | ClassOrInterfaceOrEnumDeclaration
     *      )
     *  InterfaceBodyDeclaration =
     *      ";"
     *    | ModifiersOpt
     *      ( Type Ident
     *        ( ConstantDeclaratorsRest ";" | MethodDeclaratorRest )
     *      | VOID Ident MethodDeclaratorRest
     *      | TypeParameters [Annotations]
     *        ( Type Ident MethodDeclaratorRest
     *        | VOID Ident VoidMethodDeclaratorRest
     *        )
     *      | ClassOrInterfaceOrEnumDeclaration
     *      )
     *
     */
    protected List<JCTree> classOrInterfaceOrRecordBodyDeclaration(Name className, boolean isInterface, boolean isRecord) {
        if (token.kind == SEMI) {
            nextToken();
            return List.nil();
        } else {
            Comment dc = token.comment(CommentStyle.JAVADOC);
            int pos = token.pos;
            JCModifiers mods = modifiersOpt();
            if (token.kind == CLASS ||
                allowRecords && isRecordStart() ||
                token.kind == INTERFACE ||
                token.kind == ENUM) {
                return List.of(classOrRecordOrInterfaceOrEnumDeclaration(mods, dc));
            } else if (token.kind == LBRACE &&
                       (mods.flags & Flags.StandardFlags & ~Flags.STATIC) == 0 &&
                       mods.annotations.isEmpty()) {
                if (isInterface) {
                    log.error(DiagnosticFlag.SYNTAX, token.pos, Errors.InitializerNotAllowed);
                } else if (isRecord && (mods.flags & Flags.STATIC) == 0) {
                    log.error(DiagnosticFlag.SYNTAX, token.pos, Errors.InstanceInitializerNotAllowedInRecords);
                }
                return List.of(block(pos, mods.flags));
            } else {
                pos = token.pos;
                List<JCTypeParameter> typarams = typeParametersOpt();
                // if there are type parameters but no modifiers, save the start
                // position of the method in the modifiers.
                if (typarams.nonEmpty() && mods.pos == Position.NOPOS) {
                    mods.pos = pos;
                    storeEnd(mods, pos);
                }
                List<JCAnnotation> annosAfterParams = annotationsOpt(Tag.ANNOTATION);

                if (annosAfterParams.nonEmpty()) {
                    checkSourceLevel(annosAfterParams.head.pos, Feature.ANNOTATIONS_AFTER_TYPE_PARAMS);
                    mods.annotations = mods.annotations.appendList(annosAfterParams);
                    if (mods.pos == Position.NOPOS)
                        mods.pos = mods.annotations.head.pos;
                }

                Token tk = token;
                pos = token.pos;
                JCExpression type;
                boolean isVoid = token.kind == VOID;
                if (isVoid) {
                    type = to(F.at(pos).TypeIdent(TypeTag.VOID));
                    nextToken();
                } else {
                    // method returns types are un-annotated types
                    type = unannotatedType(false);
                }
                if ((token.kind == LPAREN && !isInterface ||
                        isRecord && token.kind == LBRACE) && type.hasTag(IDENT)) {
                    if (isInterface || tk.name() != className)
                        log.error(DiagnosticFlag.SYNTAX, pos, Errors.InvalidMethDeclRetTypeReq);
                    else if (annosAfterParams.nonEmpty())
                        illegal(annosAfterParams.head.pos);
                    if (isRecord && token.kind == LBRACE) {
                        mods.flags |= Flags.COMPACT_RECORD_CONSTRUCTOR;
                    }
                    return List.of(methodDeclaratorRest(
                        pos, mods, null, names.init, typarams,
                        isInterface, true, isRecord, dc));
                } else if (isRecord && type.hasTag(IDENT) && token.kind == THROWS) {
                    // trying to define a compact constructor with a throws clause
                    log.error(DiagnosticFlag.SYNTAX, token.pos,
                            Errors.InvalidCanonicalConstructorInRecord(
                                    Fragments.Compact,
                                    className,
                                    Fragments.ThrowsClauseNotAllowedForCanonicalConstructor(Fragments.Compact)));
                    skip(false, true, false, false);
                    return List.of(methodDeclaratorRest(
                            pos, mods, null, names.init, typarams,
                            isInterface, true, isRecord, dc));
                } else {
                    pos = token.pos;
                    Name name = ident();
                    if (token.kind == LPAREN) {
                        return List.of(methodDeclaratorRest(
                            pos, mods, type, name, typarams,
                            isInterface, isVoid, false, dc));
                    } else if (!isVoid && typarams.isEmpty()) {
                        if (!isRecord || (isRecord && (mods.flags & Flags.STATIC) != 0)) {
                        List<JCTree> defs =
                            variableDeclaratorsRest(pos, mods, type, name, isInterface, dc,
                                                    new ListBuffer<JCTree>(), false).toList();
                        accept(SEMI);
                        storeEnd(defs.last(), S.prevToken().endPos);
                        return defs;
                    } else {
                            int errPos = pos;
                            variableDeclaratorsRest(pos, mods, type, name, isInterface, dc,
                                    new ListBuffer<JCTree>(), false).toList();
                            accept(SEMI);
                            return List.of(syntaxError(errPos, null, Errors.RecordCannotDeclareInstanceFields));
                        }
                    } else {
                        pos = token.pos;
                        List<JCTree> err;
                        if (isVoid || typarams.nonEmpty()) {
                            JCMethodDecl m =
                                    toP(F.at(pos).MethodDef(mods, name, type, typarams,
                                                            List.nil(), List.nil(), null, null));
                            attach(m, dc);
                            err = List.of(m);
                        } else {
                            err = List.nil();
                        }
                        return List.of(syntaxError(token.pos, err, Errors.Expected(LPAREN)));
                    }
                }
            }
        }
    }

    protected boolean isRecordStart() {
        if (token.kind == IDENTIFIER && token.name() == names.record &&
            (peekToken(TokenKind.IDENTIFIER, TokenKind.LPAREN) ||
             peekToken(TokenKind.IDENTIFIER, TokenKind.EOF) ||
             peekToken(TokenKind.IDENTIFIER, TokenKind.LT))) {
             checkSourceLevel(Feature.RECORDS);
            return true;
        } else {
            return false;
        }
    }

    protected boolean isNonSealedClassStart(boolean local) {
        if (isNonSealedIdentifier(token, 0)) {
            Token next = S.token(3);
            return allowedAfterSealedOrNonSealed(next, local, true);
        }
        return false;
    }

    protected boolean isNonSealedIdentifier(Token someToken, int lookAheadOffset) {
        if (someToken.name() == names.non && peekToken(lookAheadOffset, TokenKind.SUB, TokenKind.IDENTIFIER)) {
            Token tokenSub = S.token(lookAheadOffset + 1);
            Token tokenSealed = S.token(lookAheadOffset + 2);
            if (someToken.endPos == tokenSub.pos &&
                    tokenSub.endPos == tokenSealed.pos &&
                    tokenSealed.name() == names.sealed) {
                checkSourceLevel(Feature.SEALED_CLASSES);
                return true;
            }
        }
        return false;
    }

    protected boolean isSealedClassStart(boolean local) {
        if (token.name() == names.sealed) {
            Token next = S.token(1);
            if (allowedAfterSealedOrNonSealed(next, local, false)) {
                checkSourceLevel(Feature.SEALED_CLASSES);
                return true;
            }
        }
        return false;
    }

    private boolean allowedAfterSealedOrNonSealed(Token next, boolean local, boolean currentIsNonSealed) {
        return local ?
            switch (next.kind) {
                case MONKEYS_AT -> {
                    Token afterNext = S.token(2);
                    yield afterNext.kind != INTERFACE || currentIsNonSealed;
                }
                case ABSTRACT, FINAL, STRICTFP, CLASS, INTERFACE, ENUM -> true;
                default -> false;
            } :
            switch (next.kind) {
                case MONKEYS_AT -> {
                    Token afterNext = S.token(2);
                    yield afterNext.kind != INTERFACE || currentIsNonSealed;
                }
                case PUBLIC, PROTECTED, PRIVATE, ABSTRACT, STATIC, FINAL, STRICTFP, CLASS, INTERFACE, ENUM -> true;
                case IDENTIFIER -> isNonSealedIdentifier(next, currentIsNonSealed ? 3 : 1) || next.name() == names.sealed;
                default -> false;
            };
    }

    /** MethodDeclaratorRest =
     *      FormalParameters BracketsOpt [THROWS TypeList] ( MethodBody | [DEFAULT AnnotationValue] ";")
     *  VoidMethodDeclaratorRest =
     *      FormalParameters [THROWS TypeList] ( MethodBody | ";")
     *  ConstructorDeclaratorRest =
     *      "(" FormalParameterListOpt ")" [THROWS TypeList] MethodBody
     */
    protected JCTree methodDeclaratorRest(int pos,
                              JCModifiers mods,
                              JCExpression type,
                              Name name,
                              List<JCTypeParameter> typarams,
                              boolean isInterface, boolean isVoid,
                              boolean isRecord,
                              Comment dc) {
        if (isInterface) {
            if ((mods.flags & Flags.STATIC) != 0) {
                checkSourceLevel(Feature.STATIC_INTERFACE_METHODS);
            }
            if ((mods.flags & Flags.PRIVATE) != 0) {
                checkSourceLevel(Feature.PRIVATE_INTERFACE_METHODS);
            }
        }
        JCVariableDecl prevReceiverParam = this.receiverParam;
        try {
            this.receiverParam = null;
            // Parsing formalParameters sets the receiverParam, if present
            List<JCVariableDecl> params = List.nil();
            List<JCExpression> thrown = List.nil();
            if (!isRecord || name != names.init || token.kind == LPAREN) {
                params = formalParameters(FormalParameterKind.METHOD);
                if (!isVoid) type = bracketsOpt(type);
                if (token.kind == THROWS) {
                    nextToken();
                    thrown = qualidentList(true);
                }
            }
            JCBlock body = null;
            JCExpression defaultValue;
            if (token.kind == LBRACE) {
                body = block();
                defaultValue = null;
            } else {
                if (token.kind == DEFAULT) {
                    accept(DEFAULT);
                    defaultValue = annotationValue();
                } else {
                    defaultValue = null;
                }
                accept(SEMI);
                if (token.pos <= endPosTable.errorEndPos) {
                    // error recovery
                    skip(false, true, false, false);
                    if (token.kind == LBRACE) {
                        body = block();
                    }
                }
            }

            JCMethodDecl result =
                    toP(F.at(pos).MethodDef(mods, name, type, typarams,
                                            receiverParam, params, thrown,
                                            body, defaultValue));
            attach(result, dc);
            return result;
        } finally {
            this.receiverParam = prevReceiverParam;
        }
    }

    /** QualidentList = [Annotations] Qualident {"," [Annotations] Qualident}
     */
    List<JCExpression> qualidentList(boolean allowAnnos) {
        ListBuffer<JCExpression> ts = new ListBuffer<>();

        List<JCAnnotation> typeAnnos = allowAnnos ? typeAnnotationsOpt() : List.nil();
        JCExpression qi = qualident(allowAnnos);
        if (!typeAnnos.isEmpty()) {
            JCExpression at = insertAnnotationsToMostInner(qi, typeAnnos, false);
            ts.append(at);
        } else {
            ts.append(qi);
        }
        while (token.kind == COMMA) {
            nextToken();

            typeAnnos = allowAnnos ? typeAnnotationsOpt() : List.nil();
            qi = qualident(allowAnnos);
            if (!typeAnnos.isEmpty()) {
                JCExpression at = insertAnnotationsToMostInner(qi, typeAnnos, false);
                ts.append(at);
            } else {
                ts.append(qi);
            }
        }
        return ts.toList();
    }

    /**
     *  {@literal
     *  TypeParametersOpt = ["<" TypeParameter {"," TypeParameter} ">"]
     *  }
     */
    protected List<JCTypeParameter> typeParametersOpt() {
        if (token.kind == LT) {
            ListBuffer<JCTypeParameter> typarams = new ListBuffer<>();
            nextToken();
            typarams.append(typeParameter());
            while (token.kind == COMMA) {
                nextToken();
                typarams.append(typeParameter());
            }
            accept(GT);
            return typarams.toList();
        } else {
            return List.nil();
        }
    }

    /**
     *  {@literal
     *  TypeParameter = [Annotations] TypeVariable [TypeParameterBound]
     *  TypeParameterBound = EXTENDS Type {"&" Type}
     *  TypeVariable = Ident
     *  }
     */
    JCTypeParameter typeParameter() {
        int pos = token.pos;
        List<JCAnnotation> annos = typeAnnotationsOpt();
        Name name = typeName();
        ListBuffer<JCExpression> bounds = new ListBuffer<>();
        if (token.kind == EXTENDS) {
            nextToken();
            bounds.append(parseType());
            while (token.kind == AMP) {
                nextToken();
                bounds.append(parseType());
            }
        }
        return toP(F.at(pos).TypeParameter(name, bounds.toList(), annos));
    }

    /** FormalParameters = "(" [ FormalParameterList ] ")"
     *  FormalParameterList = [ FormalParameterListNovarargs , ] LastFormalParameter
     *  FormalParameterListNovarargs = [ FormalParameterListNovarargs , ] FormalParameter
     */
    List<JCVariableDecl> formalParameters(FormalParameterKind parameterKind) {
        ListBuffer<JCVariableDecl> params = new ListBuffer<>();
        JCVariableDecl lastParam;
        accept(LPAREN);
        if (token.kind != RPAREN) {
            this.allowThisIdent = parameterKind != FormalParameterKind.LAMBDA && parameterKind != FormalParameterKind.RECORD;
            lastParam = formalParameter(parameterKind);
            if (lastParam.nameexpr != null) {
                this.receiverParam = lastParam;
            } else {
                params.append(lastParam);
            }
            this.allowThisIdent = false;
            while (token.kind == COMMA) {
                if ((lastParam.mods.flags & Flags.VARARGS) != 0) {
                    log.error(DiagnosticFlag.SYNTAX, lastParam, Errors.VarargsMustBeLast);
                }
                nextToken();
                params.append(lastParam = formalParameter(parameterKind));
            }
        }
        if (token.kind == RPAREN) {
            nextToken();
        } else {
            setErrorEndPos(token.pos);
            reportSyntaxError(S.prevToken().endPos, Errors.Expected3(COMMA, RPAREN, LBRACKET));
        }
        return params.toList();
    }

    List<JCVariableDecl> implicitParameters(boolean hasParens) {
        if (hasParens) {
            accept(LPAREN);
        }
        ListBuffer<JCVariableDecl> params = new ListBuffer<>();
        if (token.kind != RPAREN && token.kind != ARROW) {
            params.append(implicitParameter());
            while (token.kind == COMMA) {
                nextToken();
                params.append(implicitParameter());
            }
        }
        if (hasParens) {
            accept(RPAREN);
        }
        return params.toList();
    }

    JCModifiers optFinal(long flags) {
        JCModifiers mods = modifiersOpt();
        checkNoMods(mods.flags & ~(Flags.FINAL | Flags.DEPRECATED));
        mods.flags |= flags;
        return mods;
    }

    /**
     * Inserts the annotations (and possibly a new array level)
     * to the left-most type in an array or nested type.
     *
     * When parsing a type like {@code @B Outer.Inner @A []}, the
     * {@code @A} annotation should target the array itself, while
     * {@code @B} targets the nested type {@code Outer}.
     *
     * Currently the parser parses the annotation first, then
     * the array, and then inserts the annotation to the left-most
     * nested type.
     *
     * When {@code createNewLevel} is true, then a new array
     * level is inserted as the most inner type, and have the
     * annotations target it.  This is useful in the case of
     * varargs, e.g. {@code String @A [] @B ...}, as the parser
     * first parses the type {@code String @A []} then inserts
     * a new array level with {@code @B} annotation.
     */
    private JCExpression insertAnnotationsToMostInner(
            JCExpression type, List<JCAnnotation> annos,
            boolean createNewLevel) {
        int origEndPos = getEndPos(type);
        JCExpression mostInnerType = type;
        JCArrayTypeTree mostInnerArrayType = null;
        while (TreeInfo.typeIn(mostInnerType).hasTag(TYPEARRAY)) {
            mostInnerArrayType = (JCArrayTypeTree) TreeInfo.typeIn(mostInnerType);
            mostInnerType = mostInnerArrayType.elemtype;
        }

        if (createNewLevel) {
            mostInnerType = to(F.at(token.pos).TypeArray(mostInnerType));
        }

        JCExpression mostInnerTypeToReturn = mostInnerType;
        if (annos.nonEmpty()) {
            JCExpression lastToModify = mostInnerType;

            while (TreeInfo.typeIn(mostInnerType).hasTag(SELECT) ||
                    TreeInfo.typeIn(mostInnerType).hasTag(TYPEAPPLY)) {
                while (TreeInfo.typeIn(mostInnerType).hasTag(SELECT)) {
                    lastToModify = mostInnerType;
                    mostInnerType = ((JCFieldAccess) TreeInfo.typeIn(mostInnerType)).getExpression();
                }
                while (TreeInfo.typeIn(mostInnerType).hasTag(TYPEAPPLY)) {
                    lastToModify = mostInnerType;
                    mostInnerType = ((JCTypeApply) TreeInfo.typeIn(mostInnerType)).clazz;
                }
            }

            mostInnerType = F.at(annos.head.pos).AnnotatedType(annos, mostInnerType);

            if (TreeInfo.typeIn(lastToModify).hasTag(TYPEAPPLY)) {
                ((JCTypeApply) TreeInfo.typeIn(lastToModify)).clazz = mostInnerType;
            } else if (TreeInfo.typeIn(lastToModify).hasTag(SELECT)) {
                ((JCFieldAccess) TreeInfo.typeIn(lastToModify)).selected = mostInnerType;
            } else {
                // We never saw a SELECT or TYPEAPPLY, return the annotated type.
                mostInnerTypeToReturn = mostInnerType;
            }
        }

        if (mostInnerArrayType == null) {
            return mostInnerTypeToReturn;
        } else {
            mostInnerArrayType.elemtype = mostInnerTypeToReturn;
            storeEnd(type, origEndPos);
            return type;
        }
    }

    /** FormalParameter = { FINAL | '@' Annotation } Type VariableDeclaratorId
     *  LastFormalParameter = { FINAL | '@' Annotation } Type '...' Ident | FormalParameter
     */
    protected JCVariableDecl formalParameter(FormalParameterKind parameterKind) {
        JCModifiers mods = parameterKind != FormalParameterKind.RECORD ? optFinal(Flags.PARAMETER) : modifiersOpt();
        if (parameterKind == FormalParameterKind.RECORD && mods.flags != 0) {
            log.error(mods.pos, Errors.RecordCantDeclareFieldModifiers);
        }
        if (parameterKind == FormalParameterKind.RECORD) {
            mods.flags |= Flags.RECORD | Flags.FINAL | Flags.PRIVATE | Flags.GENERATED_MEMBER;
        }
        // need to distinguish between vararg annos and array annos
        // look at typeAnnotationsPushedBack comment
        this.permitTypeAnnotationsPushBack = true;
        JCExpression type = parseType(parameterKind == FormalParameterKind.LAMBDA);
        this.permitTypeAnnotationsPushBack = false;

        if (token.kind == ELLIPSIS) {
            List<JCAnnotation> varargsAnnos = typeAnnotationsPushedBack;
            typeAnnotationsPushedBack = List.nil();
            mods.flags |= Flags.VARARGS;
            // insert var arg type annotations
            type = insertAnnotationsToMostInner(type, varargsAnnos, true);
            nextToken();
        } else {
            // if not a var arg, then typeAnnotationsPushedBack should be null
            if (typeAnnotationsPushedBack.nonEmpty()) {
                reportSyntaxError(typeAnnotationsPushedBack.head.pos, Errors.IllegalStartOfType);
            }
            typeAnnotationsPushedBack = List.nil();
        }
        return variableDeclaratorId(mods, type, parameterKind);
    }

    protected JCVariableDecl implicitParameter() {
        JCModifiers mods = F.at(token.pos).Modifiers(Flags.PARAMETER);
        return variableDeclaratorId(mods, null, FormalParameterKind.LAMBDA);
    }

/* ---------- auxiliary methods -------------- */
    /** Check that given tree is a legal expression statement.
     */
    protected JCExpression checkExprStat(JCExpression t) {
        if (!TreeInfo.isExpressionStatement(t)) {
            JCExpression ret = F.at(t.pos).Erroneous(List.<JCTree>of(t));
            log.error(DiagnosticFlag.SYNTAX, ret, Errors.NotStmt);
            return ret;
        } else {
            return t;
        }
    }

    /** Return precedence of operator represented by token,
     *  -1 if token is not a binary operator. @see TreeInfo.opPrec
     */
    static int prec(TokenKind token) {
        JCTree.Tag oc = optag(token);
        return (oc != NO_TAG) ? TreeInfo.opPrec(oc) : -1;
    }

    /**
     * Return the lesser of two positions, making allowance for either one
     * being unset.
     */
    static int earlier(int pos1, int pos2) {
        if (pos1 == Position.NOPOS)
            return pos2;
        if (pos2 == Position.NOPOS)
            return pos1;
        return (pos1 < pos2 ? pos1 : pos2);
    }

    /** Return operation tag of binary operator represented by token,
     *  No_TAG if token is not a binary operator.
     */
    static JCTree.Tag optag(TokenKind token) {
        switch (token) {
        case BARBAR:
            return OR;
        case AMPAMP:
            return AND;
        case BAR:
            return BITOR;
        case BAREQ:
            return BITOR_ASG;
        case CARET:
            return BITXOR;
        case CARETEQ:
            return BITXOR_ASG;
        case AMP:
            return BITAND;
        case AMPEQ:
            return BITAND_ASG;
        case EQEQ:
            return JCTree.Tag.EQ;
        case BANGEQ:
            return NE;
        case LT:
            return JCTree.Tag.LT;
        case GT:
            return JCTree.Tag.GT;
        case LTEQ:
            return LE;
        case GTEQ:
            return GE;
        case LTLT:
            return SL;
        case LTLTEQ:
            return SL_ASG;
        case GTGT:
            return SR;
        case GTGTEQ:
            return SR_ASG;
        case GTGTGT:
            return USR;
        case GTGTGTEQ:
            return USR_ASG;
        case PLUS:
            return JCTree.Tag.PLUS;
        case PLUSEQ:
            return PLUS_ASG;
        case SUB:
            return MINUS;
        case SUBEQ:
            return MINUS_ASG;
        case STAR:
            return MUL;
        case STAREQ:
            return MUL_ASG;
        case SLASH:
            return DIV;
        case SLASHEQ:
            return DIV_ASG;
        case PERCENT:
            return MOD;
        case PERCENTEQ:
            return MOD_ASG;
        case INSTANCEOF:
            return TYPETEST;
        default:
            return NO_TAG;
        }
    }

    /** Return operation tag of unary operator represented by token,
     *  No_TAG if token is not a binary operator.
     */
    static JCTree.Tag unoptag(TokenKind token) {
        switch (token) {
        case PLUS:
            return POS;
        case SUB:
            return NEG;
        case BANG:
            return NOT;
        case TILDE:
            return COMPL;
        case PLUSPLUS:
            return PREINC;
        case SUBSUB:
            return PREDEC;
        default:
            return NO_TAG;
        }
    }

    /** Return type tag of basic type represented by token,
     *  NONE if token is not a basic type identifier.
     */
    static TypeTag typetag(TokenKind token) {
        switch (token) {
        case BYTE:
            return TypeTag.BYTE;
        case CHAR:
            return TypeTag.CHAR;
        case SHORT:
            return TypeTag.SHORT;
        case INT:
            return TypeTag.INT;
        case LONG:
            return TypeTag.LONG;
        case FLOAT:
            return TypeTag.FLOAT;
        case DOUBLE:
            return TypeTag.DOUBLE;
        case BOOLEAN:
            return TypeTag.BOOLEAN;
        default:
            return TypeTag.NONE;
        }
    }

    void checkSourceLevel(Feature feature) {
        checkSourceLevel(token.pos, feature);
    }

    protected void checkSourceLevel(int pos, Feature feature) {
        if (preview.isPreview(feature) && !preview.isEnabled()) {
            //preview feature without --preview flag, error
            log.error(DiagnosticFlag.SOURCE_LEVEL, pos, preview.disabledError(feature));
        } else if (!feature.allowedInSource(source)) {
            //incompatible source level, error
            log.error(DiagnosticFlag.SOURCE_LEVEL, pos, feature.error(source.name));
        } else if (preview.isPreview(feature)) {
            //use of preview feature, warn
            preview.warnPreview(pos, feature);
        }
    }

    /*
     * a functional source tree and end position mappings
     */
    protected static class SimpleEndPosTable extends AbstractEndPosTable {

        private final IntHashTable endPosMap;

        SimpleEndPosTable(JavacParser parser) {
            super(parser);
            endPosMap = new IntHashTable();
        }

        public void storeEnd(JCTree tree, int endpos) {
            endPosMap.putAtIndex(tree, errorEndPos > endpos ? errorEndPos : endpos,
                                 endPosMap.lookup(tree));
        }

        protected <T extends JCTree> T to(T t) {
            storeEnd(t, parser.token.endPos);
            return t;
        }

        protected <T extends JCTree> T toP(T t) {
            storeEnd(t, parser.S.prevToken().endPos);
            return t;
        }

        public int getEndPos(JCTree tree) {
            int value = endPosMap.getFromIndex(endPosMap.lookup(tree));
            // As long as Position.NOPOS==-1, this just returns value.
            return (value == -1) ? Position.NOPOS : value;
        }

        public int replaceTree(JCTree oldTree, JCTree newTree) {
            int pos = endPosMap.remove(oldTree);
            if (pos != -1) {
                storeEnd(newTree, pos);
                return pos;
            }
            return Position.NOPOS;
        }
    }

    /*
     * a default skeletal implementation without any mapping overhead.
     */
    protected static class EmptyEndPosTable extends AbstractEndPosTable {

        EmptyEndPosTable(JavacParser parser) {
            super(parser);
        }

        public void storeEnd(JCTree tree, int endpos) { /* empty */ }

        protected <T extends JCTree> T to(T t) {
            return t;
        }

        protected <T extends JCTree> T toP(T t) {
            return t;
        }

        public int getEndPos(JCTree tree) {
            return Position.NOPOS;
        }

        public int replaceTree(JCTree oldTree, JCTree newTree) {
            return Position.NOPOS;
        }

    }

    protected static abstract class AbstractEndPosTable implements EndPosTable {
        /**
         * The current parser.
         */
        protected JavacParser parser;

        /**
         * Store the last error position.
         */
        public int errorEndPos = Position.NOPOS;

        public AbstractEndPosTable(JavacParser parser) {
            this.parser = parser;
        }

        /**
         * Store current token's ending position for a tree, the value of which
         * will be the greater of last error position and the ending position of
         * the current token.
         * @param t The tree.
         */
        protected abstract <T extends JCTree> T to(T t);

        /**
         * Store current token's ending position for a tree, the value of which
         * will be the greater of last error position and the ending position of
         * the previous token.
         * @param t The tree.
         */
        protected abstract <T extends JCTree> T toP(T t);

        /**
         * Set the error position during the parsing phases, the value of which
         * will be set only if it is greater than the last stored error position.
         * @param errPos The error position
         */
        public void setErrorEndPos(int errPos) {
            if (errPos > errorEndPos) {
                errorEndPos = errPos;
            }
        }

        public void setParser(JavacParser parser) {
            this.parser = parser;
        }
    }
}<|MERGE_RESOLUTION|>--- conflicted
+++ resolved
@@ -569,15 +569,11 @@
         return ident(false, false);
     }
 
-<<<<<<< HEAD
     protected Name ident(boolean allowClass) {
-=======
-    protected Name ident(boolean advanceOnErrors) {
-        return ident(advanceOnErrors, false);
-    }
-
-    protected Name ident(boolean advanceOnErrors, boolean underscoreAllowed) {
->>>>>>> c5520801
+        return ident(allowClass, false);
+    }
+
+    protected Name ident(boolean allowClass, boolean underscoreAllowed) {
         if (token.kind == IDENTIFIER) {
             Name name = token.name();
             nextToken();
@@ -607,11 +603,11 @@
                 if (Feature.UNDERSCORE_AS_PARAM_NAME.allowedInSource(source)) {
                     log.error(token.pos, Errors.UnderscoreNotAllowed);
                 } else {
-                    if (Feature.UNDERSCORE_IDENTIFIER.allowedInSource(source)) {
-                        log.warning(token.pos, Warnings.UnderscoreAsIdentifier);
-                    } else {
-                        log.error(DiagnosticFlag.SYNTAX, token.pos, Errors.UnderscoreAsIdentifier);
-                    }
+            if (Feature.UNDERSCORE_IDENTIFIER.allowedInSource(source)) {
+                log.warning(token.pos, Warnings.UnderscoreAsIdentifier);
+            } else {
+                log.error(DiagnosticFlag.SYNTAX, token.pos, Errors.UnderscoreAsIdentifier);
+            }
                 }
             }
             Name name = token.name();
