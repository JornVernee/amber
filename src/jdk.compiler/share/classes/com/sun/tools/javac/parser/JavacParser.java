/*
 * Copyright (c) 1999, 2018, Oracle and/or its affiliates. All rights reserved.
 * DO NOT ALTER OR REMOVE COPYRIGHT NOTICES OR THIS FILE HEADER.
 *
 * This code is free software; you can redistribute it and/or modify it
 * under the terms of the GNU General Public License version 2 only, as
 * published by the Free Software Foundation.  Oracle designates this
 * particular file as subject to the "Classpath" exception as provided
 * by Oracle in the LICENSE file that accompanied this code.
 *
 * This code is distributed in the hope that it will be useful, but WITHOUT
 * ANY WARRANTY; without even the implied warranty of MERCHANTABILITY or
 * FITNESS FOR A PARTICULAR PURPOSE.  See the GNU General Public License
 * version 2 for more details (a copy is included in the LICENSE file that
 * accompanied this code).
 *
 * You should have received a copy of the GNU General Public License version
 * 2 along with this work; if not, write to the Free Software Foundation,
 * Inc., 51 Franklin St, Fifth Floor, Boston, MA 02110-1301 USA.
 *
 * Please contact Oracle, 500 Oracle Parkway, Redwood Shores, CA 94065 USA
 * or visit www.oracle.com if you need additional information or have any
 * questions.
 */

package com.sun.tools.javac.parser;

import java.util.*;
import java.util.function.Function;
import java.util.stream.Collectors;

import com.sun.source.tree.CaseTree.CaseKind;
import com.sun.source.tree.MemberReferenceTree.ReferenceMode;
import com.sun.source.tree.ModuleTree.ModuleKind;

import com.sun.tools.javac.code.*;
import com.sun.tools.javac.code.Source.Feature;
import com.sun.tools.javac.parser.Tokens.*;
import com.sun.tools.javac.parser.Tokens.Comment.CommentStyle;
import com.sun.tools.javac.resources.CompilerProperties.Errors;
import com.sun.tools.javac.resources.CompilerProperties.Fragments;
import com.sun.tools.javac.resources.CompilerProperties.Warnings;
import com.sun.tools.javac.tree.*;
import com.sun.tools.javac.tree.JCTree.*;
import com.sun.tools.javac.util.*;
import com.sun.tools.javac.util.JCDiagnostic.DiagnosticFlag;
import com.sun.tools.javac.util.JCDiagnostic.Error;
import com.sun.tools.javac.util.JCDiagnostic.Fragment;
import com.sun.tools.javac.util.List;

import static com.sun.tools.javac.parser.Tokens.TokenKind.*;
import static com.sun.tools.javac.parser.Tokens.TokenKind.ASSERT;
import static com.sun.tools.javac.parser.Tokens.TokenKind.CASE;
import static com.sun.tools.javac.parser.Tokens.TokenKind.CATCH;
import static com.sun.tools.javac.parser.Tokens.TokenKind.EQ;
import static com.sun.tools.javac.parser.Tokens.TokenKind.GT;
import static com.sun.tools.javac.parser.Tokens.TokenKind.IMPORT;
import static com.sun.tools.javac.parser.Tokens.TokenKind.LT;
import static com.sun.tools.javac.tree.JCTree.Tag.*;
import static com.sun.tools.javac.resources.CompilerProperties.Fragments.ImplicitAndExplicitNotAllowed;
import static com.sun.tools.javac.resources.CompilerProperties.Fragments.VarAndExplicitNotAllowed;
import static com.sun.tools.javac.resources.CompilerProperties.Fragments.VarAndImplicitNotAllowed;

/** The parser maps a token sequence into an abstract syntax
 *  tree. It operates by recursive descent, with code derived
 *  systematically from an LL(1) grammar. For efficiency reasons, an
 *  operator precedence scheme is used for parsing binary operation
 *  expressions.
 *
 *  <p><b>This is NOT part of any supported API.
 *  If you write code that depends on this, you do so at your own risk.
 *  This code and its internal interfaces are subject to change or
 *  deletion without notice.</b>
 */
public class JavacParser implements Parser {

    /** The number of precedence levels of infix operators.
     */
    private static final int infixPrecedenceLevels = 10;

    /** Is the parser instantiated to parse a module-info file ?
     */
    private final boolean parseModuleInfo;

    /** The scanner used for lexical analysis.
     */
    protected Lexer S;

    /** The factory to be used for abstract syntax tree construction.
     */
    protected TreeMaker F;

    /** The log to be used for error diagnostics.
     */
    private Log log;

    /** The Source language setting. */
    private Source source;

    /** The Preview language setting. */
    private Preview preview;

    /** The name table. */
    private Names names;

    /** End position mappings container */
    protected final AbstractEndPosTable endPosTable;

    // Because of javac's limited lookahead, some contexts are ambiguous in
    // the presence of type annotations even though they are not ambiguous
    // in the absence of type annotations.  Consider this code:
    //   void m(String [] m) { }
    //   void m(String ... m) { }
    // After parsing "String", javac calls bracketsOpt which immediately
    // returns if the next character is not '['.  Similarly, javac can see
    // if the next token is ... and in that case parse an ellipsis.  But in
    // the presence of type annotations:
    //   void m(String @A [] m) { }
    //   void m(String @A ... m) { }
    // no finite lookahead is enough to determine whether to read array
    // levels or an ellipsis.  Furthermore, if you call bracketsOpt, then
    // bracketsOpt first reads all the leading annotations and only then
    // discovers that it needs to fail.  bracketsOpt needs a way to push
    // back the extra annotations that it read.  (But, bracketsOpt should
    // not *always* be allowed to push back extra annotations that it finds
    // -- in most contexts, any such extra annotation is an error.
    //
    // The following two variables permit type annotations that have
    // already been read to be stored for later use.  Alternate
    // implementations are possible but would cause much larger changes to
    // the parser.

    /** Type annotations that have already been read but have not yet been used. **/
    private List<JCAnnotation> typeAnnotationsPushedBack = List.nil();

    /**
     * If the parser notices extra annotations, then it either immediately
     * issues an error (if this variable is false) or places the extra
     * annotations in variable typeAnnotationsPushedBack (if this variable
     * is true).
     */
    private boolean permitTypeAnnotationsPushBack = false;

    interface ErrorRecoveryAction {
        JCTree doRecover(JavacParser parser);
    }

    enum BasicErrorRecoveryAction implements ErrorRecoveryAction {
        BLOCK_STMT {public JCTree doRecover(JavacParser parser) { return parser.parseStatementAsBlock(); }},
        CATCH_CLAUSE {public JCTree doRecover(JavacParser parser) { return parser.catchClause(); }}
    }

    /** Construct a parser from a given scanner, tree factory and log.
     */
    protected JavacParser(ParserFactory fac,
                          Lexer S,
                          boolean keepDocComments,
                          boolean keepLineMap,
                          boolean keepEndPositions) {
        this(fac, S, keepDocComments, keepLineMap, keepEndPositions, false);

    }
    /** Construct a parser from a given scanner, tree factory and log.
     */
    protected JavacParser(ParserFactory fac,
                     Lexer S,
                     boolean keepDocComments,
                     boolean keepLineMap,
                     boolean keepEndPositions,
                     boolean parseModuleInfo) {
        this.S = S;
        nextToken(); // prime the pump
        this.F = fac.F;
        this.log = fac.log;
        this.names = fac.names;
        this.source = fac.source;
        this.preview = fac.preview;
        this.allowStringFolding = fac.options.getBoolean("allowStringFolding", true);
        this.keepDocComments = keepDocComments;
        this.parseModuleInfo = parseModuleInfo;
        docComments = newDocCommentTable(keepDocComments, fac);
        this.keepLineMap = keepLineMap;
        this.errorTree = F.Erroneous();
        endPosTable = newEndPosTable(keepEndPositions);
    }

    protected AbstractEndPosTable newEndPosTable(boolean keepEndPositions) {
        return  keepEndPositions
                ? new SimpleEndPosTable(this)
                : new EmptyEndPosTable(this);
    }

    protected DocCommentTable newDocCommentTable(boolean keepDocComments, ParserFactory fac) {
        return keepDocComments ? new LazyDocCommentTable(fac) : null;
    }

    /** Switch: should we fold strings?
     */
    boolean allowStringFolding;

    /** Switch: should we keep docComments?
     */
    boolean keepDocComments;

    /** Switch: should we keep line table?
     */
    boolean keepLineMap;

    /** Switch: is "this" allowed as an identifier?
     * This is needed to parse receiver types.
     */
    boolean allowThisIdent;

    /** The type of the method receiver, as specified by a first "this" parameter.
     */
    JCVariableDecl receiverParam;

    /** When terms are parsed, the mode determines which is expected:
     *     mode = EXPR        : an expression
     *     mode = TYPE        : a type
     *     mode = NOPARAMS    : no parameters allowed for type
     *     mode = TYPEARG     : type argument
     *     mode |= NOLAMBDA   : lambdas are not allowed
     */
    protected static final int EXPR = 0x1;
    protected static final int TYPE = 0x2;
    protected static final int NOPARAMS = 0x4;
    protected static final int TYPEARG = 0x8;
    protected static final int DIAMOND = 0x10;
    protected static final int NOLAMBDA = 0x20;

    protected void selectExprMode() {
        mode = (mode & NOLAMBDA) | EXPR;
    }

    protected void selectTypeMode() {
        mode = (mode & NOLAMBDA) | TYPE;
    }

    /** The current mode.
     */
    protected int mode = 0;

    /** The mode of the term that was parsed last.
     */
    protected int lastmode = 0;

    /* ---------- token management -------------- */

    protected Token token;

    public Token token() {
        return token;
    }

    public void nextToken() {
        S.nextToken();
        token = S.token();
    }

    protected boolean peekToken(Filter<TokenKind> tk) {
        return peekToken(0, tk);
    }

    protected boolean peekToken(int lookahead, Filter<TokenKind> tk) {
        return tk.accepts(S.token(lookahead + 1).kind);
    }

    protected boolean peekToken(Filter<TokenKind> tk1, Filter<TokenKind> tk2) {
        return peekToken(0, tk1, tk2);
    }

    protected boolean peekToken(int lookahead, Filter<TokenKind> tk1, Filter<TokenKind> tk2) {
        return tk1.accepts(S.token(lookahead + 1).kind) &&
                tk2.accepts(S.token(lookahead + 2).kind);
    }

    protected boolean peekToken(Filter<TokenKind> tk1, Filter<TokenKind> tk2, Filter<TokenKind> tk3) {
        return peekToken(0, tk1, tk2, tk3);
    }

    protected boolean peekToken(int lookahead, Filter<TokenKind> tk1, Filter<TokenKind> tk2, Filter<TokenKind> tk3) {
        return tk1.accepts(S.token(lookahead + 1).kind) &&
                tk2.accepts(S.token(lookahead + 2).kind) &&
                tk3.accepts(S.token(lookahead + 3).kind);
    }

    @SuppressWarnings("unchecked")
    protected boolean peekToken(Filter<TokenKind>... kinds) {
        return peekToken(0, kinds);
    }

    @SuppressWarnings("unchecked")
    protected boolean peekToken(int lookahead, Filter<TokenKind>... kinds) {
        for (; lookahead < kinds.length ; lookahead++) {
            if (!kinds[lookahead].accepts(S.token(lookahead + 1).kind)) {
                return false;
            }
        }
        return true;
    }

    /* ---------- error recovery -------------- */

    private JCErroneous errorTree;

    /** Skip forward until a suitable stop token is found.
     */
    protected void skip(boolean stopAtImport, boolean stopAtMemberDecl, boolean stopAtIdentifier, boolean stopAtStatement) {
         while (true) {
             switch (token.kind) {
                case SEMI:
                    nextToken();
                    return;
                case PUBLIC:
                case FINAL:
                case ABSTRACT:
                case MONKEYS_AT:
                case EOF:
                case CLASS:
                case INTERFACE:
                case ENUM:
                    return;
                case IMPORT:
                    if (stopAtImport)
                        return;
                    break;
                case LBRACE:
                case RBRACE:
                case PRIVATE:
                case PROTECTED:
                case STATIC:
                case TRANSIENT:
                case NATIVE:
                case VOLATILE:
                case SYNCHRONIZED:
                case STRICTFP:
                case LT:
                case BYTE:
                case SHORT:
                case CHAR:
                case INT:
                case LONG:
                case FLOAT:
                case DOUBLE:
                case BOOLEAN:
                case VOID:
                    if (stopAtMemberDecl)
                        return;
                    break;
                case UNDERSCORE:
                case IDENTIFIER:
                   if (stopAtIdentifier)
                        return;
                    break;
                case CASE:
                case DEFAULT:
                case IF:
                case FOR:
                case WHILE:
                case DO:
                case TRY:
                case SWITCH:
                case MATCH:
                case RETURN:
                case THROW:
                case BREAK:
                case CONTINUE:
                case ELSE:
                case FINALLY:
                case CATCH:
                case THIS:
                case SUPER:
                case NEW:
                    if (stopAtStatement)
                        return;
                    break;
                case ASSERT:
                    if (stopAtStatement)
                        return;
                    break;
            }
            nextToken();
        }
    }

    protected JCErroneous syntaxError(int pos, Error errorKey) {
        return syntaxError(pos, List.nil(), errorKey);
    }

    protected JCErroneous syntaxError(int pos, List<JCTree> errs, Error errorKey) {
        setErrorEndPos(pos);
        JCErroneous err = F.at(pos).Erroneous(errs);
        reportSyntaxError(err, errorKey);
        if (errs != null) {
            JCTree last = errs.last();
            if (last != null)
                storeEnd(last, pos);
        }
        return toP(err);
    }

    private static final int RECOVERY_THRESHOLD = 50;
    private int errorPos = Position.NOPOS;
    private int count = 0;

    /**
     * Report a syntax using the given the position parameter and arguments,
     * unless one was already reported at the same position.
     */
    protected void reportSyntaxError(int pos, Error errorKey) {
        JCDiagnostic.DiagnosticPosition diag = new JCDiagnostic.SimpleDiagnosticPosition(pos);
        reportSyntaxError(diag, errorKey);
    }

    /**
     * Report a syntax error using the given DiagnosticPosition object and
     * arguments, unless one was already reported at the same position.
     */
    protected void reportSyntaxError(JCDiagnostic.DiagnosticPosition diagPos, Error errorKey) {
        int pos = diagPos.getPreferredPosition();
        if (pos > S.errPos() || pos == Position.NOPOS) {
            if (token.kind == EOF) {
                log.error(DiagnosticFlag.SYNTAX, diagPos, Errors.PrematureEof);
            } else {
                log.error(DiagnosticFlag.SYNTAX, diagPos, errorKey);
            }
        }
        S.errPos(pos);
        if (token.pos == errorPos) {
            //check for a possible infinite loop in parsing:
            Assert.check(count++ < RECOVERY_THRESHOLD);
        } else {
            count = 0;
            errorPos = token.pos;
        }
    }

    /** If next input token matches given token, skip it, otherwise report
     *  an error.
     */
    public void accept(TokenKind tk) {
        accept(tk, Errors::Expected);
    }

    /** If next input token matches given token, skip it, otherwise report
     *  an error.
     */
    public void accept(TokenKind tk, Function<TokenKind, Error> errorProvider) {
        if (token.kind == tk) {
            nextToken();
        } else {
            setErrorEndPos(token.pos);
            reportSyntaxError(S.prevToken().endPos, errorProvider.apply(tk));
        }
    }

    /** Report an illegal start of expression/type error at given position.
     */
    JCExpression illegal(int pos) {
        setErrorEndPos(pos);
        if ((mode & EXPR) != 0)
            return syntaxError(pos, Errors.IllegalStartOfExpr);
        else
            return syntaxError(pos, Errors.IllegalStartOfType);

    }

    /** Report an illegal start of expression/type error at current position.
     */
    JCExpression illegal() {
        return illegal(token.pos);
    }

    /** Diagnose a modifier flag from the set, if any. */
    protected void checkNoMods(long mods) {
        if (mods != 0) {
            long lowestMod = mods & -mods;
            log.error(DiagnosticFlag.SYNTAX, token.pos, Errors.ModNotAllowedHere(Flags.asFlagSet(lowestMod)));
        }
    }

/* ---------- doc comments --------- */

    /** A table to store all documentation comments
     *  indexed by the tree nodes they refer to.
     *  defined only if option flag keepDocComment is set.
     */
    private final DocCommentTable docComments;

    /** Make an entry into docComments hashtable,
     *  provided flag keepDocComments is set and given doc comment is non-null.
     *  @param tree   The tree to be used as index in the hashtable
     *  @param dc     The doc comment to associate with the tree, or null.
     */
    protected void attach(JCTree tree, Comment dc) {
        if (keepDocComments && dc != null) {
//          System.out.println("doc comment = ");System.out.println(dc);//DEBUG
            docComments.putComment(tree, dc);
        }
    }

/* -------- source positions ------- */

    protected void setErrorEndPos(int errPos) {
        endPosTable.setErrorEndPos(errPos);
    }

    protected void storeEnd(JCTree tree, int endpos) {
        endPosTable.storeEnd(tree, endpos);
    }

    protected <T extends JCTree> T to(T t) {
        return endPosTable.to(t);
    }

    protected <T extends JCTree> T toP(T t) {
        return endPosTable.toP(t);
    }

    /** Get the start position for a tree node.  The start position is
     * defined to be the position of the first character of the first
     * token of the node's source text.
     * @param tree  The tree node
     */
    public int getStartPos(JCTree tree) {
        return TreeInfo.getStartPos(tree);
    }

    /**
     * Get the end position for a tree node.  The end position is
     * defined to be the position of the last character of the last
     * token of the node's source text.  Returns Position.NOPOS if end
     * positions are not generated or the position is otherwise not
     * found.
     * @param tree  The tree node
     */
    public int getEndPos(JCTree tree) {
        return endPosTable.getEndPos(tree);
    }



/* ---------- parsing -------------- */

    /**
     * Ident = IDENTIFIER
     */
    public Name ident() {
        return ident(false);
    }

    protected Name ident(boolean advanceOnErrors) {
        if (token.kind == IDENTIFIER) {
            Name name = token.name();
            nextToken();
            return name;
        } else if (token.kind == ASSERT) {
            log.error(DiagnosticFlag.SYNTAX, token.pos, Errors.AssertAsIdentifier);
            nextToken();
            return names.error;
        } else if (token.kind == ENUM) {
            log.error(DiagnosticFlag.SYNTAX, token.pos, Errors.EnumAsIdentifier);
            nextToken();
            return names.error;
        } else if (token.kind == THIS) {
            if (allowThisIdent) {
                // Make sure we're using a supported source version.
                checkSourceLevel(Feature.TYPE_ANNOTATIONS);
                Name name = token.name();
                nextToken();
                return name;
            } else {
                log.error(DiagnosticFlag.SYNTAX, token.pos, Errors.ThisAsIdentifier);
                nextToken();
                return names.error;
            }
        } else if (token.kind == UNDERSCORE) {
            if (Feature.UNDERSCORE_IDENTIFIER.allowedInSource(source)) {
                log.warning(token.pos, Warnings.UnderscoreAsIdentifier);
            } else {
                log.error(DiagnosticFlag.SYNTAX, token.pos, Errors.UnderscoreAsIdentifier);
            }
            Name name = token.name();
            nextToken();
            return name;
        } else if (token.kind == MATCHES || token.kind == TokenKind.MATCH || token.kind == VAR) {
            //'matches', 'match', 'var' are just identifiers when inside other expressions
            Name name = token.name();
            nextToken();
            return name;
        } else {
            accept(IDENTIFIER);
            if (advanceOnErrors) {
                nextToken();
            }
            return names.error;
        }
    }

    /**
     * Qualident = Ident { DOT [Annotations] Ident }
     */
    public JCExpression qualident(boolean allowAnnos) {
        JCExpression t = toP(F.at(token.pos).Ident(ident()));
        while (token.kind == DOT) {
            int pos = token.pos;
            nextToken();
            List<JCAnnotation> tyannos = null;
            if (allowAnnos) {
                tyannos = typeAnnotationsOpt();
            }
            t = toP(F.at(pos).Select(t, ident()));
            if (tyannos != null && tyannos.nonEmpty()) {
                t = toP(F.at(tyannos.head.pos).AnnotatedType(tyannos, t));
            }
        }
        return t;
    }

    JCExpression literal(Name prefix) {
        return literal(prefix, token.pos);
    }

    /**
     * Literal =
     *     INTLITERAL
     *   | LONGLITERAL
     *   | FLOATLITERAL
     *   | DOUBLELITERAL
     *   | CHARLITERAL
     *   | STRINGLITERAL
     *   | TRUE
     *   | FALSE
     *   | NULL
     */
    JCExpression literal(Name prefix, int pos) {
        JCExpression t = errorTree;
        switch (token.kind) {
        case INTLITERAL:
            try {
                t = F.at(pos).Literal(
                    TypeTag.INT,
                    Convert.string2int(strval(prefix), token.radix()));
            } catch (NumberFormatException ex) {
                log.error(DiagnosticFlag.SYNTAX, token.pos, Errors.IntNumberTooLarge(strval(prefix)));
            }
            break;
        case LONGLITERAL:
            try {
                t = F.at(pos).Literal(
                    TypeTag.LONG,
                    Long.valueOf(Convert.string2long(strval(prefix), token.radix())));
            } catch (NumberFormatException ex) {
                log.error(DiagnosticFlag.SYNTAX, token.pos, Errors.IntNumberTooLarge(strval(prefix)));
            }
            break;
        case FLOATLITERAL: {
            String proper = token.radix() == 16 ?
                    ("0x"+ token.stringVal()) :
                    token.stringVal();
            Float n;
            try {
                n = Float.valueOf(proper);
            } catch (NumberFormatException ex) {
                // error already reported in scanner
                n = Float.NaN;
            }
            if (n.floatValue() == 0.0f && !isZero(proper))
                log.error(DiagnosticFlag.SYNTAX, token.pos, Errors.FpNumberTooSmall);
            else if (n.floatValue() == Float.POSITIVE_INFINITY)
                log.error(DiagnosticFlag.SYNTAX, token.pos, Errors.FpNumberTooLarge);
            else
                t = F.at(pos).Literal(TypeTag.FLOAT, n);
            break;
        }
        case DOUBLELITERAL: {
            String proper = token.radix() == 16 ?
                    ("0x"+ token.stringVal()) :
                    token.stringVal();
            Double n;
            try {
                n = Double.valueOf(proper);
            } catch (NumberFormatException ex) {
                // error already reported in scanner
                n = Double.NaN;
            }
            if (n.doubleValue() == 0.0d && !isZero(proper))
                log.error(DiagnosticFlag.SYNTAX, token.pos, Errors.FpNumberTooSmall);
            else if (n.doubleValue() == Double.POSITIVE_INFINITY)
                log.error(DiagnosticFlag.SYNTAX, token.pos, Errors.FpNumberTooLarge);
            else
                t = F.at(pos).Literal(TypeTag.DOUBLE, n);
            break;
        }
        case CHARLITERAL:
            t = F.at(pos).Literal(
                TypeTag.CHAR,
                token.stringVal().charAt(0) + 0);
            break;
        case STRINGLITERAL:
            t = F.at(pos).Literal(
                TypeTag.CLASS,
                token.stringVal());
            break;
        case TRUE: case FALSE:
            t = F.at(pos).Literal(
                TypeTag.BOOLEAN,
                (token.kind == TRUE ? 1 : 0));
            break;
        case NULL:
            t = F.at(pos).Literal(
                TypeTag.BOT,
                null);
            break;
        default:
            Assert.error();
        }
        if (t == errorTree)
            t = F.at(pos).Erroneous();
        storeEnd(t, token.endPos);
        nextToken();
        return t;
    }
    //where
        boolean isZero(String s) {
            char[] cs = s.toCharArray();
            int base = ((cs.length > 1 && Character.toLowerCase(cs[1]) == 'x') ? 16 : 10);
            int i = ((base==16) ? 2 : 0);
            while (i < cs.length && (cs[i] == '0' || cs[i] == '.')) i++;
            return !(i < cs.length && (Character.digit(cs[i], base) > 0));
        }

        String strval(Name prefix) {
            String s = token.stringVal();
            return prefix.isEmpty() ? s : prefix + s;
        }

    /** terms can be either expressions or types.
     */
    public JCExpression parseExpression() {
        return term(EXPR);
    }


    /** parses patterns.
     */

    public JCPattern parsePattern() {
        int pos = token.pos;
        if (token.kind == VAR) {
            nextToken();
            return toP(F.at(pos).BindingPattern(ident(), null));
        } else {
            JCExpression e = term(EXPR | TYPE);
            if (token.kind == IDENTIFIER) {
                return toP(F.at(pos).BindingPattern(ident(), e));
            } else {
                return toP(F.at(pos).LiteralPattern(e));
            }
        }
    }

    /**
     * parses (optional) type annotations followed by a type. If the
     * annotations are present before the type and are not consumed during array
     * parsing, this method returns a {@link JCAnnotatedType} consisting of
     * these annotations and the underlying type. Otherwise, it returns the
     * underlying type.
     *
     * <p>
     *
     * Note that this method sets {@code mode} to {@code TYPE} first, before
     * parsing annotations.
     */
    public JCExpression parseType() {
        return parseType(false);
    }

    public JCExpression parseType(boolean allowVar) {
        List<JCAnnotation> annotations = typeAnnotationsOpt();
        return parseType(allowVar, annotations);
    }

    public JCExpression parseType(boolean allowVar, List<JCAnnotation> annotations) {
        JCExpression result = unannotatedType(allowVar);

        if (annotations.nonEmpty()) {
            result = insertAnnotationsToMostInner(result, annotations, false);
        }

        return result;
    }

    public JCExpression unannotatedType(boolean allowVar) {
        JCExpression result = term(TYPE);

        if (!allowVar && isRestrictedLocalVarTypeName(result, true)) {
            syntaxError(result.pos, Errors.VarNotAllowedHere);
        }

        return result;
    }



    protected JCExpression term(int newmode) {
        int prevmode = mode;
        mode = newmode;
        JCExpression t = term();
        lastmode = mode;
        mode = prevmode;
        return t;
    }

    /**
     *  {@literal
     *  Expression = Expression1 [ExpressionRest]
     *  ExpressionRest = [AssignmentOperator Expression1]
     *  AssignmentOperator = "=" | "+=" | "-=" | "*=" | "/=" |
     *                       "&=" | "|=" | "^=" |
     *                       "%=" | "<<=" | ">>=" | ">>>="
     *  Type = Type1
     *  TypeNoParams = TypeNoParams1
     *  StatementExpression = Expression
     *  ConstantExpression = Expression
     *  }
     */
    JCExpression term() {
        JCExpression t = term1();
        if ((mode & EXPR) != 0 &&
            token.kind == EQ || PLUSEQ.compareTo(token.kind) <= 0 && token.kind.compareTo(GTGTGTEQ) <= 0)
            return termRest(t);
        else
            return t;
    }

    JCExpression termRest(JCExpression t) {
        switch (token.kind) {
        case EQ: {
            int pos = token.pos;
            nextToken();
            selectExprMode();
            JCExpression t1 = term();
            return toP(F.at(pos).Assign(t, t1));
        }
        case PLUSEQ:
        case SUBEQ:
        case STAREQ:
        case SLASHEQ:
        case PERCENTEQ:
        case AMPEQ:
        case BAREQ:
        case CARETEQ:
        case LTLTEQ:
        case GTGTEQ:
        case GTGTGTEQ:
            int pos = token.pos;
            TokenKind tk = token.kind;
            nextToken();
            selectExprMode();
            JCExpression t1 = term();
            return F.at(pos).Assignop(optag(tk), t, t1);
        default:
            return t;
        }
    }

    /** Expression1   = Expression2 [Expression1Rest]
     *  Type1         = Type2
     *  TypeNoParams1 = TypeNoParams2
     */
    JCExpression term1() {
        JCExpression t = term2();
        if ((mode & EXPR) != 0 && token.kind == QUES) {
            selectExprMode();
            return term1Rest(t);
        } else {
            return t;
        }
    }

    /** Expression1Rest = ["?" Expression ":" Expression1]
     */
    JCExpression term1Rest(JCExpression t) {
        if (token.kind == QUES) {
            int pos = token.pos;
            nextToken();
            JCExpression t1 = term();
            accept(COLON);
            JCExpression t2 = term1();
            return F.at(pos).Conditional(t, t1, t2);
        } else {
            return t;
        }
    }

    /** Expression2   = Expression3 [Expression2Rest]
     *  Type2         = Type3
     *  TypeNoParams2 = TypeNoParams3
     */
    JCExpression term2() {
        JCExpression t = term3();
        if ((mode & EXPR) != 0 && prec(token.kind) >= TreeInfo.orPrec) {
            selectExprMode();
            return term2Rest(t, TreeInfo.orPrec);
        } else {
            return t;
        }
    }

    /*  Expression2Rest = {infixop Expression3}
     *                  | Expression3 instanceof Type
     *                  | Expression3 matches Pattern
     *  infixop         = "||"
     *                  | "&&"
     *                  | "|"
     *                  | "^"
     *                  | "&"
     *                  | "==" | "!="
     *                  | "<" | ">" | "<=" | ">="
     *                  | "<<" | ">>" | ">>>"
     *                  | "+" | "-"
     *                  | "*" | "/" | "%"
     */
    JCExpression term2Rest(JCExpression t, int minprec) {

        JCExpression[] odStack = newOdStack();
        Token[] opStack = newOpStack();

        // optimization, was odStack = new Tree[...]; opStack = new Tree[...];
        int top = 0;
        odStack[0] = t;
        int startPos = token.pos;
        Token topOp = Tokens.DUMMY;
        while (prec(token.kind) >= minprec) {
            opStack[top] = topOp;

            if (token.kind == INSTANCEOF) {
                int pos = token.pos;
                nextToken();
                JCExpression typ = parseType();
                odStack[top] = F.at(pos).TypeTest(odStack[top], typ);
            } else if (token.kind == MATCHES) {
                int pos = token.pos;
                nextToken();
                JCPattern pat = parsePattern();
                odStack[top] = F.at(pos).PatternTest(odStack[top], pat);
            } else {
                topOp = token;
                nextToken();
                top++;
                odStack[top] = term3();
            }
            while (top > 0 && prec(topOp.kind) >= prec(token.kind)) {
                odStack[top - 1] = F.at(topOp.pos).Binary(optag(topOp.kind), odStack[top - 1], odStack[top]);
                top--;
                topOp = opStack[top];
            }
        }
        Assert.check(top == 0);
        t = odStack[0];

        if (t.hasTag(JCTree.Tag.PLUS)) {
            t = foldStrings(t);
        }

        odStackSupply.add(odStack);
        opStackSupply.add(opStack);
        return t;
    }
    //where
        Filter<TokenKind> matchFilter = tk -> {
            switch (tk) {
                case LPAREN:
                case DOT:
                case EQ:
                    return false;
                case MATCHES:
                    return true;
                default: return optag(tk) == Tag.NO_TAG;
            }
        };

        /** If tree is a concatenation of string literals, replace it
         *  by a single literal representing the concatenated string.
         */
        protected JCExpression foldStrings(JCExpression tree) {
            if (!allowStringFolding)
                return tree;
            ListBuffer<JCExpression> opStack = new ListBuffer<>();
            ListBuffer<JCLiteral> litBuf = new ListBuffer<>();
            boolean needsFolding = false;
            JCExpression curr = tree;
            while (true) {
                if (curr.hasTag(JCTree.Tag.PLUS)) {
                    JCBinary op = (JCBinary)curr;
                    needsFolding |= foldIfNeeded(op.rhs, litBuf, opStack, false);
                    curr = op.lhs;
                } else {
                    needsFolding |= foldIfNeeded(curr, litBuf, opStack, true);
                    break; //last one!
                }
            }
            if (needsFolding) {
                List<JCExpression> ops = opStack.toList();
                JCExpression res = ops.head;
                for (JCExpression op : ops.tail) {
                    res = F.at(op.getStartPosition()).Binary(optag(TokenKind.PLUS), res, op);
                    storeEnd(res, getEndPos(op));
                }
                return res;
            } else {
                return tree;
            }
        }

        private boolean foldIfNeeded(JCExpression tree, ListBuffer<JCLiteral> litBuf,
                                                ListBuffer<JCExpression> opStack, boolean last) {
            JCLiteral str = stringLiteral(tree);
            if (str != null) {
                litBuf.prepend(str);
                return last && merge(litBuf, opStack);
            } else {
                boolean res = merge(litBuf, opStack);
                litBuf.clear();
                opStack.prepend(tree);
                return res;
            }
        }

        boolean merge(ListBuffer<JCLiteral> litBuf, ListBuffer<JCExpression> opStack) {
            if (litBuf.isEmpty()) {
                return false;
            } else if (litBuf.size() == 1) {
                opStack.prepend(litBuf.first());
                return false;
            } else {
                JCExpression t = F.at(litBuf.first().getStartPosition()).Literal(TypeTag.CLASS,
                        litBuf.stream().map(lit -> (String)lit.getValue()).collect(Collectors.joining()));
                storeEnd(t, litBuf.last().getEndPosition(endPosTable));
                opStack.prepend(t);
                return true;
            }
        }

        private JCLiteral stringLiteral(JCTree tree) {
            if (tree.hasTag(LITERAL)) {
                JCLiteral lit = (JCLiteral)tree;
                if (lit.typetag == TypeTag.CLASS) {
                    return lit;
                }
            }
            return null;
        }


        /** optimization: To save allocating a new operand/operator stack
         *  for every binary operation, we use supplys.
         */
        ArrayList<JCExpression[]> odStackSupply = new ArrayList<>();
        ArrayList<Token[]> opStackSupply = new ArrayList<>();

        private JCExpression[] newOdStack() {
            if (odStackSupply.isEmpty())
                return new JCExpression[infixPrecedenceLevels + 1];
            return odStackSupply.remove(odStackSupply.size() - 1);
        }

        private Token[] newOpStack() {
            if (opStackSupply.isEmpty())
                return new Token[infixPrecedenceLevels + 1];
            return opStackSupply.remove(opStackSupply.size() - 1);
        }

    /**
     *  Expression3    = PrefixOp Expression3
     *                 | "(" Expr | TypeNoParams ")" Expression3
     *                 | Primary {Selector} {PostfixOp}
     *
     *  {@literal
     *  Primary        = "(" Expression ")"
     *                 | Literal
     *                 | [TypeArguments] THIS [Arguments]
     *                 | [TypeArguments] SUPER SuperSuffix
     *                 | NEW [TypeArguments] Creator
     *                 | "(" Arguments ")" "->" ( Expression | Block )
     *                 | Ident "->" ( Expression | Block )
     *                 | [Annotations] Ident { "." [Annotations] Ident }
     *                 | Expression3 MemberReferenceSuffix
     *                   [ [Annotations] "[" ( "]" BracketsOpt "." CLASS | Expression "]" )
     *                   | Arguments
     *                   | "." ( CLASS | THIS | [TypeArguments] SUPER Arguments | NEW [TypeArguments] InnerCreator )
     *                   ]
     *                 | BasicType BracketsOpt "." CLASS
     *  }
     *
     *  PrefixOp       = "++" | "--" | "!" | "~" | "+" | "-"
     *  PostfixOp      = "++" | "--"
     *  Type3          = Ident { "." Ident } [TypeArguments] {TypeSelector} BracketsOpt
     *                 | BasicType
     *  TypeNoParams3  = Ident { "." Ident } BracketsOpt
     *  Selector       = "." [TypeArguments] Ident [Arguments]
     *                 | "." THIS
     *                 | "." [TypeArguments] SUPER SuperSuffix
     *                 | "." NEW [TypeArguments] InnerCreator
     *                 | "[" Expression "]"
     *  TypeSelector   = "." Ident [TypeArguments]
     *  SuperSuffix    = Arguments | "." Ident [Arguments]
     */
    protected JCExpression term3() {
        int pos = token.pos;
        JCExpression t;
        List<JCExpression> typeArgs = typeArgumentsOpt(EXPR);
        switch (token.kind) {
        case QUES:
            if ((mode & TYPE) != 0 && (mode & (TYPEARG|NOPARAMS)) == TYPEARG) {
                selectTypeMode();
                return typeArgument();
            } else
                return illegal();
        case PLUSPLUS: case SUBSUB: case BANG: case TILDE: case PLUS: case SUB:
            if (typeArgs == null && (mode & EXPR) != 0) {
                TokenKind tk = token.kind;
                nextToken();
                selectExprMode();
                if (tk == SUB &&
                    (token.kind == INTLITERAL || token.kind == LONGLITERAL) &&
                    token.radix() == 10) {
                    selectExprMode();
                    t = literal(names.hyphen, pos);
                } else {
                    t = term3();
                    return F.at(pos).Unary(unoptag(tk), t);
                }
            } else return illegal();
            break;
        case LPAREN:
            if (typeArgs == null && (mode & EXPR) != 0) {
                ParensResult pres = analyzeParens();
                switch (pres) {
                    case CAST:
                       accept(LPAREN);
                       selectTypeMode();
                       int pos1 = pos;
                       List<JCExpression> targets = List.of(t = parseType());
                       while (token.kind == AMP) {
                           checkSourceLevel(Feature.INTERSECTION_TYPES_IN_CAST);
                           accept(AMP);
                           targets = targets.prepend(parseType());
                       }
                       if (targets.length() > 1) {
                           t = toP(F.at(pos1).TypeIntersection(targets.reverse()));
                       }
                       accept(RPAREN);
                       selectExprMode();
                       JCExpression t1 = term3();
                       return F.at(pos).TypeCast(t, t1);
                    case IMPLICIT_LAMBDA:
                    case EXPLICIT_LAMBDA:
                        t = lambdaExpressionOrStatement(true, pres == ParensResult.EXPLICIT_LAMBDA, pos);
                        break;
                    default: //PARENS
                        accept(LPAREN);
                        selectExprMode();
                        t = termRest(term1Rest(term2Rest(term3(), TreeInfo.orPrec)));
                        accept(RPAREN);
                        t = toP(F.at(pos).Parens(t));
                        break;
                }
            } else {
                return illegal();
            }
            break;
        case THIS:
            if ((mode & EXPR) != 0) {
                selectExprMode();
                t = to(F.at(pos).Ident(names._this));
                nextToken();
                if (typeArgs == null)
                    t = argumentsOpt(null, t);
                else
                    t = arguments(typeArgs, t);
                typeArgs = null;
            } else return illegal();
            break;
        case SUPER:
            if ((mode & EXPR) != 0) {
                selectExprMode();
                t = to(F.at(pos).Ident(names._super));
                t = superSuffix(typeArgs, t);
                typeArgs = null;
            } else return illegal();
            break;
        case INTLITERAL: case LONGLITERAL: case FLOATLITERAL: case DOUBLELITERAL:
        case CHARLITERAL: case STRINGLITERAL:
        case TRUE: case FALSE: case NULL:
            if (typeArgs == null && (mode & EXPR) != 0) {
                selectExprMode();
                t = literal(names.empty);
            } else return illegal();
            break;
        case NEW:
            if (typeArgs != null) return illegal();
            if ((mode & EXPR) != 0) {
                selectExprMode();
                nextToken();
                if (token.kind == LT) typeArgs = typeArguments(false);
                t = creator(pos, typeArgs);
                typeArgs = null;
            } else return illegal();
            break;
        case MONKEYS_AT:
            // Only annotated cast types and method references are valid
            List<JCAnnotation> typeAnnos = typeAnnotationsOpt();
            if (typeAnnos.isEmpty()) {
                // else there would be no '@'
                throw new AssertionError("Expected type annotations, but found none!");
            }

            JCExpression expr = term3();

            if ((mode & TYPE) == 0) {
                // Type annotations on class literals no longer legal
                switch (expr.getTag()) {
                case REFERENCE: {
                    JCMemberReference mref = (JCMemberReference) expr;
                    mref.expr = toP(F.at(pos).AnnotatedType(typeAnnos, mref.expr));
                    t = mref;
                    break;
                }
                case SELECT: {
                    JCFieldAccess sel = (JCFieldAccess) expr;

                    if (sel.name != names._class) {
                        return illegal();
                    } else {
                        log.error(token.pos, Errors.NoAnnotationsOnDotClass);
                        return expr;
                    }
                }
                default:
                    return illegal(typeAnnos.head.pos);
                }

            } else {
                // Type annotations targeting a cast
                t = insertAnnotationsToMostInner(expr, typeAnnos, false);
            }
            break;
        case UNDERSCORE: case IDENTIFIER: case ASSERT: case ENUM: case MATCH: case MATCHES: case VAR:
            if (typeArgs != null) return illegal();
            if ((mode & EXPR) != 0 && (mode & NOLAMBDA) == 0 && peekToken(ARROW)) {
                t = lambdaExpressionOrStatement(false, false, pos);
            } else {
                t = toP(F.at(token.pos).Ident(ident()));
                loop: while (true) {
                    pos = token.pos;
                    final List<JCAnnotation> annos = typeAnnotationsOpt();

                    // need to report an error later if LBRACKET is for array
                    // index access rather than array creation level
                    if (!annos.isEmpty() && token.kind != LBRACKET && token.kind != ELLIPSIS)
                        return illegal(annos.head.pos);

                    switch (token.kind) {
                    case LBRACKET:
                        nextToken();
                        if (token.kind == RBRACKET) {
                            nextToken();
                            t = bracketsOpt(t);
                            t = toP(F.at(pos).TypeArray(t));
                            if (annos.nonEmpty()) {
                                t = toP(F.at(pos).AnnotatedType(annos, t));
                            }
                            t = bracketsSuffix(t);
                        } else {
                            if ((mode & EXPR) != 0) {
                                selectExprMode();
                                JCExpression t1 = term();
                                if (!annos.isEmpty()) t = illegal(annos.head.pos);
                                t = to(F.at(pos).Indexed(t, t1));
                            }
                            accept(RBRACKET);
                        }
                        break loop;
                    case LPAREN:
                        if ((mode & EXPR) != 0) {
                            selectExprMode();
                            t = arguments(typeArgs, t);
                            if (!annos.isEmpty()) t = illegal(annos.head.pos);
                            typeArgs = null;
                        }
                        break loop;
                    case DOT:
                        nextToken();
                        if (token.kind == TokenKind.IDENTIFIER && typeArgs != null) {
                            return illegal();
                        }
                        int oldmode = mode;
                        mode &= ~NOPARAMS;
                        typeArgs = typeArgumentsOpt(EXPR);
                        mode = oldmode;
                        if ((mode & EXPR) != 0) {
                            switch (token.kind) {
                            case CLASS:
                                if (typeArgs != null) return illegal();
                                selectExprMode();
                                t = to(F.at(pos).Select(t, names._class));
                                nextToken();
                                break loop;
                            case THIS:
                                if (typeArgs != null) return illegal();
                                selectExprMode();
                                t = to(F.at(pos).Select(t, names._this));
                                nextToken();
                                break loop;
                            case SUPER:
                                selectExprMode();
                                t = to(F.at(pos).Select(t, names._super));
                                t = superSuffix(typeArgs, t);
                                typeArgs = null;
                                break loop;
                            case NEW:
                                if (typeArgs != null) return illegal();
                                selectExprMode();
                                int pos1 = token.pos;
                                nextToken();
                                if (token.kind == LT) typeArgs = typeArguments(false);
                                t = innerCreator(pos1, typeArgs, t);
                                typeArgs = null;
                                break loop;
                            }
                        }

                        List<JCAnnotation> tyannos = null;
                        if ((mode & TYPE) != 0 && token.kind == MONKEYS_AT) {
                            tyannos = typeAnnotationsOpt();
                        }
                        // typeArgs saved for next loop iteration.
                        t = toP(F.at(pos).Select(t, ident()));
                        if (tyannos != null && tyannos.nonEmpty()) {
                            t = toP(F.at(tyannos.head.pos).AnnotatedType(tyannos, t));
                        }
                        break;
                    case ELLIPSIS:
                        if (this.permitTypeAnnotationsPushBack) {
                            this.typeAnnotationsPushedBack = annos;
                        } else if (annos.nonEmpty()) {
                            // Don't return here -- error recovery attempt
                            illegal(annos.head.pos);
                        }
                        break loop;
                    case LT:
                        if ((mode & TYPE) == 0 && isUnboundMemberRef()) {
                            //this is an unbound method reference whose qualifier
                            //is a generic type i.e. A<S>::m
                            int pos1 = token.pos;
                            accept(LT);
                            ListBuffer<JCExpression> args = new ListBuffer<>();
                            args.append(typeArgument());
                            while (token.kind == COMMA) {
                                nextToken();
                                args.append(typeArgument());
                            }
                            accept(GT);
                            t = toP(F.at(pos1).TypeApply(t, args.toList()));
                            while (token.kind == DOT) {
                                nextToken();
                                selectTypeMode();
                                t = toP(F.at(token.pos).Select(t, ident()));
                                t = typeArgumentsOpt(t);
                            }
                            t = bracketsOpt(t);
                            if (token.kind != COLCOL) {
                                //method reference expected here
                                t = illegal();
                            }
                            selectExprMode();
                            return term3Rest(t, typeArgs);
                        }
                        break loop;
                    default:
                        break loop;
                    }
                }
            }
            if (typeArgs != null) illegal();
            t = typeArgumentsOpt(t);
            break;
        case BYTE: case SHORT: case CHAR: case INT: case LONG: case FLOAT:
        case DOUBLE: case BOOLEAN:
            if (typeArgs != null) illegal();
            t = bracketsSuffix(bracketsOpt(basicType()));
            break;
        case VOID:
            if (typeArgs != null) illegal();
            if ((mode & EXPR) != 0) {
                nextToken();
                if (token.kind == DOT) {
                    JCPrimitiveTypeTree ti = toP(F.at(pos).TypeIdent(TypeTag.VOID));
                    t = bracketsSuffix(ti);
                } else {
                    return illegal(pos);
                }
            } else {
                // Support the corner case of myMethodHandle.<void>invoke() by passing
                // a void type (like other primitive types) to the next phase.
                // The error will be reported in Attr.attribTypes or Attr.visitApply.
                JCPrimitiveTypeTree ti = to(F.at(pos).TypeIdent(TypeTag.VOID));
                nextToken();
                return ti;
                //return illegal();
            }
            break;
        case SWITCH:
            checkSourceLevel(Feature.SWITCH_EXPRESSION);
            int switchPos = token.pos;
            nextToken();
            JCExpression selector = parExpression();
            accept(LBRACE);
            ListBuffer<JCCase> cases = new ListBuffer<>();
            while (true) {
                pos = token.pos;
                switch (token.kind) {
                case CASE:
                case DEFAULT:
                    cases.appendList(switchExpressionStatementGroup());
                    break;
                case RBRACE: case EOF:
                    JCSwitchExpression e = to(F.at(switchPos).SwitchExpression(selector,
                                                                               cases.toList()));
                    accept(RBRACE);
                    return e;
                default:
                    nextToken(); // to ensure progress
                    syntaxError(pos, Errors.Expected3(CASE, DEFAULT, RBRACE));
                }
            }
        default:
            return illegal();
        }
        return term3Rest(t, typeArgs);
    }

    private List<JCCase> switchExpressionStatementGroup() {
        ListBuffer<JCCase> caseExprs = new ListBuffer<>();
        int casePos = token.pos;
        ListBuffer<JCExpression> pats = new ListBuffer<>();

        if (token.kind == DEFAULT) {
            nextToken();
        } else {
            accept(CASE);
            while (true) {
                pats.append(term(EXPR | NOLAMBDA));
                if (token.kind != COMMA) break;
                checkSourceLevel(Feature.SWITCH_MULTIPLE_CASE_LABELS);
                nextToken();
            };
        }
        List<JCStatement> stats = null;
        JCTree body = null;
        @SuppressWarnings("removal")
        CaseKind kind;
        switch (token.kind) {
            case ARROW:
                checkSourceLevel(Feature.SWITCH_RULE);
                nextToken();
                if (token.kind == TokenKind.THROW || token.kind == TokenKind.LBRACE) {
                    stats = List.of(parseStatement());
                    body = stats.head;
                    kind = JCCase.RULE;
                } else {
                    JCExpression value = parseExpression();
                    stats = List.of(to(F.at(value).Break(value)));
                    body = value;
                    kind = JCCase.RULE;
                    accept(SEMI);
                }
                break;
            default:
                accept(COLON, tk -> Errors.Expected2(COLON, ARROW));
                stats = blockStatements();
                kind = JCCase.STATEMENT;
                break;
        }
        caseExprs.append(toP(F.at(casePos).Case(kind, pats.toList(), stats, body)));
        return caseExprs.toList();
    }

    JCExpression term3Rest(JCExpression t, List<JCExpression> typeArgs) {
        if (typeArgs != null) illegal();
        while (true) {
            int pos1 = token.pos;
            final List<JCAnnotation> annos = typeAnnotationsOpt();

            if (token.kind == LBRACKET) {
                nextToken();
                if ((mode & TYPE) != 0) {
                    int oldmode = mode;
                    selectTypeMode();
                    if (token.kind == RBRACKET) {
                        nextToken();
                        t = bracketsOpt(t);
                        t = toP(F.at(pos1).TypeArray(t));
                        if (token.kind == COLCOL) {
                            selectExprMode();
                            continue;
                        }
                        if (annos.nonEmpty()) {
                            t = toP(F.at(pos1).AnnotatedType(annos, t));
                        }
                        return t;
                    }
                    mode = oldmode;
                }
                if ((mode & EXPR) != 0) {
                    selectExprMode();
                    JCExpression t1 = term();
                    t = to(F.at(pos1).Indexed(t, t1));
                }
                accept(RBRACKET);
            } else if (token.kind == DOT) {
                nextToken();
                typeArgs = typeArgumentsOpt(EXPR);
                if (token.kind == SUPER && (mode & EXPR) != 0) {
                    selectExprMode();
                    t = to(F.at(pos1).Select(t, names._super));
                    nextToken();
                    t = arguments(typeArgs, t);
                    typeArgs = null;
                } else if (token.kind == NEW && (mode & EXPR) != 0) {
                    if (typeArgs != null) return illegal();
                    selectExprMode();
                    int pos2 = token.pos;
                    nextToken();
                    if (token.kind == LT) typeArgs = typeArguments(false);
                    t = innerCreator(pos2, typeArgs, t);
                    typeArgs = null;
                } else {
                    List<JCAnnotation> tyannos = null;
                    if ((mode & TYPE) != 0 && token.kind == MONKEYS_AT) {
                        // is the mode check needed?
                        tyannos = typeAnnotationsOpt();
                    }
                    t = toP(F.at(pos1).Select(t, ident(true)));
                    if (tyannos != null && tyannos.nonEmpty()) {
                        t = toP(F.at(tyannos.head.pos).AnnotatedType(tyannos, t));
                    }
                    t = argumentsOpt(typeArgs, typeArgumentsOpt(t));
                    typeArgs = null;
                }
            } else if ((mode & EXPR) != 0 && token.kind == COLCOL) {
                selectExprMode();
                if (typeArgs != null) return illegal();
                accept(COLCOL);
                t = memberReferenceSuffix(pos1, t);
            } else {
                if (!annos.isEmpty()) {
                    if (permitTypeAnnotationsPushBack)
                        typeAnnotationsPushedBack = annos;
                    else
                        return illegal(annos.head.pos);
                }
                break;
            }
        }
        while ((token.kind == PLUSPLUS || token.kind == SUBSUB) && (mode & EXPR) != 0) {
            selectExprMode();
            t = to(F.at(token.pos).Unary(
                  token.kind == PLUSPLUS ? POSTINC : POSTDEC, t));
            nextToken();
        }
        return toP(t);
    }

    /**
     * If we see an identifier followed by a '&lt;' it could be an unbound
     * method reference or a binary expression. To disambiguate, look for a
     * matching '&gt;' and see if the subsequent terminal is either '.' or '::'.
     */
    @SuppressWarnings("fallthrough")
    boolean isUnboundMemberRef() {
        int pos = 0, depth = 0;
        outer: for (Token t = S.token(pos) ; ; t = S.token(++pos)) {
            switch (t.kind) {
                case IDENTIFIER: case UNDERSCORE: case QUES: case EXTENDS: case SUPER:
                case DOT: case RBRACKET: case LBRACKET: case COMMA:
                case BYTE: case SHORT: case INT: case LONG: case FLOAT:
                case DOUBLE: case BOOLEAN: case CHAR:
                case MONKEYS_AT:
                    break;

                case LPAREN:
                    // skip annotation values
                    int nesting = 0;
                    for (; ; pos++) {
                        TokenKind tk2 = S.token(pos).kind;
                        switch (tk2) {
                            case EOF:
                                return false;
                            case LPAREN:
                                nesting++;
                                break;
                            case RPAREN:
                                nesting--;
                                if (nesting == 0) {
                                    continue outer;
                                }
                                break;
                        }
                    }

                case LT:
                    depth++; break;
                case GTGTGT:
                    depth--;
                case GTGT:
                    depth--;
                case GT:
                    depth--;
                    if (depth == 0) {
                        TokenKind nextKind = S.token(pos + 1).kind;
                        return
                            nextKind == TokenKind.DOT ||
                            nextKind == TokenKind.LBRACKET ||
                            nextKind == TokenKind.COLCOL;
                    }
                    break;
                default:
                    return false;
            }
        }
    }

    /**
     * If we see an identifier followed by a '&lt;' it could be an unbound
     * method reference or a binary expression. To disambiguate, look for a
     * matching '&gt;' and see if the subsequent terminal is either '.' or '::'.
     */
    @SuppressWarnings("fallthrough")
    ParensResult analyzeParens() {
        int depth = 0;
        boolean type = false;
        ParensResult defaultResult = ParensResult.PARENS;
        outer: for (int lookahead = 0 ; ; lookahead++) {
            TokenKind tk = S.token(lookahead).kind;
            switch (tk) {
                case COMMA:
                    type = true;
                case EXTENDS: case SUPER: case DOT: case AMP:
                    //skip
                    break;
                case QUES:
                    if (peekToken(lookahead, EXTENDS) ||
                            peekToken(lookahead, SUPER)) {
                        //wildcards
                        type = true;
                    }
                    break;
                case BYTE: case SHORT: case INT: case LONG: case FLOAT:
                case DOUBLE: case BOOLEAN: case CHAR: case VOID:
                    if (peekToken(lookahead, RPAREN)) {
                        //Type, ')' -> cast
                        return ParensResult.CAST;
                    } else if (peekToken(lookahead, LAX_IDENTIFIER)) {
                        //Type, Identifier/'_'/'assert'/'enum' -> explicit lambda
                        return ParensResult.EXPLICIT_LAMBDA;
                    }
                    break;
                case LPAREN:
                    if (lookahead != 0) {
                        // '(' in a non-starting position -> parens
                        return ParensResult.PARENS;
                    } else if (peekToken(lookahead, RPAREN)) {
                        // '(', ')' -> explicit lambda
                        return ParensResult.EXPLICIT_LAMBDA;
                    }
                    break;
                case RPAREN:
                    // if we have seen something that looks like a type,
                    // then it's a cast expression
                    if (type) return ParensResult.CAST;
                    // otherwise, disambiguate cast vs. parenthesized expression
                    // based on subsequent token.
                    switch (S.token(lookahead + 1).kind) {
                        /*case PLUSPLUS: case SUBSUB: */
                        case BANG: case TILDE:
                        case LPAREN: case THIS: case SUPER:
                        case INTLITERAL: case LONGLITERAL: case FLOATLITERAL:
                        case DOUBLELITERAL: case CHARLITERAL: case STRINGLITERAL:
                        case TRUE: case FALSE: case NULL:
                        case NEW: case IDENTIFIER: case ASSERT: case ENUM: case UNDERSCORE:
                        case VAR: case MATCH: case MATCHES:
                        case BYTE: case SHORT: case CHAR: case INT:
                        case LONG: case FLOAT: case DOUBLE: case BOOLEAN: case VOID:
                            return ParensResult.CAST;
                        default:
                            return defaultResult;
                    }
                case UNDERSCORE:
                case ASSERT:
                case ENUM:
                case IDENTIFIER:
                case VAR:
                case MATCH: // ??
                case MATCHES: // ??
                    if (tk == IDENTIFIER && S.token(lookahead + 1).kind == MATCHES) {
                        // Identifier, "matches" -> ! explicit lambda
                        return ParensResult.PARENS;
                    }
                    if (peekToken(lookahead, MATCHES)) {
                        Token next = S.token(lookahead + 1);
                        if (next.kind == COMMA || next.kind == RPAREN) {
                            // Identifier matches ','|')' -> explicit lambda
                            return ParensResult.EXPLICIT_LAMBDA;
                        }
                        return ParensResult.PARENS;
                    }
                    if (peekToken(lookahead, LAX_IDENTIFIER)) {
                        // Identifier, Identifier/'_'/'assert'/'enum' -> explicit lambda
                        return ParensResult.EXPLICIT_LAMBDA;
                    } else if (peekToken(lookahead, RPAREN, ARROW)) {
                        // Identifier, ')' '->' -> implicit lambda
                        return (mode & NOLAMBDA) == 0 ? ParensResult.IMPLICIT_LAMBDA
                                                      : ParensResult.PARENS;
                    } else if (depth == 0 && peekToken(lookahead, COMMA)) {
                        defaultResult = ParensResult.IMPLICIT_LAMBDA;
                    }
                    type = false;
                    break;
                case FINAL:
                case ELLIPSIS:
                    //those can only appear in explicit lambdas
                    return ParensResult.EXPLICIT_LAMBDA;
                case MONKEYS_AT:
                    type = true;
                    lookahead += 1; //skip '@'
                    while (peekToken(lookahead, DOT)) {
                        lookahead += 2;
                    }
                    if (peekToken(lookahead, LPAREN)) {
                        lookahead++;
                        //skip annotation values
                        int nesting = 0;
                        for (; ; lookahead++) {
                            TokenKind tk2 = S.token(lookahead).kind;
                            switch (tk2) {
                                case EOF:
                                    return ParensResult.PARENS;
                                case LPAREN:
                                    nesting++;
                                    break;
                                case RPAREN:
                                    nesting--;
                                    if (nesting == 0) {
                                        continue outer;
                                    }
                                break;
                            }
                        }
                    }
                    break;
                case LBRACKET:
                    if (peekToken(lookahead, RBRACKET, LAX_IDENTIFIER)) {
                        // '[', ']', Identifier/'_'/'assert'/'enum' -> explicit lambda
                        return ParensResult.EXPLICIT_LAMBDA;
                    } else if (peekToken(lookahead, RBRACKET, RPAREN) ||
                            peekToken(lookahead, RBRACKET, AMP)) {
                        // '[', ']', ')' -> cast
                        // '[', ']', '&' -> cast (intersection type)
                        return ParensResult.CAST;
                    } else if (peekToken(lookahead, RBRACKET)) {
                        //consume the ']' and skip
                        type = true;
                        lookahead++;
                        break;
                    } else {
                        return ParensResult.PARENS;
                    }
                case LT:
                    depth++; break;
                case GTGTGT:
                    depth--;
                case GTGT:
                    depth--;
                case GT:
                    depth--;
                    if (depth == 0) {
                        if (peekToken(lookahead, RPAREN) ||
                                peekToken(lookahead, AMP)) {
                            // '>', ')' -> cast
                            // '>', '&' -> cast
                            return ParensResult.CAST;
                        } else if (peekToken(lookahead, LAX_IDENTIFIER, COMMA) ||
                                peekToken(lookahead, LAX_IDENTIFIER, RPAREN, ARROW) ||
                                peekToken(lookahead, ELLIPSIS)) {
                            // '>', Identifier/'_'/'assert'/'enum', ',' -> explicit lambda
                            // '>', Identifier/'_'/'assert'/'enum', ')', '->' -> explicit lambda
                            // '>', '...' -> explicit lambda
                            return ParensResult.EXPLICIT_LAMBDA;
                        }
                        //it looks a type, but could still be (i) a cast to generic type,
                        //(ii) an unbound method reference or (iii) an explicit lambda
                        type = true;
                        break;
                    } else if (depth < 0) {
                        //unbalanced '<', '>' - not a generic type
                        return ParensResult.PARENS;
                    }
                    break;
                default:
                    //this includes EOF
                    return defaultResult;
            }
        }
    }

    /** Accepts all identifier-like tokens */
    protected Filter<TokenKind> LAX_IDENTIFIER = t -> t == IDENTIFIER || t == UNDERSCORE || t == ASSERT || t == ENUM ||
            t == MATCHES || t == TokenKind.MATCH || t == VAR;

    enum ParensResult {
        CAST,
        EXPLICIT_LAMBDA,
        IMPLICIT_LAMBDA,
        PARENS
    }

    JCExpression lambdaExpressionOrStatement(boolean hasParens, boolean explicitParams, int pos) {
        List<JCVariableDecl> params = explicitParams ?
                formalParameters(true) :
                implicitParameters(hasParens);
        if (explicitParams) {
            LambdaClassifier lambdaClassifier = new LambdaClassifier();
            for (JCVariableDecl param: params) {
                if (param.vartype != null &&
                        isRestrictedLocalVarTypeName(param.vartype, false) &&
                        param.vartype.hasTag(TYPEARRAY)) {
                    log.error(DiagnosticFlag.SYNTAX, param.pos, Errors.VarNotAllowedArray);
                }
                lambdaClassifier.addParameter(param);
                if (lambdaClassifier.result() == LambdaParameterKind.ERROR) {
                    break;
                }
            }
            if (lambdaClassifier.diagFragment != null) {
                log.error(DiagnosticFlag.SYNTAX, pos, Errors.InvalidLambdaParameterDeclaration(lambdaClassifier.diagFragment));
            }
            for (JCVariableDecl param: params) {
                if (param.vartype != null && isRestrictedLocalVarTypeName(param.vartype, true)) {
                    param.startPos = TreeInfo.getStartPos(param.vartype);
                    param.vartype = null;
                }
            }
        }
        return lambdaExpressionOrStatementRest(params, pos);
    }

    enum LambdaParameterKind {
        EXPLICIT(0),
        IMPLICIT(1),
        VAR(2),
        ERROR(-1);

        private final int index;

        LambdaParameterKind(int index) {
            this.index = index;
        }
    }

    private final static Fragment[][] decisionTable = new Fragment[][]{
        /*              EXPLICIT                         IMPLICIT                         VAR  */
        /* EXPLICIT */ {null,                            ImplicitAndExplicitNotAllowed,   VarAndExplicitNotAllowed},
        /* IMPLICIT */ {ImplicitAndExplicitNotAllowed,   null,                            VarAndImplicitNotAllowed},
        /* VAR      */ {VarAndExplicitNotAllowed,        VarAndImplicitNotAllowed,        null}
    };

    class LambdaClassifier {

        LambdaParameterKind kind;
        Fragment diagFragment;
        List<JCVariableDecl> params;

        void addParameter(JCVariableDecl param) {
            if (param.vartype != null && param.name != names.empty) {
                if (isRestrictedLocalVarTypeName(param.vartype, false)) {
                    reduce(LambdaParameterKind.VAR);
                } else {
                    reduce(LambdaParameterKind.EXPLICIT);
                }
            }
            if (param.vartype == null && param.name != names.empty ||
                param.vartype != null && param.name == names.empty) {
                reduce(LambdaParameterKind.IMPLICIT);
            }
        }

        private void reduce(LambdaParameterKind newKind) {
            if (kind == null) {
                kind = newKind;
            } else if (kind != newKind && kind != LambdaParameterKind.ERROR) {
                LambdaParameterKind currentKind = kind;
                kind = LambdaParameterKind.ERROR;
                diagFragment = decisionTable[currentKind.index][newKind.index];
            }
        }

        LambdaParameterKind result() {
            return kind;
        }
    }

    JCExpression lambdaExpressionOrStatementRest(List<JCVariableDecl> args, int pos) {
        checkSourceLevel(Feature.LAMBDA);
        accept(ARROW);

        return token.kind == LBRACE ?
            lambdaStatement(args, pos, token.pos) :
            lambdaExpression(args, pos);
    }

    JCExpression lambdaStatement(List<JCVariableDecl> args, int pos, int pos2) {
        JCBlock block = block(pos2, 0);
        return toP(F.at(pos).Lambda(args, block));
    }

    JCExpression lambdaExpression(List<JCVariableDecl> args, int pos) {
        JCTree expr = parseExpression();
        return toP(F.at(pos).Lambda(args, expr));
    }

    /** SuperSuffix = Arguments | "." [TypeArguments] Ident [Arguments]
     */
    JCExpression superSuffix(List<JCExpression> typeArgs, JCExpression t) {
        nextToken();
        if (token.kind == LPAREN || typeArgs != null) {
            t = arguments(typeArgs, t);
        } else if (token.kind == COLCOL) {
            if (typeArgs != null) return illegal();
            t = memberReferenceSuffix(t);
        } else {
            int pos = token.pos;
            accept(DOT);
            typeArgs = (token.kind == LT) ? typeArguments(false) : null;
            t = toP(F.at(pos).Select(t, ident()));
            t = argumentsOpt(typeArgs, t);
        }
        return t;
    }

    /** BasicType = BYTE | SHORT | CHAR | INT | LONG | FLOAT | DOUBLE | BOOLEAN
     */
    JCPrimitiveTypeTree basicType() {
        JCPrimitiveTypeTree t = to(F.at(token.pos).TypeIdent(typetag(token.kind)));
        nextToken();
        return t;
    }

    /** ArgumentsOpt = [ Arguments ]
     */
    JCExpression argumentsOpt(List<JCExpression> typeArgs, JCExpression t) {
        if ((mode & EXPR) != 0 && token.kind == LPAREN || typeArgs != null) {
            selectExprMode();
            return arguments(typeArgs, t);
        } else {
            return t;
        }
    }

    /** Arguments = "(" [Expression { COMMA Expression }] ")"
     */
    List<JCExpression> arguments() {
        ListBuffer<JCExpression> args = new ListBuffer<>();
        if (token.kind == LPAREN) {
            nextToken();
            if (token.kind != RPAREN) {
                args.append(parseExpression());
                while (token.kind == COMMA) {
                    nextToken();
                    args.append(parseExpression());
                }
            }
            accept(RPAREN);
        } else {
            syntaxError(token.pos, Errors.Expected(LPAREN));
        }
        return args.toList();
    }

    JCMethodInvocation arguments(List<JCExpression> typeArgs, JCExpression t) {
        int pos = token.pos;
        List<JCExpression> args = arguments();
        return toP(F.at(pos).Apply(typeArgs, t, args));
    }

    /**  TypeArgumentsOpt = [ TypeArguments ]
     */
    JCExpression typeArgumentsOpt(JCExpression t) {
        if (token.kind == LT &&
            (mode & TYPE) != 0 &&
            (mode & NOPARAMS) == 0) {
            selectTypeMode();
            return typeArguments(t, false);
        } else {
            return t;
        }
    }
    List<JCExpression> typeArgumentsOpt() {
        return typeArgumentsOpt(TYPE);
    }

    List<JCExpression> typeArgumentsOpt(int useMode) {
        if (token.kind == LT) {
            if ((mode & useMode) == 0 ||
                (mode & NOPARAMS) != 0) {
                illegal();
            }
            mode = useMode;
            return typeArguments(false);
        }
        return null;
    }

    /**
     *  {@literal
     *  TypeArguments  = "<" TypeArgument {"," TypeArgument} ">"
     *  }
     */
    List<JCExpression> typeArguments(boolean diamondAllowed) {
        if (token.kind == LT) {
            nextToken();
            if (token.kind == GT && diamondAllowed) {
                checkSourceLevel(Feature.DIAMOND);
                mode |= DIAMOND;
                nextToken();
                return List.nil();
            } else {
                ListBuffer<JCExpression> args = new ListBuffer<>();
                args.append(((mode & EXPR) == 0) ? typeArgument() : parseType());
                while (token.kind == COMMA) {
                    nextToken();
                    args.append(((mode & EXPR) == 0) ? typeArgument() : parseType());
                }
                switch (token.kind) {

                case GTGTGTEQ: case GTGTEQ: case GTEQ:
                case GTGTGT: case GTGT:
                    token = S.split();
                    break;
                case GT:
                    nextToken();
                    break;
                default:
                    args.append(syntaxError(token.pos, Errors.Expected(GT)));
                    break;
                }
                return args.toList();
            }
        } else {
            return List.of(syntaxError(token.pos, Errors.Expected(LT)));
        }
    }

    /**
     *  {@literal
     *  TypeArgument = Type
     *               | [Annotations] "?"
     *               | [Annotations] "?" EXTENDS Type {"&" Type}
     *               | [Annotations] "?" SUPER Type
     *  }
     */
    JCExpression typeArgument() {
        List<JCAnnotation> annotations = typeAnnotationsOpt();
        if (token.kind != QUES) return parseType(false, annotations);
        int pos = token.pos;
        nextToken();
        JCExpression result;
        if (token.kind == EXTENDS) {
            TypeBoundKind t = to(F.at(pos).TypeBoundKind(BoundKind.EXTENDS));
            nextToken();
            JCExpression bound = parseType();
            result = F.at(pos).Wildcard(t, bound);
        } else if (token.kind == SUPER) {
            TypeBoundKind t = to(F.at(pos).TypeBoundKind(BoundKind.SUPER));
            nextToken();
            JCExpression bound = parseType();
            result = F.at(pos).Wildcard(t, bound);
        } else if (LAX_IDENTIFIER.accepts(token.kind)) {
            //error recovery
            TypeBoundKind t = F.at(Position.NOPOS).TypeBoundKind(BoundKind.UNBOUND);
            JCExpression wc = toP(F.at(pos).Wildcard(t, null));
            JCIdent id = toP(F.at(token.pos).Ident(ident()));
            JCErroneous err = F.at(pos).Erroneous(List.<JCTree>of(wc, id));
            reportSyntaxError(err, Errors.Expected3(GT, EXTENDS, SUPER));
            result = err;
        } else {
            TypeBoundKind t = toP(F.at(pos).TypeBoundKind(BoundKind.UNBOUND));
            result = toP(F.at(pos).Wildcard(t, null));
        }
        if (!annotations.isEmpty()) {
            result = toP(F.at(annotations.head.pos).AnnotatedType(annotations,result));
        }
        return result;
    }

    JCTypeApply typeArguments(JCExpression t, boolean diamondAllowed) {
        int pos = token.pos;
        List<JCExpression> args = typeArguments(diamondAllowed);
        return toP(F.at(pos).TypeApply(t, args));
    }

    /**
     * BracketsOpt = { [Annotations] "[" "]" }*
     *
     * <p>
     *
     * <code>annotations</code> is the list of annotations targeting
     * the expression <code>t</code>.
     */
    private JCExpression bracketsOpt(JCExpression t,
            List<JCAnnotation> annotations) {
        List<JCAnnotation> nextLevelAnnotations = typeAnnotationsOpt();

        if (token.kind == LBRACKET) {
            int pos = token.pos;
            nextToken();
            t = bracketsOptCont(t, pos, nextLevelAnnotations);
        } else if (!nextLevelAnnotations.isEmpty()) {
            if (permitTypeAnnotationsPushBack) {
                this.typeAnnotationsPushedBack = nextLevelAnnotations;
            } else {
                return illegal(nextLevelAnnotations.head.pos);
            }
        }

        if (!annotations.isEmpty()) {
            t = toP(F.at(token.pos).AnnotatedType(annotations, t));
        }
        return t;
    }

    /** BracketsOpt = [ "[" "]" { [Annotations] "[" "]"} ]
     */
    private JCExpression bracketsOpt(JCExpression t) {
        return bracketsOpt(t, List.nil());
    }

    private JCExpression bracketsOptCont(JCExpression t, int pos,
            List<JCAnnotation> annotations) {
        accept(RBRACKET);
        t = bracketsOpt(t);
        t = toP(F.at(pos).TypeArray(t));
        if (annotations.nonEmpty()) {
            t = toP(F.at(pos).AnnotatedType(annotations, t));
        }
        return t;
    }

    /** BracketsSuffixExpr = "." CLASS
     *  BracketsSuffixType =
     */
    JCExpression bracketsSuffix(JCExpression t) {
        if ((mode & EXPR) != 0 && token.kind == DOT) {
            selectExprMode();
            int pos = token.pos;
            nextToken();
            accept(CLASS);
            if (token.pos == endPosTable.errorEndPos) {
                // error recovery
                Name name;
                if (LAX_IDENTIFIER.accepts(token.kind)) {
                    name = token.name();
                    nextToken();
                } else {
                    name = names.error;
                }
                t = F.at(pos).Erroneous(List.<JCTree>of(toP(F.at(pos).Select(t, name))));
            } else {
                Tag tag = t.getTag();
                // Type annotations are illegal on class literals. Annotated non array class literals
                // are complained about directly in term3(), Here check for type annotations on dimensions
                // taking care to handle some interior dimension(s) being annotated.
                if ((tag == TYPEARRAY && TreeInfo.containsTypeAnnotation(t)) || tag == ANNOTATED_TYPE)
                    syntaxError(token.pos, Errors.NoAnnotationsOnDotClass);
                t = toP(F.at(pos).Select(t, names._class));
            }
        } else if ((mode & TYPE) != 0) {
            if (token.kind != COLCOL) {
                selectTypeMode();
            }
        } else if (token.kind != COLCOL) {
            syntaxError(token.pos, Errors.DotClassExpected);
        }
        return t;
    }

    /**
     * MemberReferenceSuffix = "::" [TypeArguments] Ident
     *                       | "::" [TypeArguments] "new"
     */
    JCExpression memberReferenceSuffix(JCExpression t) {
        int pos1 = token.pos;
        accept(COLCOL);
        return memberReferenceSuffix(pos1, t);
    }

    JCExpression memberReferenceSuffix(int pos1, JCExpression t) {
        checkSourceLevel(Feature.METHOD_REFERENCES);
        selectExprMode();
        List<JCExpression> typeArgs = null;
        if (token.kind == LT) {
            typeArgs = typeArguments(false);
        }
        Name refName;
        ReferenceMode refMode;
        if (token.kind == NEW) {
            refMode = ReferenceMode.NEW;
            refName = names.init;
            nextToken();
        } else {
            refMode = ReferenceMode.INVOKE;
            refName = ident();
        }
        return toP(F.at(t.getStartPosition()).Reference(refMode, refName, t, typeArgs));
    }

    /** Creator = [Annotations] Qualident [TypeArguments] ( ArrayCreatorRest | ClassCreatorRest )
     */
    JCExpression creator(int newpos, List<JCExpression> typeArgs) {
        List<JCAnnotation> newAnnotations = typeAnnotationsOpt();

        switch (token.kind) {
        case BYTE: case SHORT: case CHAR: case INT: case LONG: case FLOAT:
        case DOUBLE: case BOOLEAN:
            if (typeArgs == null) {
                if (newAnnotations.isEmpty()) {
                    return arrayCreatorRest(newpos, basicType());
                } else {
                    return arrayCreatorRest(newpos, toP(F.at(newAnnotations.head.pos).AnnotatedType(newAnnotations, basicType())));
                }
            }
            break;
        default:
        }
        JCExpression t = qualident(true);

        int oldmode = mode;
        selectTypeMode();
        boolean diamondFound = false;
        int lastTypeargsPos = -1;
        if (token.kind == LT) {
            lastTypeargsPos = token.pos;
            t = typeArguments(t, true);
            diamondFound = (mode & DIAMOND) != 0;
        }
        while (token.kind == DOT) {
            if (diamondFound) {
                //cannot select after a diamond
                illegal();
            }
            int pos = token.pos;
            nextToken();
            List<JCAnnotation> tyannos = typeAnnotationsOpt();
            t = toP(F.at(pos).Select(t, ident()));

            if (tyannos != null && tyannos.nonEmpty()) {
                t = toP(F.at(tyannos.head.pos).AnnotatedType(tyannos, t));
            }

            if (token.kind == LT) {
                lastTypeargsPos = token.pos;
                t = typeArguments(t, true);
                diamondFound = (mode & DIAMOND) != 0;
            }
        }
        mode = oldmode;
        if (token.kind == LBRACKET || token.kind == MONKEYS_AT) {
            // handle type annotations for non primitive arrays
            if (newAnnotations.nonEmpty()) {
                t = insertAnnotationsToMostInner(t, newAnnotations, false);
            }

            JCExpression e = arrayCreatorRest(newpos, t);
            if (diamondFound) {
                reportSyntaxError(lastTypeargsPos, Errors.CannotCreateArrayWithDiamond);
                return toP(F.at(newpos).Erroneous(List.of(e)));
            }
            else if (typeArgs != null) {
                int pos = newpos;
                if (!typeArgs.isEmpty() && typeArgs.head.pos != Position.NOPOS) {
                    // note: this should always happen but we should
                    // not rely on this as the parser is continuously
                    // modified to improve error recovery.
                    pos = typeArgs.head.pos;
                }
                setErrorEndPos(S.prevToken().endPos);
                JCErroneous err = F.at(pos).Erroneous(typeArgs.prepend(e));
                reportSyntaxError(err, Errors.CannotCreateArrayWithTypeArguments);
                return toP(err);
            }
            return e;
        } else if (token.kind == LPAREN) {
            JCNewClass newClass = classCreatorRest(newpos, null, typeArgs, t);
            if (newClass.def != null) {
                assert newClass.def.mods.annotations.isEmpty();
                if (newAnnotations.nonEmpty()) {
                    // Add type and declaration annotations to the new class;
                    // com.sun.tools.javac.code.TypeAnnotations.TypeAnnotationPositions.visitNewClass(JCNewClass)
                    // will later remove all type annotations and only leave the
                    // declaration annotations.
                    newClass.def.mods.pos = earlier(newClass.def.mods.pos, newAnnotations.head.pos);
                    newClass.def.mods.annotations = newAnnotations;
                }
            } else {
                // handle type annotations for instantiations
                if (newAnnotations.nonEmpty()) {
                    t = insertAnnotationsToMostInner(t, newAnnotations, false);
                    newClass.clazz = t;
                }
            }
            return newClass;
        } else {
            setErrorEndPos(token.pos);
            reportSyntaxError(token.pos, Errors.Expected2(LPAREN, LBRACKET));
            t = toP(F.at(newpos).NewClass(null, typeArgs, t, List.nil(), null));
            return toP(F.at(newpos).Erroneous(List.<JCTree>of(t)));
        }
    }

    /** InnerCreator = [Annotations] Ident [TypeArguments] ClassCreatorRest
     */
    JCExpression innerCreator(int newpos, List<JCExpression> typeArgs, JCExpression encl) {
        List<JCAnnotation> newAnnotations = typeAnnotationsOpt();

        JCExpression t = toP(F.at(token.pos).Ident(ident()));

        if (newAnnotations.nonEmpty()) {
            t = toP(F.at(newAnnotations.head.pos).AnnotatedType(newAnnotations, t));
        }

        if (token.kind == LT) {
            int oldmode = mode;
            t = typeArguments(t, true);
            mode = oldmode;
        }
        return classCreatorRest(newpos, encl, typeArgs, t);
    }

    /** ArrayCreatorRest = [Annotations] "[" ( "]" BracketsOpt ArrayInitializer
     *                         | Expression "]" {[Annotations]  "[" Expression "]"} BracketsOpt )
     */
    JCExpression arrayCreatorRest(int newpos, JCExpression elemtype) {
        List<JCAnnotation> annos = typeAnnotationsOpt();

        accept(LBRACKET);
        if (token.kind == RBRACKET) {
            accept(RBRACKET);
            elemtype = bracketsOpt(elemtype, annos);
            if (token.kind == LBRACE) {
                JCNewArray na = (JCNewArray)arrayInitializer(newpos, elemtype);
                if (annos.nonEmpty()) {
                    // when an array initializer is present then
                    // the parsed annotations should target the
                    // new array tree
                    // bracketsOpt inserts the annotation in
                    // elemtype, and it needs to be corrected
                    //
                    JCAnnotatedType annotated = (JCAnnotatedType)elemtype;
                    assert annotated.annotations == annos;
                    na.annotations = annotated.annotations;
                    na.elemtype = annotated.underlyingType;
                }
                return na;
            } else {
                JCExpression t = toP(F.at(newpos).NewArray(elemtype, List.nil(), null));
                return syntaxError(token.pos, List.of(t), Errors.ArrayDimensionMissing);
            }
        } else {
            ListBuffer<JCExpression> dims = new ListBuffer<>();

            // maintain array dimension type annotations
            ListBuffer<List<JCAnnotation>> dimAnnotations = new ListBuffer<>();
            dimAnnotations.append(annos);

            dims.append(parseExpression());
            accept(RBRACKET);
            while (token.kind == LBRACKET
                    || token.kind == MONKEYS_AT) {
                List<JCAnnotation> maybeDimAnnos = typeAnnotationsOpt();
                int pos = token.pos;
                nextToken();
                if (token.kind == RBRACKET) {
                    elemtype = bracketsOptCont(elemtype, pos, maybeDimAnnos);
                } else {
                    if (token.kind == RBRACKET) { // no dimension
                        elemtype = bracketsOptCont(elemtype, pos, maybeDimAnnos);
                    } else {
                        dimAnnotations.append(maybeDimAnnos);
                        dims.append(parseExpression());
                        accept(RBRACKET);
                    }
                }
            }

            List<JCExpression> elems = null;
            int errpos = token.pos;

            if (token.kind == LBRACE) {
                elems = arrayInitializerElements(newpos, elemtype);
            }

            JCNewArray na = toP(F.at(newpos).NewArray(elemtype, dims.toList(), elems));
            na.dimAnnotations = dimAnnotations.toList();

            if (elems != null) {
                return syntaxError(errpos, List.of(na), Errors.IllegalArrayCreationBothDimensionAndInitialization);
            }

            return na;
        }
    }

    /** ClassCreatorRest = Arguments [ClassBody]
     */
    JCNewClass classCreatorRest(int newpos,
                                  JCExpression encl,
                                  List<JCExpression> typeArgs,
                                  JCExpression t)
    {
        List<JCExpression> args = arguments();
        JCClassDecl body = null;
        if (token.kind == LBRACE) {
            int pos = token.pos;
            List<JCTree> defs = classOrInterfaceBody(names.empty, false);
            JCModifiers mods = F.at(Position.NOPOS).Modifiers(0);
            body = toP(F.at(pos).AnonymousClassDef(mods, defs));
        }
        return toP(F.at(newpos).NewClass(encl, typeArgs, t, args, body));
    }

    /** ArrayInitializer = "{" [VariableInitializer {"," VariableInitializer}] [","] "}"
     */
    JCExpression arrayInitializer(int newpos, JCExpression t) {
        List<JCExpression> elems = arrayInitializerElements(newpos, t);
        return toP(F.at(newpos).NewArray(t, List.nil(), elems));
    }

    List<JCExpression> arrayInitializerElements(int newpos, JCExpression t) {
        accept(LBRACE);
        ListBuffer<JCExpression> elems = new ListBuffer<>();
        if (token.kind == COMMA) {
            nextToken();
        } else if (token.kind != RBRACE) {
            elems.append(variableInitializer());
            while (token.kind == COMMA) {
                nextToken();
                if (token.kind == RBRACE) break;
                elems.append(variableInitializer());
            }
        }
        accept(RBRACE);
        return elems.toList();
    }

    /** VariableInitializer = ArrayInitializer | Expression
     */
    public JCExpression variableInitializer() {
        return token.kind == LBRACE ? arrayInitializer(token.pos, null) : parseExpression();
    }

    /** ParExpression = "(" Expression ")"
     */
    JCExpression parExpression() {
        int pos = token.pos;
        accept(LPAREN);
        JCExpression t = parseExpression();
        accept(RPAREN);
        return toP(F.at(pos).Parens(t));
    }

    /** Block = "{" BlockStatements "}"
     */
    JCBlock block(int pos, long flags) {
        accept(LBRACE);
        List<JCStatement> stats = blockStatements();
        JCBlock t = F.at(pos).Block(flags, stats);
        while (token.kind == CASE || token.kind == DEFAULT) {
            syntaxError(token.pos, Errors.Orphaned(token.kind));
            switchBlockStatementGroups();
        }
        // the Block node has a field "endpos" for first char of last token, which is
        // usually but not necessarily the last char of the last token.
        t.endpos = token.pos;
        accept(RBRACE);
        return toP(t);
    }

    public JCBlock block() {
        return block(token.pos, 0);
    }

    /** BlockStatements = { BlockStatement }
     *  BlockStatement  = LocalVariableDeclarationStatement
     *                  | ClassOrInterfaceOrEnumDeclaration
     *                  | [Ident ":"] Statement
     *  LocalVariableDeclarationStatement
     *                  = { FINAL | '@' Annotation } Type VariableDeclarators ";"
     */
    @SuppressWarnings("fallthrough")
    List<JCStatement> blockStatements() {
        //todo: skip to anchor on error(?)
        int lastErrPos = -1;
        ListBuffer<JCStatement> stats = new ListBuffer<>();
        while (true) {
            List<JCStatement> stat = blockStatement();
            if (stat.isEmpty()) {
                return stats.toList();
            } else {
                // error recovery
                if (token.pos == lastErrPos)
                    return stats.toList();
                if (token.pos <= endPosTable.errorEndPos) {
                    skip(false, true, true, true);
                    lastErrPos = token.pos;
                }
                stats.addAll(stat);
            }
        }
    }

    /*
     * Parse a Statement (JLS 14.5). As an enhancement to improve error recovery,
     * this method will also recognize variable and class declarations (which are
     * not legal for a Statement) by delegating the parsing to BlockStatement (JLS 14.2).
     * If any illegal declarations are found, they will be wrapped in an erroneous tree,
     * and an error will be produced by this method.
     */
    JCStatement parseStatementAsBlock() {
        int pos = token.pos;
        List<JCStatement> stats = blockStatement();
        if (stats.isEmpty()) {
            JCErroneous e = syntaxError(pos, Errors.IllegalStartOfStmt);
            return toP(F.at(pos).Exec(e));
        } else {
            JCStatement first = stats.head;
            Error error = null;
            switch (first.getTag()) {
            case CLASSDEF:
                error = Errors.ClassNotAllowed;
                break;
            case VARDEF:
                error = Errors.VariableNotAllowed;
                break;
            }
            if (error != null) {
                log.error(DiagnosticFlag.SYNTAX, first, error);
                List<JCBlock> blist = List.of(F.at(first.pos).Block(0, stats));
                return toP(F.at(pos).Exec(F.at(first.pos).Erroneous(blist)));
            }
            return first;
        }
    }

    /**This method parses a statement appearing inside a block.
     */
    List<JCStatement> blockStatement() {
        //todo: skip to anchor on error(?)
        int pos = token.pos;
        switch (token.kind) {
        case RBRACE: case CASE: case DEFAULT: case EOF:
            return List.nil();
        case LBRACE: case IF: case FOR: case WHILE: case DO: case TRY:
        case SWITCH: case SYNCHRONIZED: case RETURN: case THROW: case BREAK:
        case CONTINUE: case SEMI: case ELSE: case FINALLY: case CATCH:
        case ASSERT:
            return List.of(parseSimpleStatement());
        case MATCH:
            //is it a match statement?
            if (isMatchStatement()) {
                return List.of(parseSimpleStatement());
            } else {
                break;
            }
        case MONKEYS_AT:
        case FINAL: {
            Comment dc = token.comment(CommentStyle.JAVADOC);
            JCModifiers mods = modifiersOpt();
            if (token.kind == INTERFACE ||
                token.kind == CLASS ||
                token.kind == ENUM) {
                return List.of(classOrInterfaceOrEnumDeclaration(mods, dc));
            } else {
                JCExpression t = parseType(true);
                return localVariableDeclarations(mods, t);
            }
        }
        case ABSTRACT: case STRICTFP: {
            Comment dc = token.comment(CommentStyle.JAVADOC);
            JCModifiers mods = modifiersOpt();
            return List.of(classOrInterfaceOrEnumDeclaration(mods, dc));
        }
        case INTERFACE:
        case CLASS:
            Comment dc = token.comment(CommentStyle.JAVADOC);
            return List.of(classOrInterfaceOrEnumDeclaration(modifiersOpt(), dc));
        case ENUM:
            log.error(DiagnosticFlag.SYNTAX, token.pos, Errors.LocalEnum);
            dc = token.comment(CommentStyle.JAVADOC);
            return List.of(classOrInterfaceOrEnumDeclaration(modifiersOpt(), dc));
        }
        //otherwise
        Token prevToken = token;
        JCExpression t = term(EXPR | TYPE);
        if (token.kind == COLON && t.hasTag(IDENT)) {
            nextToken();
            JCStatement stat = parseStatementAsBlock();
            return List.of(F.at(pos).Labelled(prevToken.name(), stat));
        } else if ((lastmode & TYPE) != 0 && LAX_IDENTIFIER.accepts(token.kind)) {
            pos = token.pos;
            JCModifiers mods = F.at(Position.NOPOS).Modifiers(0);
            F.at(pos);
            return localVariableDeclarations(mods, t);
        } else {
            // This Exec is an "ExpressionStatement"; it subsumes the terminating semicolon
            t = checkExprStat(t);
            accept(SEMI);
            JCExpressionStatement expr = toP(F.at(pos).Exec(t));
            return List.of(expr);
        }
    }

    //where
        boolean isMatchStatement() {
            //we need a LPAREN
            if (!peekToken(LPAREN)) {
                return false;
            }
            //then we scan through the contents of the '(...)', looking for a matching closing parens,
            //followed by an '{'.
            int depth = 1;
            for (int lookahead = 2 ; ; lookahead++) {
                TokenKind tk = S.token(lookahead).kind;
                switch (tk) {
                    case LPAREN:
                        depth++;
                        break;
                    case RPAREN:
                        depth--;
                        if (depth == 0) {
                            return S.token(lookahead + 1).kind == LBRACE;
                        }
                        break;
                    case EOF:
                        return false;
                }
            }
        }
        private List<JCStatement> localVariableDeclarations(JCModifiers mods, JCExpression type) {
            ListBuffer<JCStatement> stats =
                    variableDeclarators(mods, type, new ListBuffer<>(), true);
            // A "LocalVariableDeclarationStatement" subsumes the terminating semicolon
            accept(SEMI);
            storeEnd(stats.last(), S.prevToken().endPos);
            return stats.toList();
        }

    /** Statement =
     *       Block
     *     | IF ParExpression Statement [ELSE Statement]
     *     | FOR "(" ForInitOpt ";" [Expression] ";" ForUpdateOpt ")" Statement
     *     | FOR "(" FormalParameter : Expression ")" Statement
     *     | WHILE ParExpression Statement
     *     | DO Statement WHILE ParExpression ";"
     *     | TRY Block ( Catches | [Catches] FinallyPart )
     *     | TRY "(" ResourceSpecification ";"opt ")" Block [Catches] [FinallyPart]
     *     | SWITCH ParExpression "{" SwitchBlockStatementGroups "}"
     *     | SYNCHRONIZED ParExpression Block
     *     | RETURN [Expression] ";"
     *     | THROW Expression ";"
     *     | BREAK [Ident] ";"
     *     | CONTINUE [Ident] ";"
     *     | ASSERT Expression [ ":" Expression ] ";"
     *     | ";"
     */
    public JCStatement parseSimpleStatement() {
        int pos = token.pos;
        switch (token.kind) {
        case LBRACE:
            return block();
        case IF: {
            nextToken();
            JCExpression cond = parExpression();
            JCStatement thenpart = parseStatementAsBlock();
            JCStatement elsepart = null;
            if (token.kind == ELSE) {
                nextToken();
                elsepart = parseStatementAsBlock();
            }
            return F.at(pos).If(cond, thenpart, elsepart);
        }
        case FOR: {
            nextToken();
            accept(LPAREN);
            List<JCStatement> inits = token.kind == SEMI ? List.nil() : forInit();
            if (inits.length() == 1 &&
                inits.head.hasTag(VARDEF) &&
                ((JCVariableDecl) inits.head).init == null &&
                token.kind == COLON) {
                JCVariableDecl var = (JCVariableDecl)inits.head;
                accept(COLON);
                JCExpression expr = parseExpression();
                accept(RPAREN);
                JCStatement body = parseStatementAsBlock();
                return F.at(pos).ForeachLoop(var, expr, body);
            } else {
                accept(SEMI);
                JCExpression cond = token.kind == SEMI ? null : parseExpression();
                accept(SEMI);
                List<JCExpressionStatement> steps = token.kind == RPAREN ? List.nil() : forUpdate();
                accept(RPAREN);
                JCStatement body = parseStatementAsBlock();
                return F.at(pos).ForLoop(inits, cond, steps, body);
            }
        }
        case WHILE: {
            nextToken();
            JCExpression cond = parExpression();
            JCStatement body = parseStatementAsBlock();
            return F.at(pos).WhileLoop(cond, body);
        }
        case DO: {
            nextToken();
            JCStatement body = parseStatementAsBlock();
            accept(WHILE);
            JCExpression cond = parExpression();
            accept(SEMI);
            JCDoWhileLoop t = toP(F.at(pos).DoLoop(body, cond));
            return t;
        }
        case TRY: {
            nextToken();
            List<JCTree> resources = List.nil();
            if (token.kind == LPAREN) {
                nextToken();
                resources = resources();
                accept(RPAREN);
            }
            JCBlock body = block();
            ListBuffer<JCCatch> catchers = new ListBuffer<>();
            JCBlock finalizer = null;
            if (token.kind == CATCH || token.kind == FINALLY) {
                while (token.kind == CATCH) catchers.append(catchClause());
                if (token.kind == FINALLY) {
                    nextToken();
                    finalizer = block();
                }
            } else {
                if (resources.isEmpty()) {
                    log.error(DiagnosticFlag.SYNTAX, pos, Errors.TryWithoutCatchFinallyOrResourceDecls);
                }
            }
            return F.at(pos).Try(resources, body, catchers.toList(), finalizer);
        }
        case MATCH:
        case SWITCH: {
            nextToken();
            JCExpression selector = parExpression();
            accept(LBRACE);
            List<JCCase> cases = switchBlockStatementGroups();
            JCSwitch t = to(F.at(pos).Switch(selector, cases));
            accept(RBRACE);
            return t;
        }
        case SYNCHRONIZED: {
            nextToken();
            JCExpression lock = parExpression();
            JCBlock body = block();
            return F.at(pos).Synchronized(lock, body);
        }
        case RETURN: {
            nextToken();
            JCExpression result = token.kind == SEMI ? null : parseExpression();
            accept(SEMI);
            JCReturn t = toP(F.at(pos).Return(result));
            return t;
        }
        case THROW: {
            nextToken();
            JCExpression exc = parseExpression();
            accept(SEMI);
            JCThrow t = toP(F.at(pos).Throw(exc));
            return t;
        }
        case BREAK: {
            nextToken();
            JCExpression value = token.kind == SEMI ? null : parseExpression();
            accept(SEMI);
            JCBreak t = toP(F.at(pos).Break(value));
            return t;
        }
        case CONTINUE: {
            nextToken();
            Name label = LAX_IDENTIFIER.accepts(token.kind) ? ident() : null;
            accept(SEMI);
            JCContinue t =  toP(F.at(pos).Continue(label));
            return t;
        }
        case SEMI:
            nextToken();
            return toP(F.at(pos).Skip());
        case ELSE:
            int elsePos = token.pos;
            nextToken();
            return doRecover(elsePos, BasicErrorRecoveryAction.BLOCK_STMT, Errors.ElseWithoutIf);
        case FINALLY:
            int finallyPos = token.pos;
            nextToken();
            return doRecover(finallyPos, BasicErrorRecoveryAction.BLOCK_STMT, Errors.FinallyWithoutTry);
        case CATCH:
            return doRecover(token.pos, BasicErrorRecoveryAction.CATCH_CLAUSE, Errors.CatchWithoutTry);
        case ASSERT: {
            nextToken();
            JCExpression assertion = parseExpression();
            JCExpression message = null;
            if (token.kind == COLON) {
                nextToken();
                message = parseExpression();
            }
            accept(SEMI);
            JCAssert t = toP(F.at(pos).Assert(assertion, message));
            return t;
        }
        default:
            Assert.error();
            return null;
        }
    }

    @Override
    public JCStatement parseStatement() {
        return parseStatementAsBlock();
    }

    private JCStatement doRecover(int startPos, ErrorRecoveryAction action, Error errorKey) {
        int errPos = S.errPos();
        JCTree stm = action.doRecover(this);
        S.errPos(errPos);
        return toP(F.Exec(syntaxError(startPos, List.of(stm), errorKey)));
    }

    /** CatchClause     = CATCH "(" FormalParameter ")" Block
     * TODO: the "FormalParameter" is not correct, it uses the special "catchTypes" rule below.
     */
    protected JCCatch catchClause() {
        int pos = token.pos;
        accept(CATCH);
        accept(LPAREN);
        JCModifiers mods = optFinal(Flags.PARAMETER);
        List<JCExpression> catchTypes = catchTypes();
        JCExpression paramType = catchTypes.size() > 1 ?
                toP(F.at(catchTypes.head.getStartPosition()).TypeUnion(catchTypes)) :
                catchTypes.head;
        JCVariableDecl formal = variableDeclaratorId(mods, paramType);
        accept(RPAREN);
        JCBlock body = block();
        return F.at(pos).Catch(formal, body);
    }

    List<JCExpression> catchTypes() {
        ListBuffer<JCExpression> catchTypes = new ListBuffer<>();
        catchTypes.add(parseType());
        while (token.kind == BAR) {
            nextToken();
            // Instead of qualident this is now parseType.
            // But would that allow too much, e.g. arrays or generics?
            catchTypes.add(parseType());
        }
        return catchTypes.toList();
    }

    /** SwitchBlockStatementGroups = { SwitchBlockStatementGroup }
     *  SwitchBlockStatementGroup = SwitchLabel BlockStatements
     *  SwitchLabel = CASE Pattern ":" | DEFAULT ":"
     */
    List<JCCase> switchBlockStatementGroups() {
        ListBuffer<JCCase> cases = new ListBuffer<>();
        while (true) {
            int pos = token.pos;
            switch (token.kind) {
            case CASE:
            case DEFAULT:
                cases.appendList(switchBlockStatementGroup());
                break;
            case RBRACE: case EOF:
                return cases.toList();
            default:
                nextToken(); // to ensure progress
                syntaxError(pos, Errors.Expected3(CASE, DEFAULT, RBRACE));
            }
        }
    }

    protected List<JCCase> switchBlockStatementGroup() {
        int pos = token.pos;
        List<JCStatement> stats;
        JCCase c;
        ListBuffer<JCCase> cases = new ListBuffer<JCCase>();
        switch (token.kind) {
        case CASE: {
            nextToken();
<<<<<<< HEAD
            JCPattern pat = parsePattern();
            accept(COLON);
            stats = blockStatements();
            c = F.at(pos).Case(pat, stats);
=======
            ListBuffer<JCExpression> pats = new ListBuffer<>();
            while (true) {
                pats.append(term(EXPR | NOLAMBDA));
                if (token.kind != COMMA) break;
                nextToken();
                checkSourceLevel(Feature.SWITCH_MULTIPLE_CASE_LABELS);
            };
            @SuppressWarnings("removal")
            CaseKind caseKind;
            JCTree body = null;
            if (token.kind == ARROW) {
                checkSourceLevel(Feature.SWITCH_RULE);
                accept(ARROW);
                caseKind = JCCase.RULE;
                JCStatement statement = parseStatementAsBlock();
                if (!statement.hasTag(EXEC) && !statement.hasTag(BLOCK) && !statement.hasTag(Tag.THROW)) {
                    log.error(statement.pos(), Errors.SwitchCaseUnexpectedStatement);
                }
                stats = List.of(statement);
                body = stats.head;
            } else {
                accept(COLON, tk -> Errors.Expected2(COLON, ARROW));
                caseKind = JCCase.STATEMENT;
                stats = blockStatements();
            }
            c = F.at(pos).Case(caseKind, pats.toList(), stats, body);
>>>>>>> b3b64443
            if (stats.isEmpty())
                storeEnd(c, S.prevToken().endPos);
            return cases.append(c).toList();
        }
        case DEFAULT: {
            nextToken();
<<<<<<< HEAD
            accept(COLON);
            stats = blockStatements();
            c = F.at(pos).Case((JCPattern) null, stats);
=======
            @SuppressWarnings("removal")
            CaseKind caseKind;
            JCTree body = null;
            if (token.kind == ARROW) {
                checkSourceLevel(Feature.SWITCH_RULE);
                accept(ARROW);
                caseKind = JCCase.RULE;
                JCStatement statement = parseStatementAsBlock();
                if (!statement.hasTag(EXEC) && !statement.hasTag(BLOCK) && !statement.hasTag(Tag.THROW)) {
                    log.error(statement.pos(), Errors.SwitchCaseUnexpectedStatement);
                }
                stats = List.of(statement);
                body = stats.head;
            } else {
                accept(COLON, tk -> Errors.Expected2(COLON, ARROW));
                caseKind = JCCase.STATEMENT;
                stats = blockStatements();
            }
            c = F.at(pos).Case(caseKind, List.nil(), stats, body);
>>>>>>> b3b64443
            if (stats.isEmpty())
                storeEnd(c, S.prevToken().endPos);
            return cases.append(c).toList();
        }
        }
        throw new AssertionError("should not reach here");
    }

    /** MoreStatementExpressions = { COMMA StatementExpression }
     */
    <T extends ListBuffer<? super JCExpressionStatement>> T moreStatementExpressions(int pos,
                                                                    JCExpression first,
                                                                    T stats) {
        // This Exec is a "StatementExpression"; it subsumes no terminating token
        stats.append(toP(F.at(pos).Exec(checkExprStat(first))));
        while (token.kind == COMMA) {
            nextToken();
            pos = token.pos;
            JCExpression t = parseExpression();
            // This Exec is a "StatementExpression"; it subsumes no terminating token
            stats.append(toP(F.at(pos).Exec(checkExprStat(t))));
        }
        return stats;
    }

    /** ForInit = StatementExpression MoreStatementExpressions
     *           |  { FINAL | '@' Annotation } Type VariableDeclarators
     */
    List<JCStatement> forInit() {
        ListBuffer<JCStatement> stats = new ListBuffer<>();
        int pos = token.pos;
        if (token.kind == FINAL || token.kind == MONKEYS_AT) {
            return variableDeclarators(optFinal(0), parseType(true), stats, true).toList();
        } else {
            JCExpression t = term(EXPR | TYPE);
            if ((lastmode & TYPE) != 0 && LAX_IDENTIFIER.accepts(token.kind)) {
                return variableDeclarators(modifiersOpt(), t, stats, true).toList();
            } else if ((lastmode & TYPE) != 0 && token.kind == COLON) {
                log.error(DiagnosticFlag.SYNTAX, pos, Errors.BadInitializer("for-loop"));
                return List.of((JCStatement)F.at(pos).VarDef(modifiersOpt(), names.error, t, null));
            } else {
                return moreStatementExpressions(pos, t, stats).toList();
            }
        }
    }

    /** ForUpdate = StatementExpression MoreStatementExpressions
     */
    List<JCExpressionStatement> forUpdate() {
        return moreStatementExpressions(token.pos,
                                        parseExpression(),
                                        new ListBuffer<JCExpressionStatement>()).toList();
    }

    /** AnnotationsOpt = { '@' Annotation }
     *
     * @param kind Whether to parse an ANNOTATION or TYPE_ANNOTATION
     */
    protected List<JCAnnotation> annotationsOpt(Tag kind) {
        if (token.kind != MONKEYS_AT) return List.nil(); // optimization
        ListBuffer<JCAnnotation> buf = new ListBuffer<>();
        int prevmode = mode;
        while (token.kind == MONKEYS_AT) {
            int pos = token.pos;
            nextToken();
            buf.append(annotation(pos, kind));
        }
        lastmode = mode;
        mode = prevmode;
        List<JCAnnotation> annotations = buf.toList();

        return annotations;
    }

    List<JCAnnotation> typeAnnotationsOpt() {
        List<JCAnnotation> annotations = annotationsOpt(Tag.TYPE_ANNOTATION);
        return annotations;
    }

    /** ModifiersOpt = { Modifier }
     *  Modifier = PUBLIC | PROTECTED | PRIVATE | STATIC | ABSTRACT | FINAL
     *           | NATIVE | SYNCHRONIZED | TRANSIENT | VOLATILE | "@"
     *           | "@" Annotation
     */
    protected JCModifiers modifiersOpt() {
        return modifiersOpt(null);
    }
    protected JCModifiers modifiersOpt(JCModifiers partial) {
        long flags;
        ListBuffer<JCAnnotation> annotations = new ListBuffer<>();
        int pos;
        if (partial == null) {
            flags = 0;
            pos = token.pos;
        } else {
            flags = partial.flags;
            annotations.appendList(partial.annotations);
            pos = partial.pos;
        }
        if (token.deprecatedFlag()) {
            flags |= Flags.DEPRECATED;
        }
        int lastPos;
    loop:
        while (true) {
            long flag;
            switch (token.kind) {
            case PRIVATE     : flag = Flags.PRIVATE; break;
            case PROTECTED   : flag = Flags.PROTECTED; break;
            case PUBLIC      : flag = Flags.PUBLIC; break;
            case STATIC      : flag = Flags.STATIC; break;
            case TRANSIENT   : flag = Flags.TRANSIENT; break;
            case FINAL       : flag = Flags.FINAL; break;
            case ABSTRACT    : flag = Flags.ABSTRACT; break;
            case NATIVE      : flag = Flags.NATIVE; break;
            case VOLATILE    : flag = Flags.VOLATILE; break;
            case SYNCHRONIZED: flag = Flags.SYNCHRONIZED; break;
            case STRICTFP    : flag = Flags.STRICTFP; break;
            case MONKEYS_AT  : flag = Flags.ANNOTATION; break;
            case DEFAULT     : checkSourceLevel(Feature.DEFAULT_METHODS); flag = Flags.DEFAULT; break;
            case ERROR       : flag = 0; nextToken(); break;
            default: break loop;
            }
            if ((flags & flag) != 0) log.error(DiagnosticFlag.SYNTAX, token.pos, Errors.RepeatedModifier);
            lastPos = token.pos;
            nextToken();
            if (flag == Flags.ANNOTATION) {
                if (token.kind != INTERFACE) {
                    JCAnnotation ann = annotation(lastPos, Tag.ANNOTATION);
                    // if first modifier is an annotation, set pos to annotation's.
                    if (flags == 0 && annotations.isEmpty())
                        pos = ann.pos;
                    annotations.append(ann);
                    flag = 0;
                }
            }
            flags |= flag;
        }
        switch (token.kind) {
        case ENUM: flags |= Flags.ENUM; break;
        case INTERFACE: flags |= Flags.INTERFACE; break;
        default: break;
        }

        /* A modifiers tree with no modifier tokens or annotations
         * has no text position. */
        if ((flags & (Flags.ModifierFlags | Flags.ANNOTATION)) == 0 && annotations.isEmpty())
            pos = Position.NOPOS;

        JCModifiers mods = F.at(pos).Modifiers(flags, annotations.toList());
        if (pos != Position.NOPOS)
            storeEnd(mods, S.prevToken().endPos);
        return mods;
    }

    /** Annotation              = "@" Qualident [ "(" AnnotationFieldValues ")" ]
     *
     * @param pos position of "@" token
     * @param kind Whether to parse an ANNOTATION or TYPE_ANNOTATION
     */
    JCAnnotation annotation(int pos, Tag kind) {
        // accept(AT); // AT consumed by caller
        if (kind == Tag.TYPE_ANNOTATION) {
            checkSourceLevel(Feature.TYPE_ANNOTATIONS);
        }
        JCTree ident = qualident(false);
        List<JCExpression> fieldValues = annotationFieldValuesOpt();
        JCAnnotation ann;
        if (kind == Tag.ANNOTATION) {
            ann = F.at(pos).Annotation(ident, fieldValues);
        } else if (kind == Tag.TYPE_ANNOTATION) {
            ann = F.at(pos).TypeAnnotation(ident, fieldValues);
        } else {
            throw new AssertionError("Unhandled annotation kind: " + kind);
        }

        storeEnd(ann, S.prevToken().endPos);
        return ann;
    }

    List<JCExpression> annotationFieldValuesOpt() {
        return (token.kind == LPAREN) ? annotationFieldValues() : List.nil();
    }

    /** AnnotationFieldValues   = "(" [ AnnotationFieldValue { "," AnnotationFieldValue } ] ")" */
    List<JCExpression> annotationFieldValues() {
        accept(LPAREN);
        ListBuffer<JCExpression> buf = new ListBuffer<>();
        if (token.kind != RPAREN) {
            buf.append(annotationFieldValue());
            while (token.kind == COMMA) {
                nextToken();
                buf.append(annotationFieldValue());
            }
        }
        accept(RPAREN);
        return buf.toList();
    }

    /** AnnotationFieldValue    = AnnotationValue
     *                          | Identifier "=" AnnotationValue
     */
    JCExpression annotationFieldValue() {
        if (LAX_IDENTIFIER.accepts(token.kind)) {
            selectExprMode();
            JCExpression t1 = term1();
            if (t1.hasTag(IDENT) && token.kind == EQ) {
                int pos = token.pos;
                accept(EQ);
                JCExpression v = annotationValue();
                return toP(F.at(pos).Assign(t1, v));
            } else {
                return t1;
            }
        }
        return annotationValue();
    }

    /* AnnotationValue          = ConditionalExpression
     *                          | Annotation
     *                          | "{" [ AnnotationValue { "," AnnotationValue } ] [","] "}"
     */
    JCExpression annotationValue() {
        int pos;
        switch (token.kind) {
        case MONKEYS_AT:
            pos = token.pos;
            nextToken();
            return annotation(pos, Tag.ANNOTATION);
        case LBRACE:
            pos = token.pos;
            accept(LBRACE);
            ListBuffer<JCExpression> buf = new ListBuffer<>();
            if (token.kind == COMMA) {
                nextToken();
            } else if (token.kind != RBRACE) {
                buf.append(annotationValue());
                while (token.kind == COMMA) {
                    nextToken();
                    if (token.kind == RBRACE) break;
                    buf.append(annotationValue());
                }
            }
            accept(RBRACE);
            return toP(F.at(pos).NewArray(null, List.nil(), buf.toList()));
        default:
            selectExprMode();
            return term1();
        }
    }

    /** VariableDeclarators = VariableDeclarator { "," VariableDeclarator }
     */
    public <T extends ListBuffer<? super JCVariableDecl>> T variableDeclarators(JCModifiers mods,
                                                                         JCExpression type,
                                                                         T vdefs,
                                                                         boolean localDecl)
    {
        return variableDeclaratorsRest(token.pos, mods, type, ident(), false, null, vdefs, localDecl);
    }

    /** VariableDeclaratorsRest = VariableDeclaratorRest { "," VariableDeclarator }
     *  ConstantDeclaratorsRest = ConstantDeclaratorRest { "," ConstantDeclarator }
     *
     *  @param reqInit  Is an initializer always required?
     *  @param dc       The documentation comment for the variable declarations, or null.
     */
    protected <T extends ListBuffer<? super JCVariableDecl>> T variableDeclaratorsRest(int pos,
                                                                     JCModifiers mods,
                                                                     JCExpression type,
                                                                     Name name,
                                                                     boolean reqInit,
                                                                     Comment dc,
                                                                     T vdefs,
                                                                     boolean localDecl)
    {
        JCVariableDecl head = variableDeclaratorRest(pos, mods, type, name, reqInit, dc, localDecl, false);
        vdefs.append(head);
        while (token.kind == COMMA) {
            // All but last of multiple declarators subsume a comma
            storeEnd((JCTree)vdefs.last(), token.endPos);
            nextToken();
            vdefs.append(variableDeclarator(mods, type, reqInit, dc, localDecl));
        }
        return vdefs;
    }

    /** VariableDeclarator = Ident VariableDeclaratorRest
     *  ConstantDeclarator = Ident ConstantDeclaratorRest
     */
    JCVariableDecl variableDeclarator(JCModifiers mods, JCExpression type, boolean reqInit, Comment dc, boolean localDecl) {
        return variableDeclaratorRest(token.pos, mods, type, ident(), reqInit, dc, localDecl, true);
    }

    /** VariableDeclaratorRest = BracketsOpt ["=" VariableInitializer]
     *  ConstantDeclaratorRest = BracketsOpt "=" VariableInitializer
     *
     *  @param reqInit  Is an initializer always required?
     *  @param dc       The documentation comment for the variable declarations, or null.
     */
    JCVariableDecl variableDeclaratorRest(int pos, JCModifiers mods, JCExpression type, Name name,
                                  boolean reqInit, Comment dc, boolean localDecl, boolean compound) {
        type = bracketsOpt(type);
        JCExpression init = null;
        if (token.kind == EQ) {
            nextToken();
            init = variableInitializer();
        }
        else if (reqInit) syntaxError(token.pos, Errors.Expected(EQ));
        JCTree elemType = TreeInfo.innermostType(type, true);
        int startPos = Position.NOPOS;
        if (elemType.hasTag(IDENT)) {
            Name typeName = ((JCIdent)elemType).name;
            if (isRestrictedLocalVarTypeName(typeName, pos, !compound && localDecl)) {
                if (compound) {
                    //error - 'var' in compound local var decl
                   reportSyntaxError(pos, Errors.VarNotAllowedCompound);
                } else if (type.hasTag(TYPEARRAY)) {
                    //error - 'var' and arrays
                    reportSyntaxError(pos, Errors.VarNotAllowedArray);
                } else {
                    startPos = TreeInfo.getStartPos(mods);
                    if (startPos == Position.NOPOS)
                        startPos = TreeInfo.getStartPos(type);
                    //implicit type
                    type = null;
                }
            }
        }
        JCVariableDecl result =
            toP(F.at(pos).VarDef(mods, name, type, init));
        attach(result, dc);
        result.startPos = startPos;
        return result;
    }

    boolean isRestrictedLocalVarTypeName(JCExpression e, boolean shouldWarn) {
        switch (e.getTag()) {
            case IDENT:
                return isRestrictedLocalVarTypeName(((JCIdent)e).name, e.pos, shouldWarn);
            case TYPEARRAY:
                return isRestrictedLocalVarTypeName(((JCArrayTypeTree)e).elemtype, shouldWarn);
            default:
                return false;
        }
    }

    boolean isRestrictedLocalVarTypeName(Name name, int pos, boolean shouldWarn) {
        if (name == names.var) {
            if (Feature.LOCAL_VARIABLE_TYPE_INFERENCE.allowedInSource(source)) {
                return true;
            } else if (shouldWarn) {
                log.warning(pos, Warnings.VarNotAllowed);
            }
        }
        return false;
    }

    /** VariableDeclaratorId = Ident BracketsOpt
     */
    JCVariableDecl variableDeclaratorId(JCModifiers mods, JCExpression type) {
        return variableDeclaratorId(mods, type, false);
    }
    //where
    JCVariableDecl variableDeclaratorId(JCModifiers mods, JCExpression type, boolean lambdaParameter) {
        int pos = token.pos;
        Name name;
        if (lambdaParameter && token.kind == UNDERSCORE) {
            log.error(pos, Errors.UnderscoreAsIdentifierInLambda);
            name = token.name();
            nextToken();
        } else {
            if (allowThisIdent ||
                !lambdaParameter ||
                LAX_IDENTIFIER.accepts(token.kind) ||
                mods.flags != Flags.PARAMETER ||
                mods.annotations.nonEmpty()) {
                JCExpression pn = qualident(false);
                if (pn.hasTag(Tag.IDENT) && ((JCIdent)pn).name != names._this) {
                    name = ((JCIdent)pn).name;
                } else {
                    if (allowThisIdent) {
                        if ((mods.flags & Flags.VARARGS) != 0) {
                            log.error(token.pos, Errors.VarargsAndReceiver);
                        }
                        if (token.kind == LBRACKET) {
                            log.error(token.pos, Errors.ArrayAndReceiver);
                        }
                        if (pn.hasTag(Tag.SELECT) && ((JCFieldAccess)pn).name != names._this) {
                            log.error(token.pos, Errors.WrongReceiver);
                        }
                    }
                    return toP(F.at(pos).ReceiverVarDef(mods, pn, type));
                }
            } else {
                /** if it is a lambda parameter and the token kind is not an identifier,
                 *  and there are no modifiers or annotations, then this means that the compiler
                 *  supposed the lambda to be explicit but it can contain a mix of implicit,
                 *  var or explicit parameters. So we assign the error name to the parameter name
                 *  instead of issuing an error and analyze the lambda parameters as a whole at
                 *  a higher level.
                 */
                name = names.empty;
            }
        }
        if ((mods.flags & Flags.VARARGS) != 0 &&
                token.kind == LBRACKET) {
            log.error(token.pos, Errors.VarargsAndOldArraySyntax);
        }
        type = bracketsOpt(type);
        return toP(F.at(pos).VarDef(mods, name, type, null));
    }

    /** Resources = Resource { ";" Resources }
     */
    List<JCTree> resources() {
        ListBuffer<JCTree> defs = new ListBuffer<>();
        defs.append(resource());
        while (token.kind == SEMI) {
            // All but last of multiple declarators must subsume a semicolon
            storeEnd(defs.last(), token.endPos);
            int semiColonPos = token.pos;
            nextToken();
            if (token.kind == RPAREN) { // Optional trailing semicolon
                                       // after last resource
                break;
            }
            defs.append(resource());
        }
        return defs.toList();
    }

    /** Resource = VariableModifiersOpt Type VariableDeclaratorId "=" Expression
     *           | Expression
     */
    protected JCTree resource() {
        int startPos = token.pos;
        if (token.kind == FINAL || token.kind == MONKEYS_AT) {
            JCModifiers mods = optFinal(Flags.FINAL);
            JCExpression t = parseType(true);
            return variableDeclaratorRest(token.pos, mods, t, ident(), true, null, true, false);
        }
        JCExpression t = term(EXPR | TYPE);
        if ((lastmode & TYPE) != 0 && LAX_IDENTIFIER.accepts(token.kind)) {
            JCModifiers mods = toP(F.at(startPos).Modifiers(Flags.FINAL));
            return variableDeclaratorRest(token.pos, mods, t, ident(), true, null, true, false);
        } else {
            checkSourceLevel(Feature.EFFECTIVELY_FINAL_VARIABLES_IN_TRY_WITH_RESOURCES);
            if (!t.hasTag(IDENT) && !t.hasTag(SELECT)) {
                log.error(t.pos(), Errors.TryWithResourcesExprNeedsVar);
            }

            return t;
        }
    }

    /** CompilationUnit = [ { "@" Annotation } PACKAGE Qualident ";"] {ImportDeclaration} {TypeDeclaration}
     */
    public JCTree.JCCompilationUnit parseCompilationUnit() {
        Token firstToken = token;
        JCModifiers mods = null;
        boolean consumedToplevelDoc = false;
        boolean seenImport = false;
        boolean seenPackage = false;
        ListBuffer<JCTree> defs = new ListBuffer<>();
        if (token.kind == MONKEYS_AT)
            mods = modifiersOpt();

        if (token.kind == PACKAGE) {
            int packagePos = token.pos;
            List<JCAnnotation> annotations = List.nil();
            seenPackage = true;
            if (mods != null) {
                checkNoMods(mods.flags);
                annotations = mods.annotations;
                mods = null;
            }
            nextToken();
            JCExpression pid = qualident(false);
            accept(SEMI);
            JCPackageDecl pd = toP(F.at(packagePos).PackageDecl(annotations, pid));
            attach(pd, firstToken.comment(CommentStyle.JAVADOC));
            consumedToplevelDoc = true;
            defs.append(pd);
        }

        boolean checkForImports = true;
        boolean firstTypeDecl = true;
        while (token.kind != EOF) {
            if (token.pos <= endPosTable.errorEndPos) {
                // error recovery
                skip(checkForImports, false, false, false);
                if (token.kind == EOF)
                    break;
            }
            if (checkForImports && mods == null && token.kind == IMPORT) {
                seenImport = true;
                defs.append(importDeclaration());
            } else {
                Comment docComment = token.comment(CommentStyle.JAVADOC);
                if (firstTypeDecl && !seenImport && !seenPackage) {
                    docComment = firstToken.comment(CommentStyle.JAVADOC);
                    consumedToplevelDoc = true;
                }
                if (mods != null || token.kind != SEMI)
                    mods = modifiersOpt(mods);
                if (firstTypeDecl && token.kind == IDENTIFIER) {
                    ModuleKind kind = ModuleKind.STRONG;
                    if (token.name() == names.open) {
                        kind = ModuleKind.OPEN;
                        nextToken();
                    }
                    if (token.kind == IDENTIFIER && token.name() == names.module) {
                        if (mods != null) {
                            checkNoMods(mods.flags & ~Flags.DEPRECATED);
                        }
                        defs.append(moduleDecl(mods, kind, docComment));
                        consumedToplevelDoc = true;
                        break;
                    } else if (kind != ModuleKind.STRONG) {
                        reportSyntaxError(token.pos, Errors.ExpectedModule);
                    }
                }
                JCTree def = typeDeclaration(mods, docComment);
                if (def instanceof JCExpressionStatement)
                    def = ((JCExpressionStatement)def).expr;
                defs.append(def);
                if (def instanceof JCClassDecl)
                    checkForImports = false;
                mods = null;
                firstTypeDecl = false;
            }
        }
        JCTree.JCCompilationUnit toplevel = F.at(firstToken.pos).TopLevel(defs.toList());
        if (!consumedToplevelDoc)
            attach(toplevel, firstToken.comment(CommentStyle.JAVADOC));
        if (defs.isEmpty())
            storeEnd(toplevel, S.prevToken().endPos);
        if (keepDocComments)
            toplevel.docComments = docComments;
        if (keepLineMap)
            toplevel.lineMap = S.getLineMap();
        this.endPosTable.setParser(null); // remove reference to parser
        toplevel.endPositions = this.endPosTable;
        return toplevel;
    }

    JCModuleDecl moduleDecl(JCModifiers mods, ModuleKind kind, Comment dc) {
        int pos = token.pos;
        checkSourceLevel(Feature.MODULES);

        nextToken();
        JCExpression name = qualident(false);
        List<JCDirective> directives = null;

        accept(LBRACE);
        directives = moduleDirectiveList();
        accept(RBRACE);
        accept(EOF);

        JCModuleDecl result = toP(F.at(pos).ModuleDef(mods, kind, name, directives));
        attach(result, dc);
        return result;
    }

    List<JCDirective> moduleDirectiveList() {
        ListBuffer<JCDirective> defs = new ListBuffer<>();
        while (token.kind == IDENTIFIER) {
            int pos = token.pos;
            if (token.name() == names.requires) {
                nextToken();
                boolean isTransitive = false;
                boolean isStaticPhase = false;
            loop:
                while (true) {
                    switch (token.kind) {
                        case IDENTIFIER:
                            if (token.name() == names.transitive && !isTransitive) {
                                Token t1 = S.token(1);
                                if (t1.kind == SEMI || t1.kind == DOT) {
                                    break loop;
                                }
                                isTransitive = true;
                                break;
                            } else {
                                break loop;
                            }
                        case STATIC:
                            if (isStaticPhase) {
                                log.error(DiagnosticFlag.SYNTAX, token.pos, Errors.RepeatedModifier);
                            }
                            isStaticPhase = true;
                            break;
                        default:
                            break loop;
                    }
                    nextToken();
                }
                JCExpression moduleName = qualident(false);
                accept(SEMI);
                defs.append(toP(F.at(pos).Requires(isTransitive, isStaticPhase, moduleName)));
            } else if (token.name() == names.exports || token.name() == names.opens) {
                boolean exports = token.name() == names.exports;
                nextToken();
                JCExpression pkgName = qualident(false);
                List<JCExpression> moduleNames = null;
                if (token.kind == IDENTIFIER && token.name() == names.to) {
                    nextToken();
                    moduleNames = qualidentList(false);
                }
                accept(SEMI);
                JCDirective d;
                if (exports) {
                    d = F.at(pos).Exports(pkgName, moduleNames);
                } else {
                    d = F.at(pos).Opens(pkgName, moduleNames);
                }
                defs.append(toP(d));
            } else if (token.name() == names.provides) {
                nextToken();
                JCExpression serviceName = qualident(false);
                if (token.kind == IDENTIFIER && token.name() == names.with) {
                    nextToken();
                    List<JCExpression> implNames = qualidentList(false);
                    accept(SEMI);
                    defs.append(toP(F.at(pos).Provides(serviceName, implNames)));
                } else {
                    log.error(DiagnosticFlag.SYNTAX, token.pos, Errors.ExpectedStr("'" + names.with + "'"));
                    skip(false, false, false, false);
                }
            } else if (token.name() == names.uses) {
                nextToken();
                JCExpression service = qualident(false);
                accept(SEMI);
                defs.append(toP(F.at(pos).Uses(service)));
            } else {
                setErrorEndPos(pos);
                reportSyntaxError(pos, Errors.InvalidModuleDirective);
                break;
            }
        }
        return defs.toList();
    }

    /** ImportDeclaration = IMPORT [ STATIC ] Ident { "." Ident } [ "." "*" ] ";"
     */
    protected JCTree importDeclaration() {
        int pos = token.pos;
        nextToken();
        boolean importStatic = false;
        if (token.kind == STATIC) {
            importStatic = true;
            nextToken();
        }
        JCExpression pid = toP(F.at(token.pos).Ident(ident()));
        do {
            int pos1 = token.pos;
            accept(DOT);
            if (token.kind == STAR) {
                pid = to(F.at(pos1).Select(pid, names.asterisk));
                nextToken();
                break;
            } else {
                pid = toP(F.at(pos1).Select(pid, ident()));
            }
        } while (token.kind == DOT);
        accept(SEMI);
        return toP(F.at(pos).Import(pid, importStatic));
    }

    /** TypeDeclaration = ClassOrInterfaceOrEnumDeclaration
     *                  | ";"
     */
    JCTree typeDeclaration(JCModifiers mods, Comment docComment) {
        int pos = token.pos;
        if (mods == null && token.kind == SEMI) {
            nextToken();
            return toP(F.at(pos).Skip());
        } else {
            return classOrInterfaceOrEnumDeclaration(modifiersOpt(mods), docComment);
        }
    }

    /** ClassOrInterfaceOrEnumDeclaration = ModifiersOpt
     *           (ClassDeclaration | InterfaceDeclaration | EnumDeclaration)
     *  @param mods     Any modifiers starting the class or interface declaration
     *  @param dc       The documentation comment for the class, or null.
     */
    protected JCStatement classOrInterfaceOrEnumDeclaration(JCModifiers mods, Comment dc) {
        if (token.kind == CLASS) {
            return classDeclaration(mods, dc);
        } else if (token.kind == INTERFACE) {
            return interfaceDeclaration(mods, dc);
        } else if (token.kind == ENUM) {
            return enumDeclaration(mods, dc);
        } else {
            int pos = token.pos;
            List<JCTree> errs;
            if (LAX_IDENTIFIER.accepts(token.kind)) {
                errs = List.of(mods, toP(F.at(pos).Ident(ident())));
                setErrorEndPos(token.pos);
            } else {
                errs = List.of(mods);
            }
            final JCErroneous erroneousTree;
            if (parseModuleInfo) {
                erroneousTree = syntaxError(pos, errs, Errors.ExpectedModuleOrOpen);
            } else {
                erroneousTree = syntaxError(pos, errs, Errors.Expected3(CLASS, INTERFACE, ENUM));
            }
            return toP(F.Exec(erroneousTree));
        }
    }

    /** ClassDeclaration = CLASS Ident TypeParametersOpt [EXTENDS Type]
     *                     [IMPLEMENTS TypeList] ClassBody
     *  @param mods    The modifiers starting the class declaration
     *  @param dc       The documentation comment for the class, or null.
     */
    protected JCClassDecl classDeclaration(JCModifiers mods, Comment dc) {
        int pos = token.pos;
        accept(CLASS);
        Name name = typeName();

        List<JCTypeParameter> typarams = typeParametersOpt();

        JCExpression extending = null;
        if (token.kind == EXTENDS) {
            nextToken();
            extending = parseType();
        }
        List<JCExpression> implementing = List.nil();
        if (token.kind == IMPLEMENTS) {
            nextToken();
            implementing = typeList();
        }
        List<JCTree> defs = classOrInterfaceBody(name, false);
        JCClassDecl result = toP(F.at(pos).ClassDef(
            mods, name, typarams, extending, implementing, defs));
        attach(result, dc);
        return result;
    }

    Name typeName() {
        int pos = token.pos;
        Name name = ident();
        if (isRestrictedLocalVarTypeName(name, pos, true)) {
            reportSyntaxError(pos, Errors.VarNotAllowed);
        }
        return name;
    }

    /** InterfaceDeclaration = INTERFACE Ident TypeParametersOpt
     *                         [EXTENDS TypeList] InterfaceBody
     *  @param mods    The modifiers starting the interface declaration
     *  @param dc       The documentation comment for the interface, or null.
     */
    protected JCClassDecl interfaceDeclaration(JCModifiers mods, Comment dc) {
        int pos = token.pos;
        accept(INTERFACE);

        Name name = typeName();

        List<JCTypeParameter> typarams = typeParametersOpt();

        List<JCExpression> extending = List.nil();
        if (token.kind == EXTENDS) {
            nextToken();
            extending = typeList();
        }
        List<JCTree> defs = classOrInterfaceBody(name, true);
        JCClassDecl result = toP(F.at(pos).ClassDef(
            mods, name, typarams, null, extending, defs));
        attach(result, dc);
        return result;
    }

    /** EnumDeclaration = ENUM Ident [IMPLEMENTS TypeList] EnumBody
     *  @param mods    The modifiers starting the enum declaration
     *  @param dc       The documentation comment for the enum, or null.
     */
    protected JCClassDecl enumDeclaration(JCModifiers mods, Comment dc) {
        int pos = token.pos;
        accept(ENUM);

        Name name = typeName();

        List<JCExpression> implementing = List.nil();
        if (token.kind == IMPLEMENTS) {
            nextToken();
            implementing = typeList();
        }

        List<JCTree> defs = enumBody(name);
        mods.flags |= Flags.ENUM;
        JCClassDecl result = toP(F.at(pos).
            ClassDef(mods, name, List.nil(),
                     null, implementing, defs));
        attach(result, dc);
        return result;
    }

    /** EnumBody = "{" { EnumeratorDeclarationList } [","]
     *                  [ ";" {ClassBodyDeclaration} ] "}"
     */
    List<JCTree> enumBody(Name enumName) {
        accept(LBRACE);
        ListBuffer<JCTree> defs = new ListBuffer<>();
        if (token.kind == COMMA) {
            nextToken();
        } else if (token.kind != RBRACE && token.kind != SEMI) {
            defs.append(enumeratorDeclaration(enumName));
            while (token.kind == COMMA) {
                nextToken();
                if (token.kind == RBRACE || token.kind == SEMI) break;
                defs.append(enumeratorDeclaration(enumName));
            }
            if (token.kind != SEMI && token.kind != RBRACE) {
                defs.append(syntaxError(token.pos, Errors.Expected3(COMMA, RBRACE, SEMI)));
                nextToken();
            }
        }
        if (token.kind == SEMI) {
            nextToken();
            while (token.kind != RBRACE && token.kind != EOF) {
                defs.appendList(classOrInterfaceBodyDeclaration(enumName,
                                                                false));
                if (token.pos <= endPosTable.errorEndPos) {
                    // error recovery
                   skip(false, true, true, false);
                }
            }
        }
        accept(RBRACE);
        return defs.toList();
    }

    /** EnumeratorDeclaration = AnnotationsOpt [TypeArguments] IDENTIFIER [ Arguments ] [ "{" ClassBody "}" ]
     */
    JCTree enumeratorDeclaration(Name enumName) {
        Comment dc = token.comment(CommentStyle.JAVADOC);
        int flags = Flags.PUBLIC|Flags.STATIC|Flags.FINAL|Flags.ENUM;
        if (token.deprecatedFlag()) {
            flags |= Flags.DEPRECATED;
        }
        int pos = token.pos;
        List<JCAnnotation> annotations = annotationsOpt(Tag.ANNOTATION);
        JCModifiers mods = F.at(annotations.isEmpty() ? Position.NOPOS : pos).Modifiers(flags, annotations);
        List<JCExpression> typeArgs = typeArgumentsOpt();
        int identPos = token.pos;
        Name name = ident();
        int createPos = token.pos;
        List<JCExpression> args = (token.kind == LPAREN)
            ? arguments() : List.nil();
        JCClassDecl body = null;
        if (token.kind == LBRACE) {
            JCModifiers mods1 = F.at(Position.NOPOS).Modifiers(Flags.ENUM);
            List<JCTree> defs = classOrInterfaceBody(names.empty, false);
            body = toP(F.at(identPos).AnonymousClassDef(mods1, defs));
        }
        if (args.isEmpty() && body == null)
            createPos = identPos;
        JCIdent ident = F.at(identPos).Ident(enumName);
        JCNewClass create = F.at(createPos).NewClass(null, typeArgs, ident, args, body);
        if (createPos != identPos)
            storeEnd(create, S.prevToken().endPos);
        ident = F.at(identPos).Ident(enumName);
        JCTree result = toP(F.at(pos).VarDef(mods, name, ident, create));
        attach(result, dc);
        return result;
    }

    /** TypeList = Type {"," Type}
     */
    List<JCExpression> typeList() {
        ListBuffer<JCExpression> ts = new ListBuffer<>();
        ts.append(parseType());
        while (token.kind == COMMA) {
            nextToken();
            ts.append(parseType());
        }
        return ts.toList();
    }

    /** ClassBody     = "{" {ClassBodyDeclaration} "}"
     *  InterfaceBody = "{" {InterfaceBodyDeclaration} "}"
     */
    List<JCTree> classOrInterfaceBody(Name className, boolean isInterface) {
        accept(LBRACE);
        if (token.pos <= endPosTable.errorEndPos) {
            // error recovery
            skip(false, true, false, false);
            if (token.kind == LBRACE)
                nextToken();
        }
        ListBuffer<JCTree> defs = new ListBuffer<>();
        while (token.kind != RBRACE && token.kind != EOF) {
            defs.appendList(classOrInterfaceBodyDeclaration(className, isInterface));
            if (token.pos <= endPosTable.errorEndPos) {
               // error recovery
               skip(false, true, true, false);
           }
        }
        accept(RBRACE);
        return defs.toList();
    }

    /** ClassBodyDeclaration =
     *      ";"
     *    | [STATIC] Block
     *    | ModifiersOpt
     *      ( Type Ident
     *        ( VariableDeclaratorsRest ";" | MethodDeclaratorRest )
     *      | VOID Ident VoidMethodDeclaratorRest
     *      | TypeParameters [Annotations]
     *        ( Type Ident MethodDeclaratorRest
     *        | VOID Ident VoidMethodDeclaratorRest
     *        )
     *      | Ident ConstructorDeclaratorRest
     *      | TypeParameters Ident ConstructorDeclaratorRest
     *      | ClassOrInterfaceOrEnumDeclaration
     *      )
     *  InterfaceBodyDeclaration =
     *      ";"
     *    | ModifiersOpt
     *      ( Type Ident
     *        ( ConstantDeclaratorsRest ";" | MethodDeclaratorRest )
     *      | VOID Ident MethodDeclaratorRest
     *      | TypeParameters [Annotations]
     *        ( Type Ident MethodDeclaratorRest
     *        | VOID Ident VoidMethodDeclaratorRest
     *        )
     *      | ClassOrInterfaceOrEnumDeclaration
     *      )
     *
     */
    protected List<JCTree> classOrInterfaceBodyDeclaration(Name className, boolean isInterface) {
        if (token.kind == SEMI) {
            nextToken();
            return List.nil();
        } else {
            Comment dc = token.comment(CommentStyle.JAVADOC);
            int pos = token.pos;
            JCModifiers mods = modifiersOpt();
            if (token.kind == CLASS ||
                token.kind == INTERFACE ||
                token.kind == ENUM) {
                return List.of(classOrInterfaceOrEnumDeclaration(mods, dc));
            } else if (token.kind == LBRACE &&
                       (mods.flags & Flags.StandardFlags & ~Flags.STATIC) == 0 &&
                       mods.annotations.isEmpty()) {
                if (isInterface) {
                    log.error(DiagnosticFlag.SYNTAX, token.pos, Errors.InitializerNotAllowed);
                }
                return List.of(block(pos, mods.flags));
            } else {
                pos = token.pos;
                List<JCTypeParameter> typarams = typeParametersOpt();
                // if there are type parameters but no modifiers, save the start
                // position of the method in the modifiers.
                if (typarams.nonEmpty() && mods.pos == Position.NOPOS) {
                    mods.pos = pos;
                    storeEnd(mods, pos);
                }
                List<JCAnnotation> annosAfterParams = annotationsOpt(Tag.ANNOTATION);

                if (annosAfterParams.nonEmpty()) {
                    checkSourceLevel(annosAfterParams.head.pos, Feature.ANNOTATIONS_AFTER_TYPE_PARAMS);
                    mods.annotations = mods.annotations.appendList(annosAfterParams);
                    if (mods.pos == Position.NOPOS)
                        mods.pos = mods.annotations.head.pos;
                }

                Token tk = token;
                pos = token.pos;
                JCExpression type;
                boolean isVoid = token.kind == VOID;
                if (isVoid) {
                    type = to(F.at(pos).TypeIdent(TypeTag.VOID));
                    nextToken();
                } else {
                    // method returns types are un-annotated types
                    type = unannotatedType(false);
                }
                if (token.kind == LPAREN && !isInterface && type.hasTag(IDENT)) {
                    if (isInterface || tk.name() != className)
                        log.error(DiagnosticFlag.SYNTAX, pos, Errors.InvalidMethDeclRetTypeReq);
                    else if (annosAfterParams.nonEmpty())
                        illegal(annosAfterParams.head.pos);
                    return List.of(methodDeclaratorRest(
                        pos, mods, null, names.init, typarams,
                        isInterface, true, dc));
                } else {
                    pos = token.pos;
                    Name name = ident();
                    if (token.kind == LPAREN) {
                        return List.of(methodDeclaratorRest(
                            pos, mods, type, name, typarams,
                            isInterface, isVoid, dc));
                    } else if (!isVoid && typarams.isEmpty()) {
                        List<JCTree> defs =
                            variableDeclaratorsRest(pos, mods, type, name, isInterface, dc,
                                                    new ListBuffer<JCTree>(), false).toList();
                        accept(SEMI);
                        storeEnd(defs.last(), S.prevToken().endPos);
                        return defs;
                    } else {
                        pos = token.pos;
                        List<JCTree> err;
                        if (isVoid || typarams.nonEmpty()) {
                            JCMethodDecl m =
                                    toP(F.at(pos).MethodDef(mods, name, type, typarams,
                                                            List.nil(), List.nil(), null, null));
                            attach(m, dc);
                            err = List.of(m);
                        } else {
                            err = List.nil();
                        }
                        return List.of(syntaxError(token.pos, err, Errors.Expected(LPAREN)));
                    }
                }
            }
        }
    }

    /** MethodDeclaratorRest =
     *      FormalParameters BracketsOpt [THROWS TypeList] ( MethodBody | [DEFAULT AnnotationValue] ";")
     *  VoidMethodDeclaratorRest =
     *      FormalParameters [THROWS TypeList] ( MethodBody | ";")
     *  ConstructorDeclaratorRest =
     *      "(" FormalParameterListOpt ")" [THROWS TypeList] MethodBody
     */
    protected JCTree methodDeclaratorRest(int pos,
                              JCModifiers mods,
                              JCExpression type,
                              Name name,
                              List<JCTypeParameter> typarams,
                              boolean isInterface, boolean isVoid,
                              Comment dc) {
        if (isInterface) {
            if ((mods.flags & Flags.STATIC) != 0) {
                checkSourceLevel(Feature.STATIC_INTERFACE_METHODS);
            }
            if ((mods.flags & Flags.PRIVATE) != 0) {
                checkSourceLevel(Feature.PRIVATE_INTERFACE_METHODS);
            }
        }
        JCVariableDecl prevReceiverParam = this.receiverParam;
        try {
            this.receiverParam = null;
            // Parsing formalParameters sets the receiverParam, if present
            List<JCVariableDecl> params = formalParameters();
            if (!isVoid) type = bracketsOpt(type);
            List<JCExpression> thrown = List.nil();
            if (token.kind == THROWS) {
                nextToken();
                thrown = qualidentList(true);
            }
            JCBlock body = null;
            JCExpression defaultValue;
            if (token.kind == LBRACE) {
                body = block();
                defaultValue = null;
            } else {
                if (token.kind == DEFAULT) {
                    accept(DEFAULT);
                    defaultValue = annotationValue();
                } else {
                    defaultValue = null;
                }
                accept(SEMI);
                if (token.pos <= endPosTable.errorEndPos) {
                    // error recovery
                    skip(false, true, false, false);
                    if (token.kind == LBRACE) {
                        body = block();
                    }
                }
            }

            JCMethodDecl result =
                    toP(F.at(pos).MethodDef(mods, name, type, typarams,
                                            receiverParam, params, thrown,
                                            body, defaultValue));
            attach(result, dc);
            return result;
        } finally {
            this.receiverParam = prevReceiverParam;
        }
    }

    /** QualidentList = [Annotations] Qualident {"," [Annotations] Qualident}
     */
    List<JCExpression> qualidentList(boolean allowAnnos) {
        ListBuffer<JCExpression> ts = new ListBuffer<>();

        List<JCAnnotation> typeAnnos = allowAnnos ? typeAnnotationsOpt() : List.nil();
        JCExpression qi = qualident(allowAnnos);
        if (!typeAnnos.isEmpty()) {
            JCExpression at = insertAnnotationsToMostInner(qi, typeAnnos, false);
            ts.append(at);
        } else {
            ts.append(qi);
        }
        while (token.kind == COMMA) {
            nextToken();

            typeAnnos = allowAnnos ? typeAnnotationsOpt() : List.nil();
            qi = qualident(allowAnnos);
            if (!typeAnnos.isEmpty()) {
                JCExpression at = insertAnnotationsToMostInner(qi, typeAnnos, false);
                ts.append(at);
            } else {
                ts.append(qi);
            }
        }
        return ts.toList();
    }

    /**
     *  {@literal
     *  TypeParametersOpt = ["<" TypeParameter {"," TypeParameter} ">"]
     *  }
     */
    protected List<JCTypeParameter> typeParametersOpt() {
        if (token.kind == LT) {
            ListBuffer<JCTypeParameter> typarams = new ListBuffer<>();
            nextToken();
            typarams.append(typeParameter());
            while (token.kind == COMMA) {
                nextToken();
                typarams.append(typeParameter());
            }
            accept(GT);
            return typarams.toList();
        } else {
            return List.nil();
        }
    }

    /**
     *  {@literal
     *  TypeParameter = [Annotations] TypeVariable [TypeParameterBound]
     *  TypeParameterBound = EXTENDS Type {"&" Type}
     *  TypeVariable = Ident
     *  }
     */
    JCTypeParameter typeParameter() {
        int pos = token.pos;
        List<JCAnnotation> annos = typeAnnotationsOpt();
        Name name = typeName();
        ListBuffer<JCExpression> bounds = new ListBuffer<>();
        if (token.kind == EXTENDS) {
            nextToken();
            bounds.append(parseType());
            while (token.kind == AMP) {
                nextToken();
                bounds.append(parseType());
            }
        }
        return toP(F.at(pos).TypeParameter(name, bounds.toList(), annos));
    }

    /** FormalParameters = "(" [ FormalParameterList ] ")"
     *  FormalParameterList = [ FormalParameterListNovarargs , ] LastFormalParameter
     *  FormalParameterListNovarargs = [ FormalParameterListNovarargs , ] FormalParameter
     */
    List<JCVariableDecl> formalParameters() {
        return formalParameters(false);
    }
    List<JCVariableDecl> formalParameters(boolean lambdaParameters) {
        ListBuffer<JCVariableDecl> params = new ListBuffer<>();
        JCVariableDecl lastParam;
        accept(LPAREN);
        if (token.kind != RPAREN) {
            this.allowThisIdent = !lambdaParameters;
            lastParam = formalParameter(lambdaParameters);
            if (lastParam.nameexpr != null) {
                this.receiverParam = lastParam;
            } else {
                params.append(lastParam);
            }
            this.allowThisIdent = false;
            while (token.kind == COMMA) {
                if ((lastParam.mods.flags & Flags.VARARGS) != 0) {
                    log.error(DiagnosticFlag.SYNTAX, lastParam, Errors.VarargsMustBeLast);
                }
                nextToken();
                params.append(lastParam = formalParameter(lambdaParameters));
            }
        }
        if (token.kind == RPAREN) {
            nextToken();
        } else {
            setErrorEndPos(token.pos);
            reportSyntaxError(S.prevToken().endPos, Errors.Expected3(COMMA, RPAREN, LBRACKET));
        }
        return params.toList();
    }

    List<JCVariableDecl> implicitParameters(boolean hasParens) {
        if (hasParens) {
            accept(LPAREN);
        }
        ListBuffer<JCVariableDecl> params = new ListBuffer<>();
        if (token.kind != RPAREN && token.kind != ARROW) {
            params.append(implicitParameter());
            while (token.kind == COMMA) {
                nextToken();
                params.append(implicitParameter());
            }
        }
        if (hasParens) {
            accept(RPAREN);
        }
        return params.toList();
    }

    JCModifiers optFinal(long flags) {
        JCModifiers mods = modifiersOpt();
        checkNoMods(mods.flags & ~(Flags.FINAL | Flags.DEPRECATED));
        mods.flags |= flags;
        return mods;
    }

    /**
     * Inserts the annotations (and possibly a new array level)
     * to the left-most type in an array or nested type.
     *
     * When parsing a type like {@code @B Outer.Inner @A []}, the
     * {@code @A} annotation should target the array itself, while
     * {@code @B} targets the nested type {@code Outer}.
     *
     * Currently the parser parses the annotation first, then
     * the array, and then inserts the annotation to the left-most
     * nested type.
     *
     * When {@code createNewLevel} is true, then a new array
     * level is inserted as the most inner type, and have the
     * annotations target it.  This is useful in the case of
     * varargs, e.g. {@code String @A [] @B ...}, as the parser
     * first parses the type {@code String @A []} then inserts
     * a new array level with {@code @B} annotation.
     */
    private JCExpression insertAnnotationsToMostInner(
            JCExpression type, List<JCAnnotation> annos,
            boolean createNewLevel) {
        int origEndPos = getEndPos(type);
        JCExpression mostInnerType = type;
        JCArrayTypeTree mostInnerArrayType = null;
        while (TreeInfo.typeIn(mostInnerType).hasTag(TYPEARRAY)) {
            mostInnerArrayType = (JCArrayTypeTree) TreeInfo.typeIn(mostInnerType);
            mostInnerType = mostInnerArrayType.elemtype;
        }

        if (createNewLevel) {
            mostInnerType = to(F.at(token.pos).TypeArray(mostInnerType));
        }

        JCExpression mostInnerTypeToReturn = mostInnerType;
        if (annos.nonEmpty()) {
            JCExpression lastToModify = mostInnerType;

            while (TreeInfo.typeIn(mostInnerType).hasTag(SELECT) ||
                    TreeInfo.typeIn(mostInnerType).hasTag(TYPEAPPLY)) {
                while (TreeInfo.typeIn(mostInnerType).hasTag(SELECT)) {
                    lastToModify = mostInnerType;
                    mostInnerType = ((JCFieldAccess) TreeInfo.typeIn(mostInnerType)).getExpression();
                }
                while (TreeInfo.typeIn(mostInnerType).hasTag(TYPEAPPLY)) {
                    lastToModify = mostInnerType;
                    mostInnerType = ((JCTypeApply) TreeInfo.typeIn(mostInnerType)).clazz;
                }
            }

            mostInnerType = F.at(annos.head.pos).AnnotatedType(annos, mostInnerType);

            if (TreeInfo.typeIn(lastToModify).hasTag(TYPEAPPLY)) {
                ((JCTypeApply) TreeInfo.typeIn(lastToModify)).clazz = mostInnerType;
            } else if (TreeInfo.typeIn(lastToModify).hasTag(SELECT)) {
                ((JCFieldAccess) TreeInfo.typeIn(lastToModify)).selected = mostInnerType;
            } else {
                // We never saw a SELECT or TYPEAPPLY, return the annotated type.
                mostInnerTypeToReturn = mostInnerType;
            }
        }

        if (mostInnerArrayType == null) {
            return mostInnerTypeToReturn;
        } else {
            mostInnerArrayType.elemtype = mostInnerTypeToReturn;
            storeEnd(type, origEndPos);
            return type;
        }
    }

    /** FormalParameter = { FINAL | '@' Annotation } Type VariableDeclaratorId
     *  LastFormalParameter = { FINAL | '@' Annotation } Type '...' Ident | FormalParameter
     */
    protected JCVariableDecl formalParameter() {
        return formalParameter(false);
    }
    protected JCVariableDecl formalParameter(boolean lambdaParameter) {
        JCModifiers mods = optFinal(Flags.PARAMETER);
        // need to distinguish between vararg annos and array annos
        // look at typeAnnotationsPushedBack comment
        this.permitTypeAnnotationsPushBack = true;
        JCExpression type = parseType(lambdaParameter);
        this.permitTypeAnnotationsPushBack = false;

        if (token.kind == ELLIPSIS) {
            List<JCAnnotation> varargsAnnos = typeAnnotationsPushedBack;
            typeAnnotationsPushedBack = List.nil();
            mods.flags |= Flags.VARARGS;
            // insert var arg type annotations
            type = insertAnnotationsToMostInner(type, varargsAnnos, true);
            nextToken();
        } else {
            // if not a var arg, then typeAnnotationsPushedBack should be null
            if (typeAnnotationsPushedBack.nonEmpty()) {
                reportSyntaxError(typeAnnotationsPushedBack.head.pos, Errors.IllegalStartOfType);
            }
            typeAnnotationsPushedBack = List.nil();
        }
        return variableDeclaratorId(mods, type, lambdaParameter);
    }

    protected JCVariableDecl implicitParameter() {
        JCModifiers mods = F.at(token.pos).Modifiers(Flags.PARAMETER);
        return variableDeclaratorId(mods, null, true);
    }

/* ---------- auxiliary methods -------------- */
    /** Check that given tree is a legal expression statement.
     */
    protected JCExpression checkExprStat(JCExpression t) {
        if (!TreeInfo.isExpressionStatement(t)) {
            JCExpression ret = F.at(t.pos).Erroneous(List.<JCTree>of(t));
            log.error(DiagnosticFlag.SYNTAX, ret, Errors.NotStmt);
            return ret;
        } else {
            return t;
        }
    }

    /** Return precedence of operator represented by token,
     *  -1 if token is not a binary operator. @see TreeInfo.opPrec
     */
    int prec(TokenKind token) {
        JCTree.Tag oc = optag(token);
        return (oc != NO_TAG) ? TreeInfo.opPrec(oc) : -1;
    }

    /**
     * Return the lesser of two positions, making allowance for either one
     * being unset.
     */
    static int earlier(int pos1, int pos2) {
        if (pos1 == Position.NOPOS)
            return pos2;
        if (pos2 == Position.NOPOS)
            return pos1;
        return (pos1 < pos2 ? pos1 : pos2);
    }

    /** Return operation tag of binary operator represented by token,
     *  No_TAG if token is not a binary operator.
     */
    JCTree.Tag optag(TokenKind token) {
        switch (token) {
        case BARBAR:
            return OR;
        case AMPAMP:
            return AND;
        case BAR:
            return BITOR;
        case BAREQ:
            return BITOR_ASG;
        case CARET:
            return BITXOR;
        case CARETEQ:
            return BITXOR_ASG;
        case AMP:
            return BITAND;
        case AMPEQ:
            return BITAND_ASG;
        case EQEQ:
            return JCTree.Tag.EQ;
        case BANGEQ:
            return NE;
        case LT:
            return JCTree.Tag.LT;
        case GT:
            return JCTree.Tag.GT;
        case LTEQ:
            return LE;
        case GTEQ:
            return GE;
        case LTLT:
            return SL;
        case LTLTEQ:
            return SL_ASG;
        case GTGT:
            return SR;
        case GTGTEQ:
            return SR_ASG;
        case GTGTGT:
            return USR;
        case GTGTGTEQ:
            return USR_ASG;
        case PLUS:
            return JCTree.Tag.PLUS;
        case PLUSEQ:
            return PLUS_ASG;
        case SUB:
            return MINUS;
        case SUBEQ:
            return MINUS_ASG;
        case STAR:
            return MUL;
        case STAREQ:
            return MUL_ASG;
        case SLASH:
            return DIV;
        case SLASHEQ:
            return DIV_ASG;
        case PERCENT:
            return MOD;
        case PERCENTEQ:
            return MOD_ASG;
        case INSTANCEOF:
            return TYPETEST;
        case MATCHES:
             return peekToken(matchFilter) ? PATTERNTEST : NO_TAG;
        default:
            return NO_TAG;
        }
    }

    /** Return operation tag of unary operator represented by token,
     *  No_TAG if token is not a binary operator.
     */
    static JCTree.Tag unoptag(TokenKind token) {
        switch (token) {
        case PLUS:
            return POS;
        case SUB:
            return NEG;
        case BANG:
            return NOT;
        case TILDE:
            return COMPL;
        case PLUSPLUS:
            return PREINC;
        case SUBSUB:
            return PREDEC;
        default:
            return NO_TAG;
        }
    }

    /** Return type tag of basic type represented by token,
     *  NONE if token is not a basic type identifier.
     */
    static TypeTag typetag(TokenKind token) {
        switch (token) {
        case BYTE:
            return TypeTag.BYTE;
        case CHAR:
            return TypeTag.CHAR;
        case SHORT:
            return TypeTag.SHORT;
        case INT:
            return TypeTag.INT;
        case LONG:
            return TypeTag.LONG;
        case FLOAT:
            return TypeTag.FLOAT;
        case DOUBLE:
            return TypeTag.DOUBLE;
        case BOOLEAN:
            return TypeTag.BOOLEAN;
        default:
            return TypeTag.NONE;
        }
    }

    void checkSourceLevel(Feature feature) {
        checkSourceLevel(token.pos, feature);
    }

    protected void checkSourceLevel(int pos, Feature feature) {
        if (preview.isPreview(feature) && !preview.isEnabled()) {
            //preview feature without --preview flag, error
            log.error(DiagnosticFlag.SOURCE_LEVEL, pos, preview.disabledError(feature));
        } else if (!feature.allowedInSource(source)) {
            //incompatible source level, error
            log.error(DiagnosticFlag.SOURCE_LEVEL, pos, feature.error(source.name));
        } else if (preview.isPreview(feature)) {
            //use of preview feature, warn
            preview.warnPreview(pos, feature);
        }
    }

    /*
     * a functional source tree and end position mappings
     */
    protected static class SimpleEndPosTable extends AbstractEndPosTable {

        private final IntHashTable endPosMap;

        SimpleEndPosTable(JavacParser parser) {
            super(parser);
            endPosMap = new IntHashTable();
        }

        public void storeEnd(JCTree tree, int endpos) {
            endPosMap.putAtIndex(tree, errorEndPos > endpos ? errorEndPos : endpos,
                                 endPosMap.lookup(tree));
        }

        protected <T extends JCTree> T to(T t) {
            storeEnd(t, parser.token.endPos);
            return t;
        }

        protected <T extends JCTree> T toP(T t) {
            storeEnd(t, parser.S.prevToken().endPos);
            return t;
        }

        public int getEndPos(JCTree tree) {
            int value = endPosMap.getFromIndex(endPosMap.lookup(tree));
            // As long as Position.NOPOS==-1, this just returns value.
            return (value == -1) ? Position.NOPOS : value;
        }

        public int replaceTree(JCTree oldTree, JCTree newTree) {
            int pos = endPosMap.remove(oldTree);
            if (pos != -1) {
                storeEnd(newTree, pos);
                return pos;
            }
            return Position.NOPOS;
        }
    }

    /*
     * a default skeletal implementation without any mapping overhead.
     */
    protected static class EmptyEndPosTable extends AbstractEndPosTable {

        EmptyEndPosTable(JavacParser parser) {
            super(parser);
        }

        public void storeEnd(JCTree tree, int endpos) { /* empty */ }

        protected <T extends JCTree> T to(T t) {
            return t;
        }

        protected <T extends JCTree> T toP(T t) {
            return t;
        }

        public int getEndPos(JCTree tree) {
            return Position.NOPOS;
        }

        public int replaceTree(JCTree oldTree, JCTree newTree) {
            return Position.NOPOS;
        }

    }

    protected static abstract class AbstractEndPosTable implements EndPosTable {
        /**
         * The current parser.
         */
        protected JavacParser parser;

        /**
         * Store the last error position.
         */
        public int errorEndPos = Position.NOPOS;

        public AbstractEndPosTable(JavacParser parser) {
            this.parser = parser;
        }

        /**
         * Store current token's ending position for a tree, the value of which
         * will be the greater of last error position and the ending position of
         * the current token.
         * @param t The tree.
         */
        protected abstract <T extends JCTree> T to(T t);

        /**
         * Store current token's ending position for a tree, the value of which
         * will be the greater of last error position and the ending position of
         * the previous token.
         * @param t The tree.
         */
        protected abstract <T extends JCTree> T toP(T t);

        /**
         * Set the error position during the parsing phases, the value of which
         * will be set only if it is greater than the last stored error position.
         * @param errPos The error position
         */
        public void setErrorEndPos(int errPos) {
            if (errPos > errorEndPos) {
                errorEndPos = errPos;
            }
        }

        public void setParser(JavacParser parser) {
            this.parser = parser;
        }
    }
}<|MERGE_RESOLUTION|>--- conflicted
+++ resolved
@@ -752,7 +752,7 @@
             nextToken();
             return toP(F.at(pos).BindingPattern(ident(), null));
         } else {
-            JCExpression e = term(EXPR | TYPE);
+            JCExpression e = term(EXPR | TYPE | NOLAMBDA);
             if (token.kind == IDENTIFIER) {
                 return toP(F.at(pos).BindingPattern(ident(), e));
             } else {
@@ -1446,14 +1446,14 @@
     private List<JCCase> switchExpressionStatementGroup() {
         ListBuffer<JCCase> caseExprs = new ListBuffer<>();
         int casePos = token.pos;
-        ListBuffer<JCExpression> pats = new ListBuffer<>();
+        ListBuffer<JCPattern> pats = new ListBuffer<>();
 
         if (token.kind == DEFAULT) {
             nextToken();
         } else {
             accept(CASE);
             while (true) {
-                pats.append(term(EXPR | NOLAMBDA));
+                pats.append(parsePattern());
                 if (token.kind != COMMA) break;
                 checkSourceLevel(Feature.SWITCH_MULTIPLE_CASE_LABELS);
                 nextToken();
@@ -2911,15 +2911,9 @@
         switch (token.kind) {
         case CASE: {
             nextToken();
-<<<<<<< HEAD
-            JCPattern pat = parsePattern();
-            accept(COLON);
-            stats = blockStatements();
-            c = F.at(pos).Case(pat, stats);
-=======
-            ListBuffer<JCExpression> pats = new ListBuffer<>();
+            ListBuffer<JCPattern> pats = new ListBuffer<>();
             while (true) {
-                pats.append(term(EXPR | NOLAMBDA));
+                pats.append(parsePattern());
                 if (token.kind != COMMA) break;
                 nextToken();
                 checkSourceLevel(Feature.SWITCH_MULTIPLE_CASE_LABELS);
@@ -2943,18 +2937,12 @@
                 stats = blockStatements();
             }
             c = F.at(pos).Case(caseKind, pats.toList(), stats, body);
->>>>>>> b3b64443
             if (stats.isEmpty())
                 storeEnd(c, S.prevToken().endPos);
             return cases.append(c).toList();
         }
         case DEFAULT: {
             nextToken();
-<<<<<<< HEAD
-            accept(COLON);
-            stats = blockStatements();
-            c = F.at(pos).Case((JCPattern) null, stats);
-=======
             @SuppressWarnings("removal")
             CaseKind caseKind;
             JCTree body = null;
@@ -2974,7 +2962,6 @@
                 stats = blockStatements();
             }
             c = F.at(pos).Case(caseKind, List.nil(), stats, body);
->>>>>>> b3b64443
             if (stats.isEmpty())
                 storeEnd(c, S.prevToken().endPos);
             return cases.append(c).toList();
