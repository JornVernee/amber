--- conflicted
+++ resolved
@@ -772,13 +772,8 @@
                     nested.append(nestedPattern);
                 } while (token.kind == COMMA);
                 accept(RPAREN);
-<<<<<<< HEAD
-                return toP(F.at(pos).DeconstructionPattern(name, e, nested.toList()));
+                return toP(F.at(pos).DeconstructionPattern(e, nested.toList()));
             } else if (token.kind == IDENTIFIER) {
-=======
-                return toP(F.at(pos).DeconstructionPattern(e, nested.toList()));
-            } else {
->>>>>>> 5b1da0a5
                 return toP(F.at(pos).BindingPattern(ident(), e));
             } else {
                 return toP(F.at(pos).LiteralPattern(e));
@@ -967,8 +962,9 @@
                 JCTree pattern = parseType(true);
                 if (token.kind == IDENTIFIER) {
                     checkSourceLevel(token.pos, Feature.PATTERN_MATCHING_IN_INSTANCEOF);
-                    if (pattern.hasTag(IDENT) && isRestrictedTypeName(((JCIdent) pattern).name, pattern.pos, true)) {
-                        reportSyntaxError(pos, Errors.RestrictedTypeNotAllowed(((JCIdent) pattern).name, ((JCIdent) pattern).name == names.var ? Source.JDK10 : Source.JDK13));
+                    Source source = restrictedTypeNameStartingAtSource(((JCIdent) pattern).name, pattern.pos, true);
+                    if (pattern.hasTag(IDENT) && source != null) {
+                        reportSyntaxError(pos, Errors.RestrictedTypeNotAllowed(((JCIdent) pattern).name, source));
                         pattern = null;
                     }
                     pattern = toP(F.at(token.pos).BindingPattern(ident(), pattern));
