/*
 * Copyright (c) 1999, 2018, Oracle and/or its affiliates. All rights reserved.
 * DO NOT ALTER OR REMOVE COPYRIGHT NOTICES OR THIS FILE HEADER.
 *
 * This code is free software; you can redistribute it and/or modify it
 * under the terms of the GNU General Public License version 2 only, as
 * published by the Free Software Foundation.  Oracle designates this
 * particular file as subject to the "Classpath" exception as provided
 * by Oracle in the LICENSE file that accompanied this code.
 *
 * This code is distributed in the hope that it will be useful, but WITHOUT
 * ANY WARRANTY; without even the implied warranty of MERCHANTABILITY or
 * FITNESS FOR A PARTICULAR PURPOSE.  See the GNU General Public License
 * version 2 for more details (a copy is included in the LICENSE file that
 * accompanied this code).
 *
 * You should have received a copy of the GNU General Public License version
 * 2 along with this work; if not, write to the Free Software Foundation,
 * Inc., 51 Franklin St, Fifth Floor, Boston, MA 02110-1301 USA.
 *
 * Please contact Oracle, 500 Oracle Parkway, Redwood Shores, CA 94065 USA
 * or visit www.oracle.com if you need additional information or have any
 * questions.
 */

package com.sun.tools.javac.parser;

import java.util.*;
import java.util.stream.Collectors;

import com.sun.source.tree.MemberReferenceTree.ReferenceMode;
import com.sun.source.tree.ModuleTree.ModuleKind;

import com.sun.tools.javac.code.*;
import com.sun.tools.javac.code.Source.Feature;
import com.sun.tools.javac.parser.Tokens.*;
import com.sun.tools.javac.parser.Tokens.Comment.CommentStyle;
import com.sun.tools.javac.resources.CompilerProperties.Errors;
import com.sun.tools.javac.resources.CompilerProperties.Fragments;
import com.sun.tools.javac.resources.CompilerProperties.Warnings;
import com.sun.tools.javac.tree.*;
import com.sun.tools.javac.tree.JCTree.*;
import com.sun.tools.javac.util.*;
import com.sun.tools.javac.util.JCDiagnostic.DiagnosticFlag;
import com.sun.tools.javac.util.JCDiagnostic.Error;
import com.sun.tools.javac.util.JCDiagnostic.Fragment;
import com.sun.tools.javac.util.List;

import static com.sun.tools.javac.parser.Tokens.TokenKind.*;
import static com.sun.tools.javac.parser.Tokens.TokenKind.ASSERT;
import static com.sun.tools.javac.parser.Tokens.TokenKind.CASE;
import static com.sun.tools.javac.parser.Tokens.TokenKind.CATCH;
import static com.sun.tools.javac.parser.Tokens.TokenKind.EQ;
import static com.sun.tools.javac.parser.Tokens.TokenKind.GT;
import static com.sun.tools.javac.parser.Tokens.TokenKind.IMPORT;
import static com.sun.tools.javac.parser.Tokens.TokenKind.LT;
import static com.sun.tools.javac.tree.JCTree.Tag.*;
import static com.sun.tools.javac.resources.CompilerProperties.Fragments.ImplicitAndExplicitNotAllowed;
import static com.sun.tools.javac.resources.CompilerProperties.Fragments.VarAndExplicitNotAllowed;
import static com.sun.tools.javac.resources.CompilerProperties.Fragments.VarAndImplicitNotAllowed;

/** The parser maps a token sequence into an abstract syntax
 *  tree. It operates by recursive descent, with code derived
 *  systematically from an LL(1) grammar. For efficiency reasons, an
 *  operator precedence scheme is used for parsing binary operation
 *  expressions.
 *
 *  <p><b>This is NOT part of any supported API.
 *  If you write code that depends on this, you do so at your own risk.
 *  This code and its internal interfaces are subject to change or
 *  deletion without notice.</b>
 */
public class JavacParser implements Parser {

    /** The number of precedence levels of infix operators.
     */
    private static final int infixPrecedenceLevels = 10;

    /** Is the parser instantiated to parse a module-info file ?
     */
    private final boolean parseModuleInfo;

    /** The scanner used for lexical analysis.
     */
    protected Lexer S;

    /** The factory to be used for abstract syntax tree construction.
     */
    protected TreeMaker F;

    /** The log to be used for error diagnostics.
     */
    private Log log;

    /** The Source language setting. */
    private Source source;

    /** The name table. */
    private Names names;

    /** End position mappings container */
    protected final AbstractEndPosTable endPosTable;

    // Because of javac's limited lookahead, some contexts are ambiguous in
    // the presence of type annotations even though they are not ambiguous
    // in the absence of type annotations.  Consider this code:
    //   void m(String [] m) { }
    //   void m(String ... m) { }
    // After parsing "String", javac calls bracketsOpt which immediately
    // returns if the next character is not '['.  Similarly, javac can see
    // if the next token is ... and in that case parse an ellipsis.  But in
    // the presence of type annotations:
    //   void m(String @A [] m) { }
    //   void m(String @A ... m) { }
    // no finite lookahead is enough to determine whether to read array
    // levels or an ellipsis.  Furthermore, if you call bracketsOpt, then
    // bracketsOpt first reads all the leading annotations and only then
    // discovers that it needs to fail.  bracketsOpt needs a way to push
    // back the extra annotations that it read.  (But, bracketsOpt should
    // not *always* be allowed to push back extra annotations that it finds
    // -- in most contexts, any such extra annotation is an error.
    //
    // The following two variables permit type annotations that have
    // already been read to be stored for later use.  Alternate
    // implementations are possible but would cause much larger changes to
    // the parser.

    /** Type annotations that have already been read but have not yet been used. **/
    private List<JCAnnotation> typeAnnotationsPushedBack = List.nil();

    /**
     * If the parser notices extra annotations, then it either immediately
     * issues an error (if this variable is false) or places the extra
     * annotations in variable typeAnnotationsPushedBack (if this variable
     * is true).
     */
    private boolean permitTypeAnnotationsPushBack = false;

    interface ErrorRecoveryAction {
        JCTree doRecover(JavacParser parser);
    }

    enum BasicErrorRecoveryAction implements ErrorRecoveryAction {
        BLOCK_STMT {public JCTree doRecover(JavacParser parser) { return parser.parseStatementAsBlock(); }},
        CATCH_CLAUSE {public JCTree doRecover(JavacParser parser) { return parser.catchClause(); }}
    }

    /** Construct a parser from a given scanner, tree factory and log.
     */
    protected JavacParser(ParserFactory fac,
                          Lexer S,
                          boolean keepDocComments,
                          boolean keepLineMap,
                          boolean keepEndPositions) {
        this(fac, S, keepDocComments, keepLineMap, keepEndPositions, false);

    }
    /** Construct a parser from a given scanner, tree factory and log.
     */
    protected JavacParser(ParserFactory fac,
                     Lexer S,
                     boolean keepDocComments,
                     boolean keepLineMap,
                     boolean keepEndPositions,
                     boolean parseModuleInfo) {
        this.S = S;
        nextToken(); // prime the pump
        this.F = fac.F;
        this.log = fac.log;
        this.names = fac.names;
        this.source = fac.source;
        this.allowStringFolding = fac.options.getBoolean("allowStringFolding", true);
        this.keepDocComments = keepDocComments;
        this.parseModuleInfo = parseModuleInfo;
        docComments = newDocCommentTable(keepDocComments, fac);
        this.keepLineMap = keepLineMap;
        this.errorTree = F.Erroneous();
        endPosTable = newEndPosTable(keepEndPositions);
    }

    protected AbstractEndPosTable newEndPosTable(boolean keepEndPositions) {
        return  keepEndPositions
                ? new SimpleEndPosTable(this)
                : new EmptyEndPosTable(this);
    }

    protected DocCommentTable newDocCommentTable(boolean keepDocComments, ParserFactory fac) {
        return keepDocComments ? new LazyDocCommentTable(fac) : null;
    }

    /** Switch: should we fold strings?
     */
    boolean allowStringFolding;

    /** Switch: should we keep docComments?
     */
    boolean keepDocComments;

    /** Switch: should we keep line table?
     */
    boolean keepLineMap;

    /** Switch: is "this" allowed as an identifier?
     * This is needed to parse receiver types.
     */
    boolean allowThisIdent;

    /** The type of the method receiver, as specified by a first "this" parameter.
     */
    JCVariableDecl receiverParam;

    /** When terms are parsed, the mode determines which is expected:
     *     mode = EXPR        : an expression
     *     mode = TYPE        : a type
     *     mode = NOPARAMS    : no parameters allowed for type
     *     mode = TYPEARG     : type argument
     */
    protected static final int EXPR = 0x1;
    protected static final int TYPE = 0x2;
    protected static final int NOPARAMS = 0x4;
    protected static final int TYPEARG = 0x8;
    protected static final int DIAMOND = 0x10;

    /** The current mode.
     */
    protected int mode = 0;

    /** The mode of the term that was parsed last.
     */
    protected int lastmode = 0;

    /* ---------- token management -------------- */

    protected Token token;

    public Token token() {
        return token;
    }

    public void nextToken() {
        S.nextToken();
        token = S.token();
    }

    protected boolean peekToken(Filter<TokenKind> tk) {
        return peekToken(0, tk);
    }

    protected boolean peekToken(int lookahead, Filter<TokenKind> tk) {
        return tk.accepts(S.token(lookahead + 1).kind);
    }

    protected boolean peekToken(Filter<TokenKind> tk1, Filter<TokenKind> tk2) {
        return peekToken(0, tk1, tk2);
    }

    protected boolean peekToken(int lookahead, Filter<TokenKind> tk1, Filter<TokenKind> tk2) {
        return tk1.accepts(S.token(lookahead + 1).kind) &&
                tk2.accepts(S.token(lookahead + 2).kind);
    }

    protected boolean peekToken(Filter<TokenKind> tk1, Filter<TokenKind> tk2, Filter<TokenKind> tk3) {
        return peekToken(0, tk1, tk2, tk3);
    }

    protected boolean peekToken(int lookahead, Filter<TokenKind> tk1, Filter<TokenKind> tk2, Filter<TokenKind> tk3) {
        return tk1.accepts(S.token(lookahead + 1).kind) &&
                tk2.accepts(S.token(lookahead + 2).kind) &&
                tk3.accepts(S.token(lookahead + 3).kind);
    }

    @SuppressWarnings("unchecked")
    protected boolean peekToken(Filter<TokenKind>... kinds) {
        return peekToken(0, kinds);
    }

    @SuppressWarnings("unchecked")
    protected boolean peekToken(int lookahead, Filter<TokenKind>... kinds) {
        for (; lookahead < kinds.length ; lookahead++) {
            if (!kinds[lookahead].accepts(S.token(lookahead + 1).kind)) {
                return false;
            }
        }
        return true;
    }

    /* ---------- error recovery -------------- */

    private JCErroneous errorTree;

    /** Skip forward until a suitable stop token is found.
     */
    protected void skip(boolean stopAtImport, boolean stopAtMemberDecl, boolean stopAtIdentifier, boolean stopAtStatement) {
         while (true) {
             switch (token.kind) {
                case SEMI:
                    nextToken();
                    return;
                case PUBLIC:
                case FINAL:
                case ABSTRACT:
                case MONKEYS_AT:
                case EOF:
                case CLASS:
                case INTERFACE:
                case ENUM:
                    return;
                case IMPORT:
                    if (stopAtImport)
                        return;
                    break;
                case LBRACE:
                case RBRACE:
                case PRIVATE:
                case PROTECTED:
                case STATIC:
                case TRANSIENT:
                case NATIVE:
                case VOLATILE:
                case SYNCHRONIZED:
                case STRICTFP:
                case LT:
                case BYTE:
                case SHORT:
                case CHAR:
                case INT:
                case LONG:
                case FLOAT:
                case DOUBLE:
                case BOOLEAN:
                case VOID:
                    if (stopAtMemberDecl)
                        return;
                    break;
                case UNDERSCORE:
                case IDENTIFIER:
                   if (stopAtIdentifier)
                        return;
                    break;
                case CASE:
                case DEFAULT:
                case IF:
                case FOR:
                case WHILE:
                case DO:
                case TRY:
                case SWITCH:
                case RETURN:
                case THROW:
                case BREAK:
                case CONTINUE:
                case ELSE:
                case FINALLY:
                case CATCH:
                case THIS:
                case SUPER:
                case NEW:
                    if (stopAtStatement)
                        return;
                    break;
                case ASSERT:
                    if (stopAtStatement)
                        return;
                    break;
            }
            nextToken();
        }
    }

    protected JCErroneous syntaxError(int pos, Error errorKey) {
        return syntaxError(pos, List.nil(), errorKey);
    }

    protected JCErroneous syntaxError(int pos, List<JCTree> errs, Error errorKey) {
        setErrorEndPos(pos);
        JCErroneous err = F.at(pos).Erroneous(errs);
        reportSyntaxError(err, errorKey);
        if (errs != null) {
            JCTree last = errs.last();
            if (last != null)
                storeEnd(last, pos);
        }
        return toP(err);
    }

    private static final int RECOVERY_THRESHOLD = 50;
    private int errorPos = Position.NOPOS;
    private int count = 0;

    /**
     * Report a syntax using the given the position parameter and arguments,
     * unless one was already reported at the same position.
     */
    protected void reportSyntaxError(int pos, Error errorKey) {
        JCDiagnostic.DiagnosticPosition diag = new JCDiagnostic.SimpleDiagnosticPosition(pos);
        reportSyntaxError(diag, errorKey);
    }

    /**
     * Report a syntax error using the given DiagnosticPosition object and
     * arguments, unless one was already reported at the same position.
     */
    protected void reportSyntaxError(JCDiagnostic.DiagnosticPosition diagPos, Error errorKey) {
        int pos = diagPos.getPreferredPosition();
        if (pos > S.errPos() || pos == Position.NOPOS) {
            if (token.kind == EOF) {
                log.error(DiagnosticFlag.SYNTAX, diagPos, Errors.PrematureEof);
            } else {
                log.error(DiagnosticFlag.SYNTAX, diagPos, errorKey);
            }
        }
        S.errPos(pos);
        if (token.pos == errorPos) {
            //check for a possible infinite loop in parsing:
            Assert.check(count++ < RECOVERY_THRESHOLD);
        } else {
            count = 0;
            errorPos = token.pos;
        }
    }

    /** If next input token matches given token, skip it, otherwise report
     *  an error.
     */
    public void accept(TokenKind tk) {
        if (token.kind == tk) {
            nextToken();
        } else {
            setErrorEndPos(token.pos);
            reportSyntaxError(S.prevToken().endPos, Errors.Expected(tk));
        }
    }

    /** Report an illegal start of expression/type error at given position.
     */
    JCExpression illegal(int pos) {
        setErrorEndPos(pos);
        if ((mode & EXPR) != 0)
            return syntaxError(pos, Errors.IllegalStartOfExpr);
        else
            return syntaxError(pos, Errors.IllegalStartOfType);

    }

    /** Report an illegal start of expression/type error at current position.
     */
    JCExpression illegal() {
        return illegal(token.pos);
    }

    /** Diagnose a modifier flag from the set, if any. */
    protected void checkNoMods(long mods) {
        if (mods != 0) {
            long lowestMod = mods & -mods;
            log.error(DiagnosticFlag.SYNTAX, token.pos, Errors.ModNotAllowedHere(Flags.asFlagSet(lowestMod)));
        }
    }

/* ---------- doc comments --------- */

    /** A table to store all documentation comments
     *  indexed by the tree nodes they refer to.
     *  defined only if option flag keepDocComment is set.
     */
    private final DocCommentTable docComments;

    /** Make an entry into docComments hashtable,
     *  provided flag keepDocComments is set and given doc comment is non-null.
     *  @param tree   The tree to be used as index in the hashtable
     *  @param dc     The doc comment to associate with the tree, or null.
     */
    protected void attach(JCTree tree, Comment dc) {
        if (keepDocComments && dc != null) {
//          System.out.println("doc comment = ");System.out.println(dc);//DEBUG
            docComments.putComment(tree, dc);
        }
    }

/* -------- source positions ------- */

    protected void setErrorEndPos(int errPos) {
        endPosTable.setErrorEndPos(errPos);
    }

    protected void storeEnd(JCTree tree, int endpos) {
        endPosTable.storeEnd(tree, endpos);
    }

    protected <T extends JCTree> T to(T t) {
        return endPosTable.to(t);
    }

    protected <T extends JCTree> T toP(T t) {
        return endPosTable.toP(t);
    }

    /** Get the start position for a tree node.  The start position is
     * defined to be the position of the first character of the first
     * token of the node's source text.
     * @param tree  The tree node
     */
    public int getStartPos(JCTree tree) {
        return TreeInfo.getStartPos(tree);
    }

    /**
     * Get the end position for a tree node.  The end position is
     * defined to be the position of the last character of the last
     * token of the node's source text.  Returns Position.NOPOS if end
     * positions are not generated or the position is otherwise not
     * found.
     * @param tree  The tree node
     */
    public int getEndPos(JCTree tree) {
        return endPosTable.getEndPos(tree);
    }



/* ---------- parsing -------------- */

    /**
     * Ident = IDENTIFIER
     */
    public Name ident() {
        return ident(false, false);
    }

    protected Name ident(boolean advanceOnErrors) {
        return ident(advanceOnErrors, false);
    }

    protected Name ident(boolean advanceOnErrors, boolean underscoreAllowed) {
        if (token.kind == IDENTIFIER) {
            Name name = token.name();
            nextToken();
            return name;
        } else if (token.kind == ASSERT) {
            log.error(DiagnosticFlag.SYNTAX, token.pos, Errors.AssertAsIdentifier);
            nextToken();
            return names.error;
        } else if (token.kind == ENUM) {
            log.error(DiagnosticFlag.SYNTAX, token.pos, Errors.EnumAsIdentifier);
            nextToken();
            return names.error;
        } else if (token.kind == THIS) {
            if (allowThisIdent) {
                // Make sure we're using a supported source version.
                checkSourceLevel(Feature.TYPE_ANNOTATIONS);
                Name name = token.name();
                nextToken();
                return name;
            } else {
                log.error(DiagnosticFlag.SYNTAX, token.pos, Errors.ThisAsIdentifier);
                nextToken();
                return names.error;
            }
        } else if (token.kind == UNDERSCORE) {
            if (!underscoreAllowed) {
                if (Feature.UNDERSCORE_AS_PARAM_NAME.allowedInSource(source)) {
                    log.error(token.pos, Errors.UnderscoreNotAllowed);
                } else {
                    if (Feature.UNDERSCORE_IDENTIFIER.allowedInSource(source)) {
                        log.warning(token.pos, Warnings.UnderscoreAsIdentifier);
                    } else {
                        log.error(token.pos, Errors.UnderscoreAsIdentifier);
                    }
                }
            }
            Name name = token.name();
            nextToken();
            return name;
        } else {
            accept(IDENTIFIER);
            if (advanceOnErrors) {
                nextToken();
            }
            return names.error;
        }
    }

    /**
     * Qualident = Ident { DOT [Annotations] Ident }
     */
    public JCExpression qualident(boolean allowAnnos) {
        return qualident(allowAnnos, false);
    }

    public JCExpression qualident(boolean allowAnnos, boolean underscoreAllowed) {
        JCExpression t = toP(F.at(token.pos).Ident(ident(false, underscoreAllowed)));
        while (token.kind == DOT) {
            int pos = token.pos;
            nextToken();
            List<JCAnnotation> tyannos = null;
            if (allowAnnos) {
                tyannos = typeAnnotationsOpt();
            }
            t = toP(F.at(pos).Select(t, ident()));
            if (tyannos != null && tyannos.nonEmpty()) {
                t = toP(F.at(tyannos.head.pos).AnnotatedType(tyannos, t));
            }
        }
        return t;
    }

    JCExpression literal(Name prefix) {
        return literal(prefix, token.pos);
    }

    /**
     * Literal =
     *     INTLITERAL
     *   | LONGLITERAL
     *   | FLOATLITERAL
     *   | DOUBLELITERAL
     *   | CHARLITERAL
     *   | STRINGLITERAL
     *   | TRUE
     *   | FALSE
     *   | NULL
     */
    JCExpression literal(Name prefix, int pos) {
        JCExpression t = errorTree;
        switch (token.kind) {
        case INTLITERAL:
            try {
                t = F.at(pos).Literal(
                    TypeTag.INT,
                    Convert.string2int(strval(prefix), token.radix()));
            } catch (NumberFormatException ex) {
                log.error(DiagnosticFlag.SYNTAX, token.pos, Errors.IntNumberTooLarge(strval(prefix)));
            }
            break;
        case LONGLITERAL:
            try {
                t = F.at(pos).Literal(
                    TypeTag.LONG,
                    Long.valueOf(Convert.string2long(strval(prefix), token.radix())));
            } catch (NumberFormatException ex) {
                log.error(DiagnosticFlag.SYNTAX, token.pos, Errors.IntNumberTooLarge(strval(prefix)));
            }
            break;
        case FLOATLITERAL: {
            String proper = token.radix() == 16 ?
                    ("0x"+ token.stringVal()) :
                    token.stringVal();
            Float n;
            try {
                n = Float.valueOf(proper);
            } catch (NumberFormatException ex) {
                // error already reported in scanner
                n = Float.NaN;
            }
            if (n.floatValue() == 0.0f && !isZero(proper))
                log.error(DiagnosticFlag.SYNTAX, token.pos, Errors.FpNumberTooSmall);
            else if (n.floatValue() == Float.POSITIVE_INFINITY)
                log.error(DiagnosticFlag.SYNTAX, token.pos, Errors.FpNumberTooLarge);
            else
                t = F.at(pos).Literal(TypeTag.FLOAT, n);
            break;
        }
        case DOUBLELITERAL: {
            String proper = token.radix() == 16 ?
                    ("0x"+ token.stringVal()) :
                    token.stringVal();
            Double n;
            try {
                n = Double.valueOf(proper);
            } catch (NumberFormatException ex) {
                // error already reported in scanner
                n = Double.NaN;
            }
            if (n.doubleValue() == 0.0d && !isZero(proper))
                log.error(DiagnosticFlag.SYNTAX, token.pos, Errors.FpNumberTooSmall);
            else if (n.doubleValue() == Double.POSITIVE_INFINITY)
                log.error(DiagnosticFlag.SYNTAX, token.pos, Errors.FpNumberTooLarge);
            else
                t = F.at(pos).Literal(TypeTag.DOUBLE, n);
            break;
        }
        case CHARLITERAL:
            t = F.at(pos).Literal(
                TypeTag.CHAR,
                token.stringVal().charAt(0) + 0);
            break;
        case STRINGLITERAL:
            t = F.at(pos).Literal(
                TypeTag.CLASS,
                token.stringVal());
            break;
        case TRUE: case FALSE:
            t = F.at(pos).Literal(
                TypeTag.BOOLEAN,
                (token.kind == TRUE ? 1 : 0));
            break;
        case NULL:
            t = F.at(pos).Literal(
                TypeTag.BOT,
                null);
            break;
        default:
            Assert.error();
        }
        if (t == errorTree)
            t = F.at(pos).Erroneous();
        storeEnd(t, token.endPos);
        nextToken();
        return t;
    }
    //where
        boolean isZero(String s) {
            char[] cs = s.toCharArray();
            int base = ((cs.length > 1 && Character.toLowerCase(cs[1]) == 'x') ? 16 : 10);
            int i = ((base==16) ? 2 : 0);
            while (i < cs.length && (cs[i] == '0' || cs[i] == '.')) i++;
            return !(i < cs.length && (Character.digit(cs[i], base) > 0));
        }

        String strval(Name prefix) {
            String s = token.stringVal();
            return prefix.isEmpty() ? s : prefix + s;
        }

    /** terms can be either expressions or types.
     */
    public JCExpression parseExpression() {
        return term(EXPR);
    }

    /**
     * parses (optional) type annotations followed by a type. If the
     * annotations are present before the type and are not consumed during array
     * parsing, this method returns a {@link JCAnnotatedType} consisting of
     * these annotations and the underlying type. Otherwise, it returns the
     * underlying type.
     *
     * <p>
     *
     * Note that this method sets {@code mode} to {@code TYPE} first, before
     * parsing annotations.
     */
    public JCExpression parseType() {
        return parseType(false);
    }

    public JCExpression parseType(boolean allowVar) {
        List<JCAnnotation> annotations = typeAnnotationsOpt();
        return parseType(allowVar, annotations);
    }

    public JCExpression parseType(boolean allowVar, List<JCAnnotation> annotations) {
        JCExpression result = unannotatedType(allowVar);

        if (annotations.nonEmpty()) {
            result = insertAnnotationsToMostInner(result, annotations, false);
        }

        return result;
    }

    public JCExpression unannotatedType(boolean allowVar) {
        JCExpression result = term(TYPE);

        if (!allowVar && isRestrictedLocalVarTypeName(result)) {
            syntaxError(result.pos, Errors.VarNotAllowedHere);
        }

        return result;
    }



    protected JCExpression term(int newmode) {
        int prevmode = mode;
        mode = newmode;
        JCExpression t = term();
        lastmode = mode;
        mode = prevmode;
        return t;
    }

    /**
     *  {@literal
     *  Expression = Expression1 [ExpressionRest]
     *  ExpressionRest = [AssignmentOperator Expression1]
     *  AssignmentOperator = "=" | "+=" | "-=" | "*=" | "/=" |
     *                       "&=" | "|=" | "^=" |
     *                       "%=" | "<<=" | ">>=" | ">>>="
     *  Type = Type1
     *  TypeNoParams = TypeNoParams1
     *  StatementExpression = Expression
     *  ConstantExpression = Expression
     *  }
     */
    JCExpression term() {
        JCExpression t = term1();
        if ((mode & EXPR) != 0 &&
            token.kind == EQ || PLUSEQ.compareTo(token.kind) <= 0 && token.kind.compareTo(GTGTGTEQ) <= 0)
            return termRest(t);
        else
            return t;
    }

    JCExpression termRest(JCExpression t) {
        switch (token.kind) {
        case EQ: {
            int pos = token.pos;
            nextToken();
            mode = EXPR;
            JCExpression t1 = term();
            return toP(F.at(pos).Assign(t, t1));
        }
        case PLUSEQ:
        case SUBEQ:
        case STAREQ:
        case SLASHEQ:
        case PERCENTEQ:
        case AMPEQ:
        case BAREQ:
        case CARETEQ:
        case LTLTEQ:
        case GTGTEQ:
        case GTGTGTEQ:
            int pos = token.pos;
            TokenKind tk = token.kind;
            nextToken();
            mode = EXPR;
            JCExpression t1 = term();
            return F.at(pos).Assignop(optag(tk), t, t1);
        default:
            return t;
        }
    }

    /** Expression1   = Expression2 [Expression1Rest]
     *  Type1         = Type2
     *  TypeNoParams1 = TypeNoParams2
     */
    JCExpression term1() {
        JCExpression t = term2();
        if ((mode & EXPR) != 0 && token.kind == QUES) {
            mode = EXPR;
            return term1Rest(t);
        } else {
            return t;
        }
    }

    /** Expression1Rest = ["?" Expression ":" Expression1]
     */
    JCExpression term1Rest(JCExpression t) {
        if (token.kind == QUES) {
            int pos = token.pos;
            nextToken();
            JCExpression t1 = term();
            accept(COLON);
            JCExpression t2 = term1();
            return F.at(pos).Conditional(t, t1, t2);
        } else {
            return t;
        }
    }

    /** Expression2   = Expression3 [Expression2Rest]
     *  Type2         = Type3
     *  TypeNoParams2 = TypeNoParams3
     */
    JCExpression term2() {
        JCExpression t = term3();
        if ((mode & EXPR) != 0 && prec(token.kind) >= TreeInfo.orPrec) {
            mode = EXPR;
            return term2Rest(t, TreeInfo.orPrec);
        } else {
            return t;
        }
    }

    /*  Expression2Rest = {infixop Expression3}
     *                  | Expression3 instanceof Type
     *  infixop         = "||"
     *                  | "&&"
     *                  | "|"
     *                  | "^"
     *                  | "&"
     *                  | "==" | "!="
     *                  | "<" | ">" | "<=" | ">="
     *                  | "<<" | ">>" | ">>>"
     *                  | "+" | "-"
     *                  | "*" | "/" | "%"
     */
    JCExpression term2Rest(JCExpression t, int minprec) {
        JCExpression[] odStack = newOdStack();
        Token[] opStack = newOpStack();

        // optimization, was odStack = new Tree[...]; opStack = new Tree[...];
        int top = 0;
        odStack[0] = t;
        int startPos = token.pos;
        Token topOp = Tokens.DUMMY;
        while (prec(token.kind) >= minprec) {
            opStack[top] = topOp;
            top++;
            topOp = token;
            nextToken();
            odStack[top] = (topOp.kind == INSTANCEOF) ? parseType() : term3();
            while (top > 0 && prec(topOp.kind) >= prec(token.kind)) {
                odStack[top-1] = makeOp(topOp.pos, topOp.kind, odStack[top-1],
                                        odStack[top]);
                top--;
                topOp = opStack[top];
            }
        }
        Assert.check(top == 0);
        t = odStack[0];

        if (t.hasTag(JCTree.Tag.PLUS)) {
            t = foldStrings(t);
        }

        odStackSupply.add(odStack);
        opStackSupply.add(opStack);
        return t;
    }
    //where
        /** Construct a binary or type test node.
         */
        private JCExpression makeOp(int pos,
                                    TokenKind topOp,
                                    JCExpression od1,
                                    JCExpression od2)
        {
            if (topOp == INSTANCEOF) {
                return F.at(pos).TypeTest(od1, od2);
            } else {
                return F.at(pos).Binary(optag(topOp), od1, od2);
            }
        }
        /** If tree is a concatenation of string literals, replace it
         *  by a single literal representing the concatenated string.
         */
        protected JCExpression foldStrings(JCExpression tree) {
            if (!allowStringFolding)
                return tree;
            ListBuffer<JCExpression> opStack = new ListBuffer<>();
            ListBuffer<JCLiteral> litBuf = new ListBuffer<>();
            boolean needsFolding = false;
            JCExpression curr = tree;
            while (true) {
                if (curr.hasTag(JCTree.Tag.PLUS)) {
                    JCBinary op = (JCBinary)curr;
                    needsFolding |= foldIfNeeded(op.rhs, litBuf, opStack, false);
                    curr = op.lhs;
                } else {
                    needsFolding |= foldIfNeeded(curr, litBuf, opStack, true);
                    break; //last one!
                }
            }
            if (needsFolding) {
                List<JCExpression> ops = opStack.toList();
                JCExpression res = ops.head;
                for (JCExpression op : ops.tail) {
                    res = F.at(op.getStartPosition()).Binary(optag(TokenKind.PLUS), res, op);
                    storeEnd(res, getEndPos(op));
                }
                return res;
            } else {
                return tree;
            }
        }

        private boolean foldIfNeeded(JCExpression tree, ListBuffer<JCLiteral> litBuf,
                                                ListBuffer<JCExpression> opStack, boolean last) {
            JCLiteral str = stringLiteral(tree);
            if (str != null) {
                litBuf.prepend(str);
                return last && merge(litBuf, opStack);
            } else {
                boolean res = merge(litBuf, opStack);
                litBuf.clear();
                opStack.prepend(tree);
                return res;
            }
        }

        boolean merge(ListBuffer<JCLiteral> litBuf, ListBuffer<JCExpression> opStack) {
            if (litBuf.isEmpty()) {
                return false;
            } else if (litBuf.size() == 1) {
                opStack.prepend(litBuf.first());
                return false;
            } else {
                JCExpression t = F.at(litBuf.first().getStartPosition()).Literal(TypeTag.CLASS,
                        litBuf.stream().map(lit -> (String)lit.getValue()).collect(Collectors.joining()));
                storeEnd(t, litBuf.last().getEndPosition(endPosTable));
                opStack.prepend(t);
                return true;
            }
        }

        private JCLiteral stringLiteral(JCTree tree) {
            if (tree.hasTag(LITERAL)) {
                JCLiteral lit = (JCLiteral)tree;
                if (lit.typetag == TypeTag.CLASS) {
                    return lit;
                }
            }
            return null;
        }


        /** optimization: To save allocating a new operand/operator stack
         *  for every binary operation, we use supplys.
         */
        ArrayList<JCExpression[]> odStackSupply = new ArrayList<>();
        ArrayList<Token[]> opStackSupply = new ArrayList<>();

        private JCExpression[] newOdStack() {
            if (odStackSupply.isEmpty())
                return new JCExpression[infixPrecedenceLevels + 1];
            return odStackSupply.remove(odStackSupply.size() - 1);
        }

        private Token[] newOpStack() {
            if (opStackSupply.isEmpty())
                return new Token[infixPrecedenceLevels + 1];
            return opStackSupply.remove(opStackSupply.size() - 1);
        }

    /**
     *  Expression3    = PrefixOp Expression3
     *                 | "(" Expr | TypeNoParams ")" Expression3
     *                 | Primary {Selector} {PostfixOp}
     *
     *  {@literal
     *  Primary        = "(" Expression ")"
     *                 | Literal
     *                 | [TypeArguments] THIS [Arguments]
     *                 | [TypeArguments] SUPER SuperSuffix
     *                 | NEW [TypeArguments] Creator
     *                 | "(" Arguments ")" "->" ( Expression | Block )
     *                 | Ident "->" ( Expression | Block )
     *                 | [Annotations] Ident { "." [Annotations] Ident }
     *                 | Expression3 MemberReferenceSuffix
     *                   [ [Annotations] "[" ( "]" BracketsOpt "." CLASS | Expression "]" )
     *                   | Arguments
     *                   | "." ( CLASS | THIS | [TypeArguments] SUPER Arguments | NEW [TypeArguments] InnerCreator )
     *                   ]
     *                 | BasicType BracketsOpt "." CLASS
     *  }
     *
     *  PrefixOp       = "++" | "--" | "!" | "~" | "+" | "-"
     *  PostfixOp      = "++" | "--"
     *  Type3          = Ident { "." Ident } [TypeArguments] {TypeSelector} BracketsOpt
     *                 | BasicType
     *  TypeNoParams3  = Ident { "." Ident } BracketsOpt
     *  Selector       = "." [TypeArguments] Ident [Arguments]
     *                 | "." THIS
     *                 | "." [TypeArguments] SUPER SuperSuffix
     *                 | "." NEW [TypeArguments] InnerCreator
     *                 | "[" Expression "]"
     *  TypeSelector   = "." Ident [TypeArguments]
     *  SuperSuffix    = Arguments | "." Ident [Arguments]
     */
    protected JCExpression term3() {
        int pos = token.pos;
        JCExpression t;
        List<JCExpression> typeArgs = typeArgumentsOpt(EXPR);
        switch (token.kind) {
        case QUES:
            if ((mode & TYPE) != 0 && (mode & (TYPEARG|NOPARAMS)) == TYPEARG) {
                mode = TYPE;
                return typeArgument();
            } else
                return illegal();
        case PLUSPLUS: case SUBSUB: case BANG: case TILDE: case PLUS: case SUB:
            if (typeArgs == null && (mode & EXPR) != 0) {
                TokenKind tk = token.kind;
                nextToken();
                mode = EXPR;
                if (tk == SUB &&
                    (token.kind == INTLITERAL || token.kind == LONGLITERAL) &&
                    token.radix() == 10) {
                    mode = EXPR;
                    t = literal(names.hyphen, pos);
                } else {
                    t = term3();
                    return F.at(pos).Unary(unoptag(tk), t);
                }
            } else return illegal();
            break;
        case LPAREN:
            if (typeArgs == null && (mode & EXPR) != 0) {
                ParensResult pres = analyzeParens();
                switch (pres) {
                    case CAST:
                       accept(LPAREN);
                       mode = TYPE;
                       int pos1 = pos;
                       List<JCExpression> targets = List.of(t = parseType());
                       while (token.kind == AMP) {
                           checkSourceLevel(Feature.INTERSECTION_TYPES_IN_CAST);
                           accept(AMP);
                           targets = targets.prepend(parseType());
                       }
                       if (targets.length() > 1) {
                           t = toP(F.at(pos1).TypeIntersection(targets.reverse()));
                       }
                       accept(RPAREN);
                       mode = EXPR;
                       JCExpression t1 = term3();
                       return F.at(pos).TypeCast(t, t1);
                    case IMPLICIT_LAMBDA:
                    case EXPLICIT_LAMBDA:
                        t = lambdaExpressionOrStatement(true, pres == ParensResult.EXPLICIT_LAMBDA, pos);
                        break;
                    default: //PARENS
                        accept(LPAREN);
                        mode = EXPR;
                        t = termRest(term1Rest(term2Rest(term3(), TreeInfo.orPrec)));
                        accept(RPAREN);
                        t = toP(F.at(pos).Parens(t));
                        break;
                }
            } else {
                return illegal();
            }
            break;
        case THIS:
            if ((mode & EXPR) != 0) {
                mode = EXPR;
                t = to(F.at(pos).Ident(names._this));
                nextToken();
                if (typeArgs == null)
                    t = argumentsOpt(null, t);
                else
                    t = arguments(typeArgs, t);
                typeArgs = null;
            } else return illegal();
            break;
        case SUPER:
            if ((mode & EXPR) != 0) {
                mode = EXPR;
                t = to(F.at(pos).Ident(names._super));
                t = superSuffix(typeArgs, t);
                typeArgs = null;
            } else return illegal();
            break;
        case INTLITERAL: case LONGLITERAL: case FLOATLITERAL: case DOUBLELITERAL:
        case CHARLITERAL: case STRINGLITERAL:
        case TRUE: case FALSE: case NULL:
            if (typeArgs == null && (mode & EXPR) != 0) {
                mode = EXPR;
                t = literal(names.empty);
            } else return illegal();
            break;
        case NEW:
            if (typeArgs != null) return illegal();
            if ((mode & EXPR) != 0) {
                mode = EXPR;
                nextToken();
                if (token.kind == LT) typeArgs = typeArguments(false);
                t = creator(pos, typeArgs);
                typeArgs = null;
            } else return illegal();
            break;
        case MONKEYS_AT:
            // Only annotated cast types and method references are valid
            List<JCAnnotation> typeAnnos = typeAnnotationsOpt();
            if (typeAnnos.isEmpty()) {
                // else there would be no '@'
                throw new AssertionError("Expected type annotations, but found none!");
            }

            JCExpression expr = term3();

            if ((mode & TYPE) == 0) {
                // Type annotations on class literals no longer legal
                switch (expr.getTag()) {
                case REFERENCE: {
                    JCMemberReference mref = (JCMemberReference) expr;
                    mref.expr = toP(F.at(pos).AnnotatedType(typeAnnos, mref.expr));
                    t = mref;
                    break;
                }
                case SELECT: {
                    JCFieldAccess sel = (JCFieldAccess) expr;

                    if (sel.name != names._class) {
                        return illegal();
                    } else {
                        log.error(token.pos, Errors.NoAnnotationsOnDotClass);
                        return expr;
                    }
                }
                default:
                    return illegal(typeAnnos.head.pos);
                }

            } else {
                // Type annotations targeting a cast
                t = insertAnnotationsToMostInner(expr, typeAnnos, false);
            }
            break;
        case UNDERSCORE: case IDENTIFIER: case ASSERT: case ENUM:
            if (typeArgs != null) return illegal();
            if ((mode & EXPR) != 0 && peekToken(ARROW)) {
                t = lambdaExpressionOrStatement(false, false, pos);
            } else {
                t = toP(F.at(token.pos).Ident(ident()));
                loop: while (true) {
                    pos = token.pos;
                    final List<JCAnnotation> annos = typeAnnotationsOpt();

                    // need to report an error later if LBRACKET is for array
                    // index access rather than array creation level
                    if (!annos.isEmpty() && token.kind != LBRACKET && token.kind != ELLIPSIS)
                        return illegal(annos.head.pos);

                    switch (token.kind) {
                    case LBRACKET:
                        nextToken();
                        if (token.kind == RBRACKET) {
                            nextToken();
                            t = bracketsOpt(t);
                            t = toP(F.at(pos).TypeArray(t));
                            if (annos.nonEmpty()) {
                                t = toP(F.at(pos).AnnotatedType(annos, t));
                            }
                            t = bracketsSuffix(t);
                        } else {
                            if ((mode & EXPR) != 0) {
                                mode = EXPR;
                                JCExpression t1 = term();
                                if (!annos.isEmpty()) t = illegal(annos.head.pos);
                                t = to(F.at(pos).Indexed(t, t1));
                            }
                            accept(RBRACKET);
                        }
                        break loop;
                    case LPAREN:
                        if ((mode & EXPR) != 0) {
                            mode = EXPR;
                            t = arguments(typeArgs, t);
                            if (!annos.isEmpty()) t = illegal(annos.head.pos);
                            typeArgs = null;
                        }
                        break loop;
                    case DOT:
                        nextToken();
                        if (token.kind == TokenKind.IDENTIFIER && typeArgs != null) {
                            return illegal();
                        }
                        int oldmode = mode;
                        mode &= ~NOPARAMS;
                        typeArgs = typeArgumentsOpt(EXPR);
                        mode = oldmode;
                        if ((mode & EXPR) != 0) {
                            switch (token.kind) {
                            case CLASS:
                                if (typeArgs != null) return illegal();
                                mode = EXPR;
                                t = to(F.at(pos).Select(t, names._class));
                                nextToken();
                                break loop;
                            case THIS:
                                if (typeArgs != null) return illegal();
                                mode = EXPR;
                                t = to(F.at(pos).Select(t, names._this));
                                nextToken();
                                break loop;
                            case SUPER:
                                mode = EXPR;
                                t = to(F.at(pos).Select(t, names._super));
                                t = superSuffix(typeArgs, t);
                                typeArgs = null;
                                break loop;
                            case NEW:
                                if (typeArgs != null) return illegal();
                                mode = EXPR;
                                int pos1 = token.pos;
                                nextToken();
                                if (token.kind == LT) typeArgs = typeArguments(false);
                                t = innerCreator(pos1, typeArgs, t);
                                typeArgs = null;
                                break loop;
                            }
                        }

                        List<JCAnnotation> tyannos = null;
                        if ((mode & TYPE) != 0 && token.kind == MONKEYS_AT) {
                            tyannos = typeAnnotationsOpt();
                        }
                        // typeArgs saved for next loop iteration.
                        t = toP(F.at(pos).Select(t, ident()));
                        if (tyannos != null && tyannos.nonEmpty()) {
                            t = toP(F.at(tyannos.head.pos).AnnotatedType(tyannos, t));
                        }
                        break;
                    case ELLIPSIS:
                        if (this.permitTypeAnnotationsPushBack) {
                            this.typeAnnotationsPushedBack = annos;
                        } else if (annos.nonEmpty()) {
                            // Don't return here -- error recovery attempt
                            illegal(annos.head.pos);
                        }
                        break loop;
                    case LT:
                        if ((mode & TYPE) == 0 && isUnboundMemberRef()) {
                            //this is an unbound method reference whose qualifier
                            //is a generic type i.e. A<S>::m
                            int pos1 = token.pos;
                            accept(LT);
                            ListBuffer<JCExpression> args = new ListBuffer<>();
                            args.append(typeArgument());
                            while (token.kind == COMMA) {
                                nextToken();
                                args.append(typeArgument());
                            }
                            accept(GT);
                            t = toP(F.at(pos1).TypeApply(t, args.toList()));
                            while (token.kind == DOT) {
                                nextToken();
                                mode = TYPE;
                                t = toP(F.at(token.pos).Select(t, ident()));
                                t = typeArgumentsOpt(t);
                            }
                            t = bracketsOpt(t);
                            if (token.kind != COLCOL) {
                                //method reference expected here
                                t = illegal();
                            }
                            mode = EXPR;
                            return term3Rest(t, typeArgs);
                        }
                        break loop;
                    default:
                        break loop;
                    }
                }
            }
            if (typeArgs != null) illegal();
            t = typeArgumentsOpt(t);
            break;
        case BYTE: case SHORT: case CHAR: case INT: case LONG: case FLOAT:
        case DOUBLE: case BOOLEAN:
            if (typeArgs != null) illegal();
            t = bracketsSuffix(bracketsOpt(basicType()));
            break;
        case VOID:
            if (typeArgs != null) illegal();
            if ((mode & EXPR) != 0) {
                nextToken();
                if (token.kind == DOT) {
                    JCPrimitiveTypeTree ti = toP(F.at(pos).TypeIdent(TypeTag.VOID));
                    t = bracketsSuffix(ti);
                } else {
                    return illegal(pos);
                }
            } else {
                // Support the corner case of myMethodHandle.<void>invoke() by passing
                // a void type (like other primitive types) to the next phase.
                // The error will be reported in Attr.attribTypes or Attr.visitApply.
                JCPrimitiveTypeTree ti = to(F.at(pos).TypeIdent(TypeTag.VOID));
                nextToken();
                return ti;
                //return illegal();
            }
            break;
        default:
            return illegal();
        }
        return term3Rest(t, typeArgs);
    }

    JCExpression term3Rest(JCExpression t, List<JCExpression> typeArgs) {
        if (typeArgs != null) illegal();
        while (true) {
            int pos1 = token.pos;
            final List<JCAnnotation> annos = typeAnnotationsOpt();

            if (token.kind == LBRACKET) {
                nextToken();
                if ((mode & TYPE) != 0) {
                    int oldmode = mode;
                    mode = TYPE;
                    if (token.kind == RBRACKET) {
                        nextToken();
                        t = bracketsOpt(t);
                        t = toP(F.at(pos1).TypeArray(t));
                        if (token.kind == COLCOL) {
                            mode = EXPR;
                            continue;
                        }
                        if (annos.nonEmpty()) {
                            t = toP(F.at(pos1).AnnotatedType(annos, t));
                        }
                        return t;
                    }
                    mode = oldmode;
                }
                if ((mode & EXPR) != 0) {
                    mode = EXPR;
                    JCExpression t1 = term();
                    t = to(F.at(pos1).Indexed(t, t1));
                }
                accept(RBRACKET);
            } else if (token.kind == DOT) {
                nextToken();
                typeArgs = typeArgumentsOpt(EXPR);
                if (token.kind == SUPER && (mode & EXPR) != 0) {
                    mode = EXPR;
                    t = to(F.at(pos1).Select(t, names._super));
                    nextToken();
                    t = arguments(typeArgs, t);
                    typeArgs = null;
                } else if (token.kind == NEW && (mode & EXPR) != 0) {
                    if (typeArgs != null) return illegal();
                    mode = EXPR;
                    int pos2 = token.pos;
                    nextToken();
                    if (token.kind == LT) typeArgs = typeArguments(false);
                    t = innerCreator(pos2, typeArgs, t);
                    typeArgs = null;
                } else {
                    List<JCAnnotation> tyannos = null;
                    if ((mode & TYPE) != 0 && token.kind == MONKEYS_AT) {
                        // is the mode check needed?
                        tyannos = typeAnnotationsOpt();
                    }
                    t = toP(F.at(pos1).Select(t, ident(true)));
                    if (tyannos != null && tyannos.nonEmpty()) {
                        t = toP(F.at(tyannos.head.pos).AnnotatedType(tyannos, t));
                    }
                    t = argumentsOpt(typeArgs, typeArgumentsOpt(t));
                    typeArgs = null;
                }
            } else if ((mode & EXPR) != 0 && token.kind == COLCOL) {
                mode = EXPR;
                if (typeArgs != null) return illegal();
                accept(COLCOL);
                t = memberReferenceSuffix(pos1, t);
            } else {
                if (!annos.isEmpty()) {
                    if (permitTypeAnnotationsPushBack)
                        typeAnnotationsPushedBack = annos;
                    else
                        return illegal(annos.head.pos);
                }
                break;
            }
        }
        while ((token.kind == PLUSPLUS || token.kind == SUBSUB) && (mode & EXPR) != 0) {
            mode = EXPR;
            t = to(F.at(token.pos).Unary(
                  token.kind == PLUSPLUS ? POSTINC : POSTDEC, t));
            nextToken();
        }
        return toP(t);
    }

    /**
     * If we see an identifier followed by a '&lt;' it could be an unbound
     * method reference or a binary expression. To disambiguate, look for a
     * matching '&gt;' and see if the subsequent terminal is either '.' or '::'.
     */
    @SuppressWarnings("fallthrough")
    boolean isUnboundMemberRef() {
        int pos = 0, depth = 0;
        outer: for (Token t = S.token(pos) ; ; t = S.token(++pos)) {
            switch (t.kind) {
                case IDENTIFIER: case UNDERSCORE: case QUES: case EXTENDS: case SUPER:
                case DOT: case RBRACKET: case LBRACKET: case COMMA:
                case BYTE: case SHORT: case INT: case LONG: case FLOAT:
                case DOUBLE: case BOOLEAN: case CHAR:
                case MONKEYS_AT:
                    break;

                case LPAREN:
                    // skip annotation values
                    int nesting = 0;
                    for (; ; pos++) {
                        TokenKind tk2 = S.token(pos).kind;
                        switch (tk2) {
                            case EOF:
                                return false;
                            case LPAREN:
                                nesting++;
                                break;
                            case RPAREN:
                                nesting--;
                                if (nesting == 0) {
                                    continue outer;
                                }
                                break;
                        }
                    }

                case LT:
                    depth++; break;
                case GTGTGT:
                    depth--;
                case GTGT:
                    depth--;
                case GT:
                    depth--;
                    if (depth == 0) {
                        TokenKind nextKind = S.token(pos + 1).kind;
                        return
                            nextKind == TokenKind.DOT ||
                            nextKind == TokenKind.LBRACKET ||
                            nextKind == TokenKind.COLCOL;
                    }
                    break;
                default:
                    return false;
            }
        }
    }

    /**
     * If we see an identifier followed by a '&lt;' it could be an unbound
     * method reference or a binary expression. To disambiguate, look for a
     * matching '&gt;' and see if the subsequent terminal is either '.' or '::'.
     */
    @SuppressWarnings("fallthrough")
    ParensResult analyzeParens() {
        int depth = 0;
        boolean type = false;
        outer: for (int lookahead = 0 ; ; lookahead++) {
            TokenKind tk = S.token(lookahead).kind;
            switch (tk) {
                case COMMA:
                    type = true;
                case EXTENDS: case SUPER: case DOT: case AMP:
                    //skip
                    break;
                case QUES:
                    if (peekToken(lookahead, EXTENDS) ||
                            peekToken(lookahead, SUPER)) {
                        //wildcards
                        type = true;
                    }
                    break;
                case BYTE: case SHORT: case INT: case LONG: case FLOAT:
                case DOUBLE: case BOOLEAN: case CHAR: case VOID:
                    if (peekToken(lookahead, RPAREN)) {
                        //Type, ')' -> cast
                        return ParensResult.CAST;
                    } else if (peekToken(lookahead, LAX_IDENTIFIER)) {
                        //Type, Identifier/'_'/'assert'/'enum' -> explicit lambda
                        return ParensResult.EXPLICIT_LAMBDA;
                    }
                    break;
                case LPAREN:
                    if (lookahead != 0) {
                        // '(' in a non-starting position -> parens
                        return ParensResult.PARENS;
                    } else if (peekToken(lookahead, RPAREN)) {
                        // '(', ')' -> explicit lambda
                        return ParensResult.EXPLICIT_LAMBDA;
                    }
                    break;
                case RPAREN:
                    // if we have seen something that looks like a type,
                    // then it's a cast expression
                    if (type) return ParensResult.CAST;
                    // otherwise, disambiguate cast vs. parenthesized expression
                    // based on subsequent token.
                    switch (S.token(lookahead + 1).kind) {
                        /*case PLUSPLUS: case SUBSUB: */
                        case BANG: case TILDE:
                        case LPAREN: case THIS: case SUPER:
                        case INTLITERAL: case LONGLITERAL: case FLOATLITERAL:
                        case DOUBLELITERAL: case CHARLITERAL: case STRINGLITERAL:
                        case TRUE: case FALSE: case NULL:
                        case NEW: case IDENTIFIER: case ASSERT: case ENUM: case UNDERSCORE:
                        case BYTE: case SHORT: case CHAR: case INT:
                        case LONG: case FLOAT: case DOUBLE: case BOOLEAN: case VOID:
                            return ParensResult.CAST;
                        default:
                            return ParensResult.PARENS;
                    }
                case UNDERSCORE:
                case ASSERT:
                case ENUM:
                case IDENTIFIER:
                    if (peekToken(lookahead, LAX_IDENTIFIER)) {
                        // Identifier, Identifier/'_'/'assert'/'enum' -> explicit lambda
                        return ParensResult.EXPLICIT_LAMBDA;
                    } else if (peekToken(lookahead, RPAREN, ARROW)) {
                        // Identifier, ')' '->' -> implicit lambda
                        return ParensResult.IMPLICIT_LAMBDA;
                    }
                    type = false;
                    break;
                case FINAL:
                case ELLIPSIS:
                    //those can only appear in explicit lambdas
                    return ParensResult.EXPLICIT_LAMBDA;
                case MONKEYS_AT:
                    type = true;
                    lookahead += 1; //skip '@'
                    while (peekToken(lookahead, DOT)) {
                        lookahead += 2;
                    }
                    if (peekToken(lookahead, LPAREN)) {
                        lookahead++;
                        //skip annotation values
                        int nesting = 0;
                        for (; ; lookahead++) {
                            TokenKind tk2 = S.token(lookahead).kind;
                            switch (tk2) {
                                case EOF:
                                    return ParensResult.PARENS;
                                case LPAREN:
                                    nesting++;
                                    break;
                                case RPAREN:
                                    nesting--;
                                    if (nesting == 0) {
                                        continue outer;
                                    }
                                break;
                            }
                        }
                    }
                    break;
                case LBRACKET:
                    if (peekToken(lookahead, RBRACKET, LAX_IDENTIFIER)) {
                        // '[', ']', Identifier/'_'/'assert'/'enum' -> explicit lambda
                        return ParensResult.EXPLICIT_LAMBDA;
                    } else if (peekToken(lookahead, RBRACKET, RPAREN) ||
                            peekToken(lookahead, RBRACKET, AMP)) {
                        // '[', ']', ')' -> cast
                        // '[', ']', '&' -> cast (intersection type)
                        return ParensResult.CAST;
                    } else if (peekToken(lookahead, RBRACKET)) {
                        //consume the ']' and skip
                        type = true;
                        lookahead++;
                        break;
                    } else {
                        return ParensResult.PARENS;
                    }
                case LT:
                    depth++; break;
                case GTGTGT:
                    depth--;
                case GTGT:
                    depth--;
                case GT:
                    depth--;
                    if (depth == 0) {
                        if (peekToken(lookahead, RPAREN) ||
                                peekToken(lookahead, AMP)) {
                            // '>', ')' -> cast
                            // '>', '&' -> cast
                            return ParensResult.CAST;
                        } else if (peekToken(lookahead, LAX_IDENTIFIER, COMMA) ||
                                peekToken(lookahead, LAX_IDENTIFIER, RPAREN, ARROW) ||
                                peekToken(lookahead, ELLIPSIS)) {
                            // '>', Identifier/'_'/'assert'/'enum', ',' -> explicit lambda
                            // '>', Identifier/'_'/'assert'/'enum', ')', '->' -> explicit lambda
                            // '>', '...' -> explicit lambda
                            return ParensResult.EXPLICIT_LAMBDA;
                        }
                        //it looks a type, but could still be (i) a cast to generic type,
                        //(ii) an unbound method reference or (iii) an explicit lambda
                        type = true;
                        break;
                    } else if (depth < 0) {
                        //unbalanced '<', '>' - not a generic type
                        return ParensResult.PARENS;
                    }
                    break;
                default:
                    //this includes EOF
                    return ParensResult.PARENS;
            }
        }
    }

    /** Accepts all identifier-like tokens */
    protected Filter<TokenKind> LAX_IDENTIFIER = t -> t == IDENTIFIER || t == UNDERSCORE || t == ASSERT || t == ENUM;

    enum ParensResult {
        CAST,
        EXPLICIT_LAMBDA,
        IMPLICIT_LAMBDA,
        PARENS
    }

    JCExpression lambdaExpressionOrStatement(boolean hasParens, boolean explicitParams, int pos) {
        List<JCVariableDecl> params = explicitParams ?
                formalParameters(FormalParameterKind.LAMBDA) :
                implicitParameters(hasParens);
        if (explicitParams) {
            LambdaClassifier lambdaClassifier = new LambdaClassifier();
            for (JCVariableDecl param: params) {
                if (param.vartype != null &&
                        isRestrictedLocalVarTypeName(param.vartype) &&
                        param.vartype.hasTag(TYPEARRAY)) {
                    log.error(DiagnosticFlag.SYNTAX, param.pos, Errors.VarNotAllowedArray);
                }
                lambdaClassifier.addParameter(param);
                if (lambdaClassifier.result() == LambdaParameterKind.ERROR) {
                    break;
                }
            }
            if (lambdaClassifier.diagFragment != null) {
                log.error(DiagnosticFlag.SYNTAX, pos, Errors.InvalidLambdaParameterDeclaration(lambdaClassifier.diagFragment));
            }
            for (JCVariableDecl param: params) {
                if (param.vartype != null && isRestrictedLocalVarTypeName(param.vartype)) {
                    param.vartype = null;
                }
            }
        }
        return lambdaExpressionOrStatementRest(params, pos);
    }

    enum LambdaParameterKind {
        EXPLICIT(0),
        IMPLICIT(1),
        VAR(2),
        ERROR(-1);

        private final int index;

        LambdaParameterKind(int index) {
            this.index = index;
        }
    }

    private final static Fragment[][] decisionTable = new Fragment[][]{
        /*              EXPLICIT                         IMPLICIT                         VAR  */
        /* EXPLICIT */ {null,                            ImplicitAndExplicitNotAllowed,   VarAndExplicitNotAllowed},
        /* IMPLICIT */ {ImplicitAndExplicitNotAllowed,   null,                            VarAndImplicitNotAllowed},
        /* VAR      */ {VarAndExplicitNotAllowed,        VarAndImplicitNotAllowed,        null}
    };

    class LambdaClassifier {

        LambdaParameterKind kind;
        Fragment diagFragment;
        List<JCVariableDecl> params;

        void addParameter(JCVariableDecl param) {
            if (param.vartype != null && param.name != names.empty) {
                if (isRestrictedLocalVarTypeName(param.vartype)) {
                    reduce(LambdaParameterKind.VAR);
                } else {
                    reduce(LambdaParameterKind.EXPLICIT);
                }
            }
            if (param.vartype == null && param.name != names.empty ||
                param.vartype != null && param.name == names.empty) {
                reduce(LambdaParameterKind.IMPLICIT);
            }
        }

        private void reduce(LambdaParameterKind newKind) {
            if (kind == null) {
                kind = newKind;
            } else if (kind != newKind && kind != LambdaParameterKind.ERROR) {
                LambdaParameterKind currentKind = kind;
                kind = LambdaParameterKind.ERROR;
                diagFragment = decisionTable[currentKind.index][newKind.index];
            }
        }

        LambdaParameterKind result() {
            return kind;
        }
    }

    JCExpression lambdaExpressionOrStatementRest(List<JCVariableDecl> args, int pos) {
        checkSourceLevel(Feature.LAMBDA);
        accept(ARROW);

        return token.kind == LBRACE ?
            lambdaStatement(args, pos, token.pos) :
            lambdaExpression(args, pos);
    }

    JCExpression lambdaStatement(List<JCVariableDecl> args, int pos, int pos2) {
        JCBlock block = block(pos2, 0);
        return toP(F.at(pos).Lambda(args, block));
    }

    JCExpression lambdaExpression(List<JCVariableDecl> args, int pos) {
        JCTree expr = parseExpression();
        return toP(F.at(pos).Lambda(args, expr));
    }

    /** SuperSuffix = Arguments | "." [TypeArguments] Ident [Arguments]
     */
    JCExpression superSuffix(List<JCExpression> typeArgs, JCExpression t) {
        nextToken();
        if (token.kind == LPAREN || typeArgs != null) {
            t = arguments(typeArgs, t);
        } else if (token.kind == COLCOL) {
            if (typeArgs != null) return illegal();
            t = memberReferenceSuffix(t);
        } else {
            int pos = token.pos;
            accept(DOT);
            typeArgs = (token.kind == LT) ? typeArguments(false) : null;
            t = toP(F.at(pos).Select(t, ident()));
            t = argumentsOpt(typeArgs, t);
        }
        return t;
    }

    /** BasicType = BYTE | SHORT | CHAR | INT | LONG | FLOAT | DOUBLE | BOOLEAN
     */
    JCPrimitiveTypeTree basicType() {
        JCPrimitiveTypeTree t = to(F.at(token.pos).TypeIdent(typetag(token.kind)));
        nextToken();
        return t;
    }

    /** ArgumentsOpt = [ Arguments ]
     */
    JCExpression argumentsOpt(List<JCExpression> typeArgs, JCExpression t) {
        if ((mode & EXPR) != 0 && token.kind == LPAREN || typeArgs != null) {
            mode = EXPR;
            return arguments(typeArgs, t);
        } else {
            return t;
        }
    }

    /** Arguments = "(" [Expression { COMMA Expression }] ")"
     */
    List<JCExpression> arguments() {
        ListBuffer<JCExpression> args = new ListBuffer<>();
        if (token.kind == LPAREN) {
            nextToken();
            if (token.kind != RPAREN) {
                args.append(parseExpression());
                while (token.kind == COMMA) {
                    nextToken();
                    args.append(parseExpression());
                }
            }
            accept(RPAREN);
        } else {
            syntaxError(token.pos, Errors.Expected(LPAREN));
        }
        return args.toList();
    }

    JCMethodInvocation arguments(List<JCExpression> typeArgs, JCExpression t) {
        int pos = token.pos;
        List<JCExpression> args = arguments();
        return toP(F.at(pos).Apply(typeArgs, t, args));
    }

    /**  TypeArgumentsOpt = [ TypeArguments ]
     */
    JCExpression typeArgumentsOpt(JCExpression t) {
        if (token.kind == LT &&
            (mode & TYPE) != 0 &&
            (mode & NOPARAMS) == 0) {
            mode = TYPE;
            return typeArguments(t, false);
        } else {
            return t;
        }
    }
    List<JCExpression> typeArgumentsOpt() {
        return typeArgumentsOpt(TYPE);
    }

    List<JCExpression> typeArgumentsOpt(int useMode) {
        if (token.kind == LT) {
            if ((mode & useMode) == 0 ||
                (mode & NOPARAMS) != 0) {
                illegal();
            }
            mode = useMode;
            return typeArguments(false);
        }
        return null;
    }

    /**
     *  {@literal
     *  TypeArguments  = "<" TypeArgument {"," TypeArgument} ">"
     *  }
     */
    List<JCExpression> typeArguments(boolean diamondAllowed) {
        if (token.kind == LT) {
            nextToken();
            if (token.kind == GT && diamondAllowed) {
                checkSourceLevel(Feature.DIAMOND);
                mode |= DIAMOND;
                nextToken();
                return List.nil();
            } else {
                ListBuffer<JCExpression> args = new ListBuffer<>();
                args.append(((mode & EXPR) == 0) ? typeArgument() : parseType());
                while (token.kind == COMMA) {
                    nextToken();
                    args.append(((mode & EXPR) == 0) ? typeArgument() : parseType());
                }
                switch (token.kind) {

                case GTGTGTEQ: case GTGTEQ: case GTEQ:
                case GTGTGT: case GTGT:
                    token = S.split();
                    break;
                case GT:
                    nextToken();
                    break;
                default:
                    args.append(syntaxError(token.pos, Errors.Expected(GT)));
                    break;
                }
                return args.toList();
            }
        } else {
            return List.of(syntaxError(token.pos, Errors.Expected(LT)));
        }
    }

    /**
     *  {@literal
     *  TypeArgument = Type
     *               | [Annotations] "?"
     *               | [Annotations] "?" EXTENDS Type {"&" Type}
     *               | [Annotations] "?" SUPER Type
     *  }
     */
    JCExpression typeArgument() {
        List<JCAnnotation> annotations = typeAnnotationsOpt();
        if (token.kind != QUES) return parseType(false, annotations);
        int pos = token.pos;
        nextToken();
        JCExpression result;
        if (token.kind == EXTENDS) {
            TypeBoundKind t = to(F.at(pos).TypeBoundKind(BoundKind.EXTENDS));
            nextToken();
            JCExpression bound = parseType();
            result = F.at(pos).Wildcard(t, bound);
        } else if (token.kind == SUPER) {
            TypeBoundKind t = to(F.at(pos).TypeBoundKind(BoundKind.SUPER));
            nextToken();
            JCExpression bound = parseType();
            result = F.at(pos).Wildcard(t, bound);
        } else if (LAX_IDENTIFIER.accepts(token.kind)) {
            //error recovery
            TypeBoundKind t = F.at(Position.NOPOS).TypeBoundKind(BoundKind.UNBOUND);
            JCExpression wc = toP(F.at(pos).Wildcard(t, null));
            JCIdent id = toP(F.at(token.pos).Ident(ident()));
            JCErroneous err = F.at(pos).Erroneous(List.<JCTree>of(wc, id));
            reportSyntaxError(err, Errors.Expected3(GT, EXTENDS, SUPER));
            result = err;
        } else {
            TypeBoundKind t = toP(F.at(pos).TypeBoundKind(BoundKind.UNBOUND));
            result = toP(F.at(pos).Wildcard(t, null));
        }
        if (!annotations.isEmpty()) {
            result = toP(F.at(annotations.head.pos).AnnotatedType(annotations,result));
        }
        return result;
    }

    JCTypeApply typeArguments(JCExpression t, boolean diamondAllowed) {
        int pos = token.pos;
        List<JCExpression> args = typeArguments(diamondAllowed);
        return toP(F.at(pos).TypeApply(t, args));
    }

    /**
     * BracketsOpt = { [Annotations] "[" "]" }*
     *
     * <p>
     *
     * <code>annotations</code> is the list of annotations targeting
     * the expression <code>t</code>.
     */
    private JCExpression bracketsOpt(JCExpression t,
            List<JCAnnotation> annotations) {
        List<JCAnnotation> nextLevelAnnotations = typeAnnotationsOpt();

        if (token.kind == LBRACKET) {
            int pos = token.pos;
            nextToken();
            t = bracketsOptCont(t, pos, nextLevelAnnotations);
        } else if (!nextLevelAnnotations.isEmpty()) {
            if (permitTypeAnnotationsPushBack) {
                this.typeAnnotationsPushedBack = nextLevelAnnotations;
            } else {
                return illegal(nextLevelAnnotations.head.pos);
            }
        }

        if (!annotations.isEmpty()) {
            t = toP(F.at(token.pos).AnnotatedType(annotations, t));
        }
        return t;
    }

    /** BracketsOpt = [ "[" "]" { [Annotations] "[" "]"} ]
     */
    private JCExpression bracketsOpt(JCExpression t) {
        return bracketsOpt(t, List.nil());
    }

    private JCExpression bracketsOptCont(JCExpression t, int pos,
            List<JCAnnotation> annotations) {
        accept(RBRACKET);
        t = bracketsOpt(t);
        t = toP(F.at(pos).TypeArray(t));
        if (annotations.nonEmpty()) {
            t = toP(F.at(pos).AnnotatedType(annotations, t));
        }
        return t;
    }

    /** BracketsSuffixExpr = "." CLASS
     *  BracketsSuffixType =
     */
    JCExpression bracketsSuffix(JCExpression t) {
        if ((mode & EXPR) != 0 && token.kind == DOT) {
            mode = EXPR;
            int pos = token.pos;
            nextToken();
            accept(CLASS);
            if (token.pos == endPosTable.errorEndPos) {
                // error recovery
                Name name;
                if (LAX_IDENTIFIER.accepts(token.kind)) {
                    name = token.name();
                    nextToken();
                } else {
                    name = names.error;
                }
                t = F.at(pos).Erroneous(List.<JCTree>of(toP(F.at(pos).Select(t, name))));
            } else {
                Tag tag = t.getTag();
                // Type annotations are illegal on class literals. Annotated non array class literals
                // are complained about directly in term3(), Here check for type annotations on dimensions
                // taking care to handle some interior dimension(s) being annotated.
                if ((tag == TYPEARRAY && TreeInfo.containsTypeAnnotation(t)) || tag == ANNOTATED_TYPE)
                    syntaxError(token.pos, Errors.NoAnnotationsOnDotClass);
                t = toP(F.at(pos).Select(t, names._class));
            }
        } else if ((mode & TYPE) != 0) {
            if (token.kind != COLCOL) {
                mode = TYPE;
            }
        } else if (token.kind != COLCOL) {
            syntaxError(token.pos, Errors.DotClassExpected);
        }
        return t;
    }

    /**
     * MemberReferenceSuffix = "::" [TypeArguments] Ident
     *                       | "::" [TypeArguments] "new"
     */
    JCExpression memberReferenceSuffix(JCExpression t) {
        int pos1 = token.pos;
        accept(COLCOL);
        return memberReferenceSuffix(pos1, t);
    }

    JCExpression memberReferenceSuffix(int pos1, JCExpression t) {
        checkSourceLevel(Feature.METHOD_REFERENCES);
        mode = EXPR;
        List<JCExpression> typeArgs = null;
        if (token.kind == LT) {
            typeArgs = typeArguments(false);
        }
        Name refName;
        ReferenceMode refMode;
        if (token.kind == NEW) {
            refMode = ReferenceMode.NEW;
            refName = names.init;
            nextToken();
        } else {
            refMode = ReferenceMode.INVOKE;
            refName = ident();
        }
        return toP(F.at(t.getStartPosition()).Reference(refMode, refName, t, typeArgs));
    }

    /** Creator = [Annotations] Qualident [TypeArguments] ( ArrayCreatorRest | ClassCreatorRest )
     */
    JCExpression creator(int newpos, List<JCExpression> typeArgs) {
        List<JCAnnotation> newAnnotations = typeAnnotationsOpt();

        switch (token.kind) {
        case BYTE: case SHORT: case CHAR: case INT: case LONG: case FLOAT:
        case DOUBLE: case BOOLEAN:
            if (typeArgs == null) {
                if (newAnnotations.isEmpty()) {
                    return arrayCreatorRest(newpos, basicType());
                } else {
                    return arrayCreatorRest(newpos, toP(F.at(newAnnotations.head.pos).AnnotatedType(newAnnotations, basicType())));
                }
            }
            break;
        default:
        }
        JCExpression t = qualident(true);

        int oldmode = mode;
        mode = TYPE;
        boolean diamondFound = false;
        int lastTypeargsPos = -1;
        if (token.kind == LT) {
            lastTypeargsPos = token.pos;
            t = typeArguments(t, true);
            diamondFound = (mode & DIAMOND) != 0;
        }
        while (token.kind == DOT) {
            if (diamondFound) {
                //cannot select after a diamond
                illegal();
            }
            int pos = token.pos;
            nextToken();
            List<JCAnnotation> tyannos = typeAnnotationsOpt();
            t = toP(F.at(pos).Select(t, ident()));

            if (tyannos != null && tyannos.nonEmpty()) {
                t = toP(F.at(tyannos.head.pos).AnnotatedType(tyannos, t));
            }

            if (token.kind == LT) {
                lastTypeargsPos = token.pos;
                t = typeArguments(t, true);
                diamondFound = (mode & DIAMOND) != 0;
            }
        }
        mode = oldmode;
        if (token.kind == LBRACKET || token.kind == MONKEYS_AT) {
            // handle type annotations for non primitive arrays
            if (newAnnotations.nonEmpty()) {
                t = insertAnnotationsToMostInner(t, newAnnotations, false);
            }

            JCExpression e = arrayCreatorRest(newpos, t);
            if (diamondFound) {
                reportSyntaxError(lastTypeargsPos, Errors.CannotCreateArrayWithDiamond);
                return toP(F.at(newpos).Erroneous(List.of(e)));
            }
            else if (typeArgs != null) {
                int pos = newpos;
                if (!typeArgs.isEmpty() && typeArgs.head.pos != Position.NOPOS) {
                    // note: this should always happen but we should
                    // not rely on this as the parser is continuously
                    // modified to improve error recovery.
                    pos = typeArgs.head.pos;
                }
                setErrorEndPos(S.prevToken().endPos);
                JCErroneous err = F.at(pos).Erroneous(typeArgs.prepend(e));
                reportSyntaxError(err, Errors.CannotCreateArrayWithTypeArguments);
                return toP(err);
            }
            return e;
        } else if (token.kind == LPAREN) {
            JCNewClass newClass = classCreatorRest(newpos, null, typeArgs, t);
            if (newClass.def != null) {
                assert newClass.def.mods.annotations.isEmpty();
                if (newAnnotations.nonEmpty()) {
                    // Add type and declaration annotations to the new class;
                    // com.sun.tools.javac.code.TypeAnnotations.TypeAnnotationPositions.visitNewClass(JCNewClass)
                    // will later remove all type annotations and only leave the
                    // declaration annotations.
                    newClass.def.mods.pos = earlier(newClass.def.mods.pos, newAnnotations.head.pos);
                    newClass.def.mods.annotations = newAnnotations;
                }
            } else {
                // handle type annotations for instantiations
                if (newAnnotations.nonEmpty()) {
                    t = insertAnnotationsToMostInner(t, newAnnotations, false);
                    newClass.clazz = t;
                }
            }
            return newClass;
        } else {
            setErrorEndPos(token.pos);
            reportSyntaxError(token.pos, Errors.Expected2(LPAREN, LBRACKET));
            t = toP(F.at(newpos).NewClass(null, typeArgs, t, List.nil(), null));
            return toP(F.at(newpos).Erroneous(List.<JCTree>of(t)));
        }
    }

    /** InnerCreator = [Annotations] Ident [TypeArguments] ClassCreatorRest
     */
    JCExpression innerCreator(int newpos, List<JCExpression> typeArgs, JCExpression encl) {
        List<JCAnnotation> newAnnotations = typeAnnotationsOpt();

        JCExpression t = toP(F.at(token.pos).Ident(ident()));

        if (newAnnotations.nonEmpty()) {
            t = toP(F.at(newAnnotations.head.pos).AnnotatedType(newAnnotations, t));
        }

        if (token.kind == LT) {
            int oldmode = mode;
            t = typeArguments(t, true);
            mode = oldmode;
        }
        return classCreatorRest(newpos, encl, typeArgs, t);
    }

    /** ArrayCreatorRest = [Annotations] "[" ( "]" BracketsOpt ArrayInitializer
     *                         | Expression "]" {[Annotations]  "[" Expression "]"} BracketsOpt )
     */
    JCExpression arrayCreatorRest(int newpos, JCExpression elemtype) {
        List<JCAnnotation> annos = typeAnnotationsOpt();

        accept(LBRACKET);
        if (token.kind == RBRACKET) {
            accept(RBRACKET);
            elemtype = bracketsOpt(elemtype, annos);
            if (token.kind == LBRACE) {
                JCNewArray na = (JCNewArray)arrayInitializer(newpos, elemtype);
                if (annos.nonEmpty()) {
                    // when an array initializer is present then
                    // the parsed annotations should target the
                    // new array tree
                    // bracketsOpt inserts the annotation in
                    // elemtype, and it needs to be corrected
                    //
                    JCAnnotatedType annotated = (JCAnnotatedType)elemtype;
                    assert annotated.annotations == annos;
                    na.annotations = annotated.annotations;
                    na.elemtype = annotated.underlyingType;
                }
                return na;
            } else {
                JCExpression t = toP(F.at(newpos).NewArray(elemtype, List.nil(), null));
                return syntaxError(token.pos, List.of(t), Errors.ArrayDimensionMissing);
            }
        } else {
            ListBuffer<JCExpression> dims = new ListBuffer<>();

            // maintain array dimension type annotations
            ListBuffer<List<JCAnnotation>> dimAnnotations = new ListBuffer<>();
            dimAnnotations.append(annos);

            dims.append(parseExpression());
            accept(RBRACKET);
            while (token.kind == LBRACKET
                    || token.kind == MONKEYS_AT) {
                List<JCAnnotation> maybeDimAnnos = typeAnnotationsOpt();
                int pos = token.pos;
                nextToken();
                if (token.kind == RBRACKET) {
                    elemtype = bracketsOptCont(elemtype, pos, maybeDimAnnos);
                } else {
                    if (token.kind == RBRACKET) { // no dimension
                        elemtype = bracketsOptCont(elemtype, pos, maybeDimAnnos);
                    } else {
                        dimAnnotations.append(maybeDimAnnos);
                        dims.append(parseExpression());
                        accept(RBRACKET);
                    }
                }
            }

            List<JCExpression> elems = null;
            int errpos = token.pos;

            if (token.kind == LBRACE) {
                elems = arrayInitializerElements(newpos, elemtype);
            }

            JCNewArray na = toP(F.at(newpos).NewArray(elemtype, dims.toList(), elems));
            na.dimAnnotations = dimAnnotations.toList();

            if (elems != null) {
                return syntaxError(errpos, List.of(na), Errors.IllegalArrayCreationBothDimensionAndInitialization);
            }

            return na;
        }
    }

    /** ClassCreatorRest = Arguments [ClassBody]
     */
    JCNewClass classCreatorRest(int newpos,
                                  JCExpression encl,
                                  List<JCExpression> typeArgs,
                                  JCExpression t)
    {
        List<JCExpression> args = arguments();
        JCClassDecl body = null;
        if (token.kind == LBRACE) {
            int pos = token.pos;
            List<JCTree> defs = classOrInterfaceBody(names.empty, false);
            JCModifiers mods = F.at(Position.NOPOS).Modifiers(0);
            body = toP(F.at(pos).AnonymousClassDef(mods, defs));
        }
        return toP(F.at(newpos).NewClass(encl, typeArgs, t, args, body));
    }

    /** ArrayInitializer = "{" [VariableInitializer {"," VariableInitializer}] [","] "}"
     */
    JCExpression arrayInitializer(int newpos, JCExpression t) {
        List<JCExpression> elems = arrayInitializerElements(newpos, t);
        return toP(F.at(newpos).NewArray(t, List.nil(), elems));
    }

    List<JCExpression> arrayInitializerElements(int newpos, JCExpression t) {
        accept(LBRACE);
        ListBuffer<JCExpression> elems = new ListBuffer<>();
        if (token.kind == COMMA) {
            nextToken();
        } else if (token.kind != RBRACE) {
            elems.append(variableInitializer());
            while (token.kind == COMMA) {
                nextToken();
                if (token.kind == RBRACE) break;
                elems.append(variableInitializer());
            }
        }
        accept(RBRACE);
        return elems.toList();
    }

    /** VariableInitializer = ArrayInitializer | Expression
     */
    public JCExpression variableInitializer() {
        return token.kind == LBRACE ? arrayInitializer(token.pos, null) : parseExpression();
    }

    /** ParExpression = "(" Expression ")"
     */
    JCExpression parExpression() {
        int pos = token.pos;
        accept(LPAREN);
        JCExpression t = parseExpression();
        accept(RPAREN);
        return toP(F.at(pos).Parens(t));
    }

    /** Block = "{" BlockStatements "}"
     */
    JCBlock block(int pos, long flags) {
        accept(LBRACE);
        List<JCStatement> stats = blockStatements();
        JCBlock t = F.at(pos).Block(flags, stats);
        while (token.kind == CASE || token.kind == DEFAULT) {
            syntaxError(token.pos, Errors.Orphaned(token.kind));
            switchBlockStatementGroups();
        }
        // the Block node has a field "endpos" for first char of last token, which is
        // usually but not necessarily the last char of the last token.
        t.endpos = token.pos;
        accept(RBRACE);
        return toP(t);
    }

    public JCBlock block() {
        return block(token.pos, 0);
    }

    /** BlockStatements = { BlockStatement }
     *  BlockStatement  = LocalVariableDeclarationStatement
     *                  | ClassOrInterfaceOrEnumDeclaration
     *                  | [Ident ":"] Statement
     *  LocalVariableDeclarationStatement
     *                  = { FINAL | '@' Annotation } Type VariableDeclarators ";"
     */
    @SuppressWarnings("fallthrough")
    List<JCStatement> blockStatements() {
        //todo: skip to anchor on error(?)
        int lastErrPos = -1;
        ListBuffer<JCStatement> stats = new ListBuffer<>();
        while (true) {
            List<JCStatement> stat = blockStatement();
            if (stat.isEmpty()) {
                return stats.toList();
            } else {
                // error recovery
                if (token.pos == lastErrPos)
                    return stats.toList();
                if (token.pos <= endPosTable.errorEndPos) {
                    skip(false, true, true, true);
                    lastErrPos = token.pos;
                }
                stats.addAll(stat);
            }
        }
    }

    /*
     * Parse a Statement (JLS 14.5). As an enhancement to improve error recovery,
     * this method will also recognize variable and class declarations (which are
     * not legal for a Statement) by delegating the parsing to BlockStatement (JLS 14.2).
     * If any illegal declarations are found, they will be wrapped in an erroneous tree,
     * and an error will be produced by this method.
     */
    JCStatement parseStatementAsBlock() {
        int pos = token.pos;
        List<JCStatement> stats = blockStatement();
        if (stats.isEmpty()) {
            JCErroneous e = syntaxError(pos, Errors.IllegalStartOfStmt);
            return toP(F.at(pos).Exec(e));
        } else {
            JCStatement first = stats.head;
            Error error = null;
            switch (first.getTag()) {
            case CLASSDEF:
                error = Errors.ClassNotAllowed;
                break;
            case VARDEF:
                error = Errors.VariableNotAllowed;
                break;
            }
            if (error != null) {
                log.error(DiagnosticFlag.SYNTAX, first, error);
                List<JCBlock> blist = List.of(F.at(first.pos).Block(0, stats));
                return toP(F.at(pos).Exec(F.at(first.pos).Erroneous(blist)));
            }
            return first;
        }
    }

    /**This method parses a statement appearing inside a block.
     */
    List<JCStatement> blockStatement() {
        //todo: skip to anchor on error(?)
        int pos = token.pos;
        switch (token.kind) {
        case RBRACE: case CASE: case DEFAULT: case EOF:
            return List.nil();
        case LBRACE: case IF: case FOR: case WHILE: case DO: case TRY:
        case SWITCH: case SYNCHRONIZED: case RETURN: case THROW: case BREAK:
        case CONTINUE: case SEMI: case ELSE: case FINALLY: case CATCH:
        case ASSERT:
            return List.of(parseSimpleStatement());
        case MONKEYS_AT:
        case FINAL: {
            Comment dc = token.comment(CommentStyle.JAVADOC);
            JCModifiers mods = modifiersOpt();
            if (token.kind == INTERFACE ||
                token.kind == CLASS ||
                token.kind == ENUM) {
                return List.of(classOrInterfaceOrEnumDeclaration(mods, dc));
            } else {
                JCExpression t = parseType(true);
                return localVariableDeclarations(mods, t);
            }
        }
        case ABSTRACT: case STRICTFP: {
            Comment dc = token.comment(CommentStyle.JAVADOC);
            JCModifiers mods = modifiersOpt();
            return List.of(classOrInterfaceOrEnumDeclaration(mods, dc));
        }
        case INTERFACE:
        case CLASS:
            Comment dc = token.comment(CommentStyle.JAVADOC);
            return List.of(classOrInterfaceOrEnumDeclaration(modifiersOpt(), dc));
        case ENUM:
            log.error(DiagnosticFlag.SYNTAX, token.pos, Errors.LocalEnum);
            dc = token.comment(CommentStyle.JAVADOC);
            return List.of(classOrInterfaceOrEnumDeclaration(modifiersOpt(), dc));
        default:
            Token prevToken = token;
            JCExpression t = term(EXPR | TYPE);
            if (token.kind == COLON && t.hasTag(IDENT)) {
                nextToken();
                JCStatement stat = parseStatementAsBlock();
                return List.of(F.at(pos).Labelled(prevToken.name(), stat));
            } else if ((lastmode & TYPE) != 0 && LAX_IDENTIFIER.accepts(token.kind)) {
                pos = token.pos;
                JCModifiers mods = F.at(Position.NOPOS).Modifiers(0);
                F.at(pos);
                return localVariableDeclarations(mods, t);
            } else {
                // This Exec is an "ExpressionStatement"; it subsumes the terminating semicolon
                t = checkExprStat(t);
                accept(SEMI);
                JCExpressionStatement expr = toP(F.at(pos).Exec(t));
                return List.of(expr);
            }
        }
    }
    //where
        private List<JCStatement> localVariableDeclarations(JCModifiers mods, JCExpression type) {
            ListBuffer<JCStatement> stats =
                    variableDeclarators(mods, type, new ListBuffer<>(), true);
            // A "LocalVariableDeclarationStatement" subsumes the terminating semicolon
            accept(SEMI);
            storeEnd(stats.last(), S.prevToken().endPos);
            return stats.toList();
        }

    /** Statement =
     *       Block
     *     | IF ParExpression Statement [ELSE Statement]
     *     | FOR "(" ForInitOpt ";" [Expression] ";" ForUpdateOpt ")" Statement
     *     | FOR "(" FormalParameter : Expression ")" Statement
     *     | WHILE ParExpression Statement
     *     | DO Statement WHILE ParExpression ";"
     *     | TRY Block ( Catches | [Catches] FinallyPart )
     *     | TRY "(" ResourceSpecification ";"opt ")" Block [Catches] [FinallyPart]
     *     | SWITCH ParExpression "{" SwitchBlockStatementGroups "}"
     *     | SYNCHRONIZED ParExpression Block
     *     | RETURN [Expression] ";"
     *     | THROW Expression ";"
     *     | BREAK [Ident] ";"
     *     | CONTINUE [Ident] ";"
     *     | ASSERT Expression [ ":" Expression ] ";"
     *     | ";"
     */
    public JCStatement parseSimpleStatement() {
        int pos = token.pos;
        switch (token.kind) {
        case LBRACE:
            return block();
        case IF: {
            nextToken();
            JCExpression cond = parExpression();
            JCStatement thenpart = parseStatementAsBlock();
            JCStatement elsepart = null;
            if (token.kind == ELSE) {
                nextToken();
                elsepart = parseStatementAsBlock();
            }
            return F.at(pos).If(cond, thenpart, elsepart);
        }
        case FOR: {
            nextToken();
            accept(LPAREN);
            List<JCStatement> inits = token.kind == SEMI ? List.nil() : forInit();
            if (inits.length() == 1 &&
                inits.head.hasTag(VARDEF) &&
                ((JCVariableDecl) inits.head).init == null &&
                token.kind == COLON) {
                JCVariableDecl var = (JCVariableDecl)inits.head;
                accept(COLON);
                JCExpression expr = parseExpression();
                accept(RPAREN);
                JCStatement body = parseStatementAsBlock();
                return F.at(pos).ForeachLoop(var, expr, body);
            } else {
                accept(SEMI);
                JCExpression cond = token.kind == SEMI ? null : parseExpression();
                accept(SEMI);
                List<JCExpressionStatement> steps = token.kind == RPAREN ? List.nil() : forUpdate();
                accept(RPAREN);
                JCStatement body = parseStatementAsBlock();
                return F.at(pos).ForLoop(inits, cond, steps, body);
            }
        }
        case WHILE: {
            nextToken();
            JCExpression cond = parExpression();
            JCStatement body = parseStatementAsBlock();
            return F.at(pos).WhileLoop(cond, body);
        }
        case DO: {
            nextToken();
            JCStatement body = parseStatementAsBlock();
            accept(WHILE);
            JCExpression cond = parExpression();
            accept(SEMI);
            JCDoWhileLoop t = toP(F.at(pos).DoLoop(body, cond));
            return t;
        }
        case TRY: {
            nextToken();
            List<JCTree> resources = List.nil();
            if (token.kind == LPAREN) {
                checkSourceLevel(Feature.TRY_WITH_RESOURCES);
                nextToken();
                resources = resources();
                accept(RPAREN);
            }
            JCBlock body = block();
            ListBuffer<JCCatch> catchers = new ListBuffer<>();
            JCBlock finalizer = null;
            if (token.kind == CATCH || token.kind == FINALLY) {
                while (token.kind == CATCH) catchers.append(catchClause());
                if (token.kind == FINALLY) {
                    nextToken();
                    finalizer = block();
                }
            } else {
                if (resources.isEmpty()) {
                    if (Feature.TRY_WITH_RESOURCES.allowedInSource(source)) {
                        log.error(DiagnosticFlag.SYNTAX, pos, Errors.TryWithoutCatchFinallyOrResourceDecls);
                    } else {
                        log.error(DiagnosticFlag.SYNTAX, pos, Errors.TryWithoutCatchOrFinally);
                    }
                }
            }
            return F.at(pos).Try(resources, body, catchers.toList(), finalizer);
        }
        case SWITCH: {
            nextToken();
            JCExpression selector = parExpression();
            accept(LBRACE);
            List<JCCase> cases = switchBlockStatementGroups();
            JCSwitch t = to(F.at(pos).Switch(selector, cases));
            accept(RBRACE);
            return t;
        }
        case SYNCHRONIZED: {
            nextToken();
            JCExpression lock = parExpression();
            JCBlock body = block();
            return F.at(pos).Synchronized(lock, body);
        }
        case RETURN: {
            nextToken();
            JCExpression result = token.kind == SEMI ? null : parseExpression();
            accept(SEMI);
            JCReturn t = toP(F.at(pos).Return(result));
            return t;
        }
        case THROW: {
            nextToken();
            JCExpression exc = parseExpression();
            accept(SEMI);
            JCThrow t = toP(F.at(pos).Throw(exc));
            return t;
        }
        case BREAK: {
            nextToken();
            Name label = LAX_IDENTIFIER.accepts(token.kind) ? ident() : null;
            accept(SEMI);
            JCBreak t = toP(F.at(pos).Break(label));
            return t;
        }
        case CONTINUE: {
            nextToken();
            Name label = LAX_IDENTIFIER.accepts(token.kind) ? ident() : null;
            accept(SEMI);
            JCContinue t =  toP(F.at(pos).Continue(label));
            return t;
        }
        case SEMI:
            nextToken();
            return toP(F.at(pos).Skip());
        case ELSE:
            int elsePos = token.pos;
            nextToken();
            return doRecover(elsePos, BasicErrorRecoveryAction.BLOCK_STMT, Errors.ElseWithoutIf);
        case FINALLY:
            int finallyPos = token.pos;
            nextToken();
            return doRecover(finallyPos, BasicErrorRecoveryAction.BLOCK_STMT, Errors.FinallyWithoutTry);
        case CATCH:
            return doRecover(token.pos, BasicErrorRecoveryAction.CATCH_CLAUSE, Errors.CatchWithoutTry);
        case ASSERT: {
            nextToken();
            JCExpression assertion = parseExpression();
            JCExpression message = null;
            if (token.kind == COLON) {
                nextToken();
                message = parseExpression();
            }
            accept(SEMI);
            JCAssert t = toP(F.at(pos).Assert(assertion, message));
            return t;
        }
        default:
            Assert.error();
            return null;
        }
    }

    @Override
    public JCStatement parseStatement() {
        return parseStatementAsBlock();
    }

    private JCStatement doRecover(int startPos, ErrorRecoveryAction action, Error errorKey) {
        int errPos = S.errPos();
        JCTree stm = action.doRecover(this);
        S.errPos(errPos);
        return toP(F.Exec(syntaxError(startPos, List.of(stm), errorKey)));
    }

    /** CatchClause     = CATCH "(" FormalParameter ")" Block
     * TODO: the "FormalParameter" is not correct, it uses the special "catchTypes" rule below.
     */
    protected JCCatch catchClause() {
        int pos = token.pos;
        accept(CATCH);
        accept(LPAREN);
        JCModifiers mods = optFinal(Flags.PARAMETER);
        List<JCExpression> catchTypes = catchTypes();
        JCExpression paramType = catchTypes.size() > 1 ?
                toP(F.at(catchTypes.head.getStartPosition()).TypeUnion(catchTypes)) :
                catchTypes.head;
        JCVariableDecl formal = variableDeclaratorId(mods, paramType, FormalParameterKind.CATCH);
        accept(RPAREN);
        JCBlock body = block();
        return F.at(pos).Catch(formal, body);
    }

    List<JCExpression> catchTypes() {
        ListBuffer<JCExpression> catchTypes = new ListBuffer<>();
        catchTypes.add(parseType());
        while (token.kind == BAR) {
            checkSourceLevel(Feature.MULTICATCH);
            nextToken();
            // Instead of qualident this is now parseType.
            // But would that allow too much, e.g. arrays or generics?
            catchTypes.add(parseType());
        }
        return catchTypes.toList();
    }

    /** SwitchBlockStatementGroups = { SwitchBlockStatementGroup }
     *  SwitchBlockStatementGroup = SwitchLabel BlockStatements
     *  SwitchLabel = CASE ConstantExpression ":" | DEFAULT ":"
     */
    List<JCCase> switchBlockStatementGroups() {
        ListBuffer<JCCase> cases = new ListBuffer<>();
        while (true) {
            int pos = token.pos;
            switch (token.kind) {
            case CASE:
            case DEFAULT:
                cases.append(switchBlockStatementGroup());
                break;
            case RBRACE: case EOF:
                return cases.toList();
            default:
                nextToken(); // to ensure progress
                syntaxError(pos, Errors.Expected3(CASE, DEFAULT, RBRACE));
            }
        }
    }

    protected JCCase switchBlockStatementGroup() {
        int pos = token.pos;
        List<JCStatement> stats;
        JCCase c;
        switch (token.kind) {
        case CASE:
            nextToken();
            JCExpression pat = parseExpression();
            accept(COLON);
            stats = blockStatements();
            c = F.at(pos).Case(pat, stats);
            if (stats.isEmpty())
                storeEnd(c, S.prevToken().endPos);
            return c;
        case DEFAULT:
            nextToken();
            accept(COLON);
            stats = blockStatements();
            c = F.at(pos).Case(null, stats);
            if (stats.isEmpty())
                storeEnd(c, S.prevToken().endPos);
            return c;
        }
        throw new AssertionError("should not reach here");
    }

    /** MoreStatementExpressions = { COMMA StatementExpression }
     */
    <T extends ListBuffer<? super JCExpressionStatement>> T moreStatementExpressions(int pos,
                                                                    JCExpression first,
                                                                    T stats) {
        // This Exec is a "StatementExpression"; it subsumes no terminating token
        stats.append(toP(F.at(pos).Exec(checkExprStat(first))));
        while (token.kind == COMMA) {
            nextToken();
            pos = token.pos;
            JCExpression t = parseExpression();
            // This Exec is a "StatementExpression"; it subsumes no terminating token
            stats.append(toP(F.at(pos).Exec(checkExprStat(t))));
        }
        return stats;
    }

    /** ForInit = StatementExpression MoreStatementExpressions
     *           |  { FINAL | '@' Annotation } Type VariableDeclarators
     */
    List<JCStatement> forInit() {
        ListBuffer<JCStatement> stats = new ListBuffer<>();
        int pos = token.pos;
        if (token.kind == FINAL || token.kind == MONKEYS_AT) {
            return variableDeclarators(optFinal(0), parseType(true), stats, true).toList();
        } else {
            JCExpression t = term(EXPR | TYPE);
            if ((lastmode & TYPE) != 0 && LAX_IDENTIFIER.accepts(token.kind)) {
                return variableDeclarators(modifiersOpt(), t, stats, true).toList();
            } else if ((lastmode & TYPE) != 0 && token.kind == COLON) {
                log.error(DiagnosticFlag.SYNTAX, pos, Errors.BadInitializer("for-loop"));
                return List.of((JCStatement)F.at(pos).VarDef(null, null, t, null));
            } else {
                return moreStatementExpressions(pos, t, stats).toList();
            }
        }
    }

    /** ForUpdate = StatementExpression MoreStatementExpressions
     */
    List<JCExpressionStatement> forUpdate() {
        return moreStatementExpressions(token.pos,
                                        parseExpression(),
                                        new ListBuffer<JCExpressionStatement>()).toList();
    }

    /** AnnotationsOpt = { '@' Annotation }
     *
     * @param kind Whether to parse an ANNOTATION or TYPE_ANNOTATION
     */
    protected List<JCAnnotation> annotationsOpt(Tag kind) {
        if (token.kind != MONKEYS_AT) return List.nil(); // optimization
        ListBuffer<JCAnnotation> buf = new ListBuffer<>();
        int prevmode = mode;
        while (token.kind == MONKEYS_AT) {
            int pos = token.pos;
            nextToken();
            buf.append(annotation(pos, kind));
        }
        lastmode = mode;
        mode = prevmode;
        List<JCAnnotation> annotations = buf.toList();

        return annotations;
    }

    List<JCAnnotation> typeAnnotationsOpt() {
        List<JCAnnotation> annotations = annotationsOpt(Tag.TYPE_ANNOTATION);
        return annotations;
    }

    /** ModifiersOpt = { Modifier }
     *  Modifier = PUBLIC | PROTECTED | PRIVATE | STATIC | ABSTRACT | FINAL
     *           | NATIVE | SYNCHRONIZED | TRANSIENT | VOLATILE | "@"
     *           | "@" Annotation
     */
    protected JCModifiers modifiersOpt() {
        return modifiersOpt(null);
    }
    protected JCModifiers modifiersOpt(JCModifiers partial) {
        long flags;
        ListBuffer<JCAnnotation> annotations = new ListBuffer<>();
        int pos;
        if (partial == null) {
            flags = 0;
            pos = token.pos;
        } else {
            flags = partial.flags;
            annotations.appendList(partial.annotations);
            pos = partial.pos;
        }
        if (token.deprecatedFlag()) {
            flags |= Flags.DEPRECATED;
        }
        int lastPos;
    loop:
        while (true) {
            long flag;
            switch (token.kind) {
            case PRIVATE     : flag = Flags.PRIVATE; break;
            case PROTECTED   : flag = Flags.PROTECTED; break;
            case PUBLIC      : flag = Flags.PUBLIC; break;
            case STATIC      : flag = Flags.STATIC; break;
            case TRANSIENT   : flag = Flags.TRANSIENT; break;
            case FINAL       : flag = Flags.FINAL; break;
            case ABSTRACT    : flag = Flags.ABSTRACT; break;
            case NATIVE      : flag = Flags.NATIVE; break;
            case VOLATILE    : flag = Flags.VOLATILE; break;
            case SYNCHRONIZED: flag = Flags.SYNCHRONIZED; break;
            case STRICTFP    : flag = Flags.STRICTFP; break;
            case MONKEYS_AT  : flag = Flags.ANNOTATION; break;
            case DEFAULT     : checkSourceLevel(Feature.DEFAULT_METHODS); flag = Flags.DEFAULT; break;
            case ERROR       : flag = 0; nextToken(); break;
            default: break loop;
            }
            if ((flags & flag) != 0) log.error(DiagnosticFlag.SYNTAX, token.pos, Errors.RepeatedModifier);
            lastPos = token.pos;
            nextToken();
            if (flag == Flags.ANNOTATION) {
                if (token.kind != INTERFACE) {
                    JCAnnotation ann = annotation(lastPos, Tag.ANNOTATION);
                    // if first modifier is an annotation, set pos to annotation's.
                    if (flags == 0 && annotations.isEmpty())
                        pos = ann.pos;
                    annotations.append(ann);
                    flag = 0;
                }
            }
            flags |= flag;
        }
        switch (token.kind) {
        case ENUM: flags |= Flags.ENUM; break;
        case INTERFACE: flags |= Flags.INTERFACE; break;
        default: break;
        }

        /* A modifiers tree with no modifier tokens or annotations
         * has no text position. */
        if ((flags & (Flags.ModifierFlags | Flags.ANNOTATION)) == 0 && annotations.isEmpty())
            pos = Position.NOPOS;

        JCModifiers mods = F.at(pos).Modifiers(flags, annotations.toList());
        if (pos != Position.NOPOS)
            storeEnd(mods, S.prevToken().endPos);
        return mods;
    }

    /** Annotation              = "@" Qualident [ "(" AnnotationFieldValues ")" ]
     *
     * @param pos position of "@" token
     * @param kind Whether to parse an ANNOTATION or TYPE_ANNOTATION
     */
    JCAnnotation annotation(int pos, Tag kind) {
        // accept(AT); // AT consumed by caller
        if (kind == Tag.TYPE_ANNOTATION) {
            checkSourceLevel(Feature.TYPE_ANNOTATIONS);
        }
        JCTree ident = qualident(false);
        List<JCExpression> fieldValues = annotationFieldValuesOpt();
        JCAnnotation ann;
        if (kind == Tag.ANNOTATION) {
            ann = F.at(pos).Annotation(ident, fieldValues);
        } else if (kind == Tag.TYPE_ANNOTATION) {
            ann = F.at(pos).TypeAnnotation(ident, fieldValues);
        } else {
            throw new AssertionError("Unhandled annotation kind: " + kind);
        }

        storeEnd(ann, S.prevToken().endPos);
        return ann;
    }

    List<JCExpression> annotationFieldValuesOpt() {
        return (token.kind == LPAREN) ? annotationFieldValues() : List.nil();
    }

    /** AnnotationFieldValues   = "(" [ AnnotationFieldValue { "," AnnotationFieldValue } ] ")" */
    List<JCExpression> annotationFieldValues() {
        accept(LPAREN);
        ListBuffer<JCExpression> buf = new ListBuffer<>();
        if (token.kind != RPAREN) {
            buf.append(annotationFieldValue());
            while (token.kind == COMMA) {
                nextToken();
                buf.append(annotationFieldValue());
            }
        }
        accept(RPAREN);
        return buf.toList();
    }

    /** AnnotationFieldValue    = AnnotationValue
     *                          | Identifier "=" AnnotationValue
     */
    JCExpression annotationFieldValue() {
        if (LAX_IDENTIFIER.accepts(token.kind)) {
            mode = EXPR;
            JCExpression t1 = term1();
            if (t1.hasTag(IDENT) && token.kind == EQ) {
                int pos = token.pos;
                accept(EQ);
                JCExpression v = annotationValue();
                return toP(F.at(pos).Assign(t1, v));
            } else {
                return t1;
            }
        }
        return annotationValue();
    }

    /* AnnotationValue          = ConditionalExpression
     *                          | Annotation
     *                          | "{" [ AnnotationValue { "," AnnotationValue } ] [","] "}"
     */
    JCExpression annotationValue() {
        int pos;
        switch (token.kind) {
        case MONKEYS_AT:
            pos = token.pos;
            nextToken();
            return annotation(pos, Tag.ANNOTATION);
        case LBRACE:
            pos = token.pos;
            accept(LBRACE);
            ListBuffer<JCExpression> buf = new ListBuffer<>();
            if (token.kind == COMMA) {
                nextToken();
            } else if (token.kind != RBRACE) {
                buf.append(annotationValue());
                while (token.kind == COMMA) {
                    nextToken();
                    if (token.kind == RBRACE) break;
                    buf.append(annotationValue());
                }
            }
            accept(RBRACE);
            return toP(F.at(pos).NewArray(null, List.nil(), buf.toList()));
        default:
            mode = EXPR;
            return term1();
        }
    }

    /** VariableDeclarators = VariableDeclarator { "," VariableDeclarator }
     */
    public <T extends ListBuffer<? super JCVariableDecl>> T variableDeclarators(JCModifiers mods,
                                                                         JCExpression type,
                                                                         T vdefs,
                                                                         boolean localDecl)
    {
        return variableDeclaratorsRest(token.pos, mods, type, ident(), false, null, vdefs, localDecl);
    }

    /** VariableDeclaratorsRest = VariableDeclaratorRest { "," VariableDeclarator }
     *  ConstantDeclaratorsRest = ConstantDeclaratorRest { "," ConstantDeclarator }
     *
     *  @param reqInit  Is an initializer always required?
     *  @param dc       The documentation comment for the variable declarations, or null.
     */
    protected <T extends ListBuffer<? super JCVariableDecl>> T variableDeclaratorsRest(int pos,
                                                                     JCModifiers mods,
                                                                     JCExpression type,
                                                                     Name name,
                                                                     boolean reqInit,
                                                                     Comment dc,
                                                                     T vdefs,
                                                                     boolean localDecl)
    {
        JCVariableDecl head = variableDeclaratorRest(pos, mods, type, name, reqInit, dc, localDecl);
        boolean implicit = Feature.LOCAL_VARIABLE_TYPE_INFERENCE.allowedInSource(source) && head.vartype == null;
        vdefs.append(head);
        while (token.kind == COMMA) {
            if (implicit) {
                reportSyntaxError(pos, Errors.VarNotAllowedCompound);
            }
            // All but last of multiple declarators subsume a comma
            storeEnd((JCTree)vdefs.last(), token.endPos);
            nextToken();
            vdefs.append(variableDeclarator(mods, type, reqInit, dc, localDecl));
        }
        return vdefs;
    }

    /** VariableDeclarator = Ident VariableDeclaratorRest
     *  ConstantDeclarator = Ident ConstantDeclaratorRest
     */
    JCVariableDecl variableDeclarator(JCModifiers mods, JCExpression type, boolean reqInit, Comment dc, boolean localDecl) {
        return variableDeclaratorRest(token.pos, mods, type, ident(), reqInit, dc, localDecl);
    }

    /** VariableDeclaratorRest = BracketsOpt ["=" VariableInitializer]
     *  ConstantDeclaratorRest = BracketsOpt "=" VariableInitializer
     *
     *  @param reqInit  Is an initializer always required?
     *  @param dc       The documentation comment for the variable declarations, or null.
     */
    JCVariableDecl variableDeclaratorRest(int pos, JCModifiers mods, JCExpression type, Name name,
                                  boolean reqInit, Comment dc, boolean localDecl) {
        type = bracketsOpt(type);
        JCExpression init = null;
        if (token.kind == EQ) {
            nextToken();
            init = variableInitializer();
        }
        else if (reqInit) syntaxError(token.pos, Errors.Expected(EQ));
        JCTree elemType = TreeInfo.innermostType(type, true);
        int startPos = Position.NOPOS;
        if (Feature.LOCAL_VARIABLE_TYPE_INFERENCE.allowedInSource(source) && elemType.hasTag(IDENT)) {
            Name typeName = ((JCIdent)elemType).name;
            if (isRestrictedLocalVarTypeName(typeName)) {
                if (type.hasTag(TYPEARRAY)) {
                    //error - 'var' and arrays
                    reportSyntaxError(pos, Errors.VarNotAllowedArray);
                } else {
                    startPos = TreeInfo.getStartPos(mods);
                    if (startPos == Position.NOPOS)
                        startPos = TreeInfo.getStartPos(type);
                    //implicit type
                    type = null;
                }
            }
        }
        JCVariableDecl result =
            toP(F.at(pos).VarDef(mods, name, type, init));
        attach(result, dc);
        result.startPos = startPos;
        return result;
    }

    boolean isRestrictedLocalVarTypeName(JCExpression e) {
        switch (e.getTag()) {
            case IDENT:
                return isRestrictedLocalVarTypeName(((JCIdent)e).name);
            case TYPEARRAY:
                return isRestrictedLocalVarTypeName(((JCArrayTypeTree)e).elemtype);
            default:
                return false;
        }
    }

    boolean isRestrictedLocalVarTypeName(Name name) {
        return Feature.LOCAL_VARIABLE_TYPE_INFERENCE.allowedInSource(source) && name == names.var;
    }

    /** The kind of a formal parameter
     */
    enum FormalParameterKind {
        /* a formal lambda parameter
         */
        LAMBDA {
            @Override
            boolean isLambdaParameter() {
                return true;
            }
        },
        /* a formal catch clause parameter
         */
        CATCH,
        /* a formal method parameter
         */
        METHOD;

        boolean isLambdaParameter() {
            return false;
        }
    }

    /** VariableDeclaratorId = Ident BracketsOpt
     */
    JCVariableDecl variableDeclaratorId(JCModifiers mods, JCExpression type) {
        return variableDeclaratorId(mods, type, FormalParameterKind.METHOD);
    }

    JCVariableDecl variableDeclaratorId(JCModifiers mods, JCExpression type, FormalParameterKind parameterKind) {
        int pos = token.pos;
        Name name;
        boolean allowUnderscoreAsFormal = Feature.UNDERSCORE_AS_PARAM_NAME.allowedInSource(source);
        boolean isUnderscore = token.kind == UNDERSCORE;
        if (parameterKind.isLambdaParameter() && isUnderscore && !allowUnderscoreAsFormal) {
            log.error(pos, Errors.UnderscoreAsIdentifierInLambda);
            name = token.name();
            nextToken();
        } else if (parameterKind == FormalParameterKind.METHOD && isUnderscore && allowUnderscoreAsFormal) {
            log.error(pos, Errors.UnderscoreAsIdentifierInMethod);
            name = token.name();
            nextToken();
        } else {
            if (allowThisIdent && !parameterKind.isLambdaParameter()) {
                JCExpression pn = qualident(false, allowUnderscoreAsFormal);
                if (pn.hasTag(Tag.IDENT) && ((JCIdent)pn).name != names._this) {
                    name = ((JCIdent)pn).name;
                } else {
                    if ((mods.flags & Flags.VARARGS) != 0) {
                        log.error(token.pos, Errors.VarargsAndReceiver);
                    }
                    if (token.kind == LBRACKET) {
                        log.error(token.pos, Errors.ArrayAndReceiver);
                    }
                    return toP(F.at(pos).ReceiverVarDef(mods, pn, type));
                }
            } else {
<<<<<<< HEAD
                name = ident(false, allowUnderscoreAsFormal);
=======
                if (!lambdaParameter ||
                        LAX_IDENTIFIER.accepts(token.kind) ||
                        mods.flags != Flags.PARAMETER ||
                        mods.annotations.nonEmpty()) {
                    name = ident();
                } else {
                    /** if it is a lambda parameter and the token kind is not an identifier,
                     *  and there are no modifiers or annotations, then this means that the compiler
                     *  supposed the lambda to be explicit but it can contain a mix of implicit,
                     *  var or explicit parameters. So we assign the error name to the parameter name
                     *  instead of issuing an error and analyze the lambda parameters as a whole at
                     *  a higher level.
                     */
                    name = names.empty;
                }
>>>>>>> 47a8c7c8
            }
        }
        if ((mods.flags & Flags.VARARGS) != 0 &&
                token.kind == LBRACKET) {
            log.error(token.pos, Errors.VarargsAndOldArraySyntax);
        }
        int dimensionsPos = token.pos;
        JCExpression typeWithDimensions = bracketsOpt(type);
        if (allowUnderscoreAsFormal && isUnderscore && typeWithDimensions != type) {
            log.error(dimensionsPos, Errors.UnderscoreCantBeFollowedByDimensions);
        }
        return toP(F.at(pos).VarDef(mods, name, typeWithDimensions, null));
    }

    /** Resources = Resource { ";" Resources }
     */
    List<JCTree> resources() {
        ListBuffer<JCTree> defs = new ListBuffer<>();
        defs.append(resource());
        while (token.kind == SEMI) {
            // All but last of multiple declarators must subsume a semicolon
            storeEnd(defs.last(), token.endPos);
            int semiColonPos = token.pos;
            nextToken();
            if (token.kind == RPAREN) { // Optional trailing semicolon
                                       // after last resource
                break;
            }
            defs.append(resource());
        }
        return defs.toList();
    }

    /** Resource = VariableModifiersOpt Type VariableDeclaratorId "=" Expression
     *           | Expression
     */
    protected JCTree resource() {
        int startPos = token.pos;
        if (token.kind == FINAL || token.kind == MONKEYS_AT) {
            JCModifiers mods = optFinal(Flags.FINAL);
            JCExpression t = parseType(true);
            return variableDeclaratorRest(token.pos, mods, t, ident(), true, null, true);
        }
        JCExpression t = term(EXPR | TYPE);
        if ((lastmode & TYPE) != 0 && LAX_IDENTIFIER.accepts(token.kind)) {
            JCModifiers mods = toP(F.at(startPos).Modifiers(Flags.FINAL));
            return variableDeclaratorRest(token.pos, mods, t, ident(), true, null, true);
        } else {
            checkSourceLevel(Feature.EFFECTIVELY_FINAL_VARIABLES_IN_TRY_WITH_RESOURCES);
            if (!t.hasTag(IDENT) && !t.hasTag(SELECT)) {
                log.error(t.pos(), Errors.TryWithResourcesExprNeedsVar);
            }

            return t;
        }
    }

    /** CompilationUnit = [ { "@" Annotation } PACKAGE Qualident ";"] {ImportDeclaration} {TypeDeclaration}
     */
    public JCTree.JCCompilationUnit parseCompilationUnit() {
        Token firstToken = token;
        JCModifiers mods = null;
        boolean consumedToplevelDoc = false;
        boolean seenImport = false;
        boolean seenPackage = false;
        ListBuffer<JCTree> defs = new ListBuffer<>();
        if (token.kind == MONKEYS_AT)
            mods = modifiersOpt();

        if (token.kind == PACKAGE) {
            int packagePos = token.pos;
            List<JCAnnotation> annotations = List.nil();
            seenPackage = true;
            if (mods != null) {
                checkNoMods(mods.flags);
                annotations = mods.annotations;
                mods = null;
            }
            nextToken();
            JCExpression pid = qualident(false);
            accept(SEMI);
            JCPackageDecl pd = toP(F.at(packagePos).PackageDecl(annotations, pid));
            attach(pd, firstToken.comment(CommentStyle.JAVADOC));
            consumedToplevelDoc = true;
            defs.append(pd);
        }

        boolean checkForImports = true;
        boolean firstTypeDecl = true;
        while (token.kind != EOF) {
            if (token.pos <= endPosTable.errorEndPos) {
                // error recovery
                skip(checkForImports, false, false, false);
                if (token.kind == EOF)
                    break;
            }
            if (checkForImports && mods == null && token.kind == IMPORT) {
                seenImport = true;
                defs.append(importDeclaration());
            } else {
                Comment docComment = token.comment(CommentStyle.JAVADOC);
                if (firstTypeDecl && !seenImport && !seenPackage) {
                    docComment = firstToken.comment(CommentStyle.JAVADOC);
                    consumedToplevelDoc = true;
                }
                if (mods != null || token.kind != SEMI)
                    mods = modifiersOpt(mods);
                if (firstTypeDecl && token.kind == IDENTIFIER) {
                    ModuleKind kind = ModuleKind.STRONG;
                    if (token.name() == names.open) {
                        kind = ModuleKind.OPEN;
                        nextToken();
                    }
                    if (token.kind == IDENTIFIER && token.name() == names.module) {
                        if (mods != null) {
                            checkNoMods(mods.flags & ~Flags.DEPRECATED);
                        }
                        defs.append(moduleDecl(mods, kind, docComment));
                        consumedToplevelDoc = true;
                        break;
                    } else if (kind != ModuleKind.STRONG) {
                        reportSyntaxError(token.pos, Errors.ExpectedModule);
                    }
                }
                JCTree def = typeDeclaration(mods, docComment);
                if (def instanceof JCExpressionStatement)
                    def = ((JCExpressionStatement)def).expr;
                defs.append(def);
                if (def instanceof JCClassDecl)
                    checkForImports = false;
                mods = null;
                firstTypeDecl = false;
            }
        }
        JCTree.JCCompilationUnit toplevel = F.at(firstToken.pos).TopLevel(defs.toList());
        if (!consumedToplevelDoc)
            attach(toplevel, firstToken.comment(CommentStyle.JAVADOC));
        if (defs.isEmpty())
            storeEnd(toplevel, S.prevToken().endPos);
        if (keepDocComments)
            toplevel.docComments = docComments;
        if (keepLineMap)
            toplevel.lineMap = S.getLineMap();
        this.endPosTable.setParser(null); // remove reference to parser
        toplevel.endPositions = this.endPosTable;
        return toplevel;
    }

    JCModuleDecl moduleDecl(JCModifiers mods, ModuleKind kind, Comment dc) {
        int pos = token.pos;
        checkSourceLevel(Feature.MODULES);

        nextToken();
        JCExpression name = qualident(false);
        List<JCDirective> directives = null;

        accept(LBRACE);
        directives = moduleDirectiveList();
        accept(RBRACE);
        accept(EOF);

        JCModuleDecl result = toP(F.at(pos).ModuleDef(mods, kind, name, directives));
        attach(result, dc);
        return result;
    }

    List<JCDirective> moduleDirectiveList() {
        ListBuffer<JCDirective> defs = new ListBuffer<>();
        while (token.kind == IDENTIFIER) {
            int pos = token.pos;
            if (token.name() == names.requires) {
                nextToken();
                boolean isTransitive = false;
                boolean isStaticPhase = false;
            loop:
                while (true) {
                    switch (token.kind) {
                        case IDENTIFIER:
                            if (token.name() == names.transitive && !isTransitive) {
                                Token t1 = S.token(1);
                                if (t1.kind == SEMI || t1.kind == DOT) {
                                    break loop;
                                }
                                isTransitive = true;
                                break;
                            } else {
                                break loop;
                            }
                        case STATIC:
                            if (isStaticPhase) {
                                log.error(DiagnosticFlag.SYNTAX, token.pos, Errors.RepeatedModifier);
                            }
                            isStaticPhase = true;
                            break;
                        default:
                            break loop;
                    }
                    nextToken();
                }
                JCExpression moduleName = qualident(false);
                accept(SEMI);
                defs.append(toP(F.at(pos).Requires(isTransitive, isStaticPhase, moduleName)));
            } else if (token.name() == names.exports || token.name() == names.opens) {
                boolean exports = token.name() == names.exports;
                nextToken();
                JCExpression pkgName = qualident(false);
                List<JCExpression> moduleNames = null;
                if (token.kind == IDENTIFIER && token.name() == names.to) {
                    nextToken();
                    moduleNames = qualidentList(false);
                }
                accept(SEMI);
                JCDirective d;
                if (exports) {
                    d = F.at(pos).Exports(pkgName, moduleNames);
                } else {
                    d = F.at(pos).Opens(pkgName, moduleNames);
                }
                defs.append(toP(d));
            } else if (token.name() == names.provides) {
                nextToken();
                JCExpression serviceName = qualident(false);
                if (token.kind == IDENTIFIER && token.name() == names.with) {
                    nextToken();
                    List<JCExpression> implNames = qualidentList(false);
                    accept(SEMI);
                    defs.append(toP(F.at(pos).Provides(serviceName, implNames)));
                } else {
                    log.error(DiagnosticFlag.SYNTAX, token.pos, Errors.ExpectedStr("'" + names.with + "'"));
                    skip(false, false, false, false);
                }
            } else if (token.name() == names.uses) {
                nextToken();
                JCExpression service = qualident(false);
                accept(SEMI);
                defs.append(toP(F.at(pos).Uses(service)));
            } else {
                setErrorEndPos(pos);
                reportSyntaxError(pos, Errors.InvalidModuleDirective);
                break;
            }
        }
        return defs.toList();
    }

    /** ImportDeclaration = IMPORT [ STATIC ] Ident { "." Ident } [ "." "*" ] ";"
     */
    protected JCTree importDeclaration() {
        int pos = token.pos;
        nextToken();
        boolean importStatic = false;
        if (token.kind == STATIC) {
            importStatic = true;
            nextToken();
        }
        JCExpression pid = toP(F.at(token.pos).Ident(ident()));
        do {
            int pos1 = token.pos;
            accept(DOT);
            if (token.kind == STAR) {
                pid = to(F.at(pos1).Select(pid, names.asterisk));
                nextToken();
                break;
            } else {
                pid = toP(F.at(pos1).Select(pid, ident()));
            }
        } while (token.kind == DOT);
        accept(SEMI);
        return toP(F.at(pos).Import(pid, importStatic));
    }

    /** TypeDeclaration = ClassOrInterfaceOrEnumDeclaration
     *                  | ";"
     */
    JCTree typeDeclaration(JCModifiers mods, Comment docComment) {
        int pos = token.pos;
        if (mods == null && token.kind == SEMI) {
            nextToken();
            return toP(F.at(pos).Skip());
        } else {
            return classOrInterfaceOrEnumDeclaration(modifiersOpt(mods), docComment);
        }
    }

    /** ClassOrInterfaceOrEnumDeclaration = ModifiersOpt
     *           (ClassDeclaration | InterfaceDeclaration | EnumDeclaration)
     *  @param mods     Any modifiers starting the class or interface declaration
     *  @param dc       The documentation comment for the class, or null.
     */
    protected JCStatement classOrInterfaceOrEnumDeclaration(JCModifiers mods, Comment dc) {
        if (token.kind == CLASS) {
            return classDeclaration(mods, dc);
        } else if (token.kind == INTERFACE) {
            return interfaceDeclaration(mods, dc);
        } else if (token.kind == ENUM) {
            return enumDeclaration(mods, dc);
        } else {
            int pos = token.pos;
            List<JCTree> errs;
            if (LAX_IDENTIFIER.accepts(token.kind)) {
                errs = List.of(mods, toP(F.at(pos).Ident(ident())));
                setErrorEndPos(token.pos);
            } else {
                errs = List.of(mods);
            }
            final JCErroneous erroneousTree;
            if (parseModuleInfo) {
                erroneousTree = syntaxError(pos, errs, Errors.ExpectedModuleOrOpen);
            } else {
                erroneousTree = syntaxError(pos, errs, Errors.Expected3(CLASS, INTERFACE, ENUM));
            }
            return toP(F.Exec(erroneousTree));
        }
    }

    /** ClassDeclaration = CLASS Ident TypeParametersOpt [EXTENDS Type]
     *                     [IMPLEMENTS TypeList] ClassBody
     *  @param mods    The modifiers starting the class declaration
     *  @param dc       The documentation comment for the class, or null.
     */
    protected JCClassDecl classDeclaration(JCModifiers mods, Comment dc) {
        int pos = token.pos;
        accept(CLASS);
        Name name = typeName();

        List<JCTypeParameter> typarams = typeParametersOpt();

        JCExpression extending = null;
        if (token.kind == EXTENDS) {
            nextToken();
            extending = parseType();
        }
        List<JCExpression> implementing = List.nil();
        if (token.kind == IMPLEMENTS) {
            nextToken();
            implementing = typeList();
        }
        List<JCTree> defs = classOrInterfaceBody(name, false);
        JCClassDecl result = toP(F.at(pos).ClassDef(
            mods, name, typarams, extending, implementing, defs));
        attach(result, dc);
        return result;
    }

    Name typeName() {
        int pos = token.pos;
        Name name = ident();
        if (name == names.var) {
            if (Feature.LOCAL_VARIABLE_TYPE_INFERENCE.allowedInSource(source)) {
                reportSyntaxError(pos, Errors.VarNotAllowed(name));
            } else {
                log.warning(pos, Warnings.VarNotAllowed);
            }
        }
        return name;
    }

    /** InterfaceDeclaration = INTERFACE Ident TypeParametersOpt
     *                         [EXTENDS TypeList] InterfaceBody
     *  @param mods    The modifiers starting the interface declaration
     *  @param dc       The documentation comment for the interface, or null.
     */
    protected JCClassDecl interfaceDeclaration(JCModifiers mods, Comment dc) {
        int pos = token.pos;
        accept(INTERFACE);

        Name name = typeName();

        List<JCTypeParameter> typarams = typeParametersOpt();

        List<JCExpression> extending = List.nil();
        if (token.kind == EXTENDS) {
            nextToken();
            extending = typeList();
        }
        List<JCTree> defs = classOrInterfaceBody(name, true);
        JCClassDecl result = toP(F.at(pos).ClassDef(
            mods, name, typarams, null, extending, defs));
        attach(result, dc);
        return result;
    }

    /** EnumDeclaration = ENUM Ident [IMPLEMENTS TypeList] EnumBody
     *  @param mods    The modifiers starting the enum declaration
     *  @param dc       The documentation comment for the enum, or null.
     */
    protected JCClassDecl enumDeclaration(JCModifiers mods, Comment dc) {
        int pos = token.pos;
        accept(ENUM);

        Name name = typeName();

        List<JCExpression> implementing = List.nil();
        if (token.kind == IMPLEMENTS) {
            nextToken();
            implementing = typeList();
        }

        List<JCTree> defs = enumBody(name);
        mods.flags |= Flags.ENUM;
        JCClassDecl result = toP(F.at(pos).
            ClassDef(mods, name, List.nil(),
                     null, implementing, defs));
        attach(result, dc);
        return result;
    }

    /** EnumBody = "{" { EnumeratorDeclarationList } [","]
     *                  [ ";" {ClassBodyDeclaration} ] "}"
     */
    List<JCTree> enumBody(Name enumName) {
        accept(LBRACE);
        ListBuffer<JCTree> defs = new ListBuffer<>();
        if (token.kind == COMMA) {
            nextToken();
        } else if (token.kind != RBRACE && token.kind != SEMI) {
            defs.append(enumeratorDeclaration(enumName));
            while (token.kind == COMMA) {
                nextToken();
                if (token.kind == RBRACE || token.kind == SEMI) break;
                defs.append(enumeratorDeclaration(enumName));
            }
            if (token.kind != SEMI && token.kind != RBRACE) {
                defs.append(syntaxError(token.pos, Errors.Expected3(COMMA, RBRACE, SEMI)));
                nextToken();
            }
        }
        if (token.kind == SEMI) {
            nextToken();
            while (token.kind != RBRACE && token.kind != EOF) {
                defs.appendList(classOrInterfaceBodyDeclaration(enumName,
                                                                false));
                if (token.pos <= endPosTable.errorEndPos) {
                    // error recovery
                   skip(false, true, true, false);
                }
            }
        }
        accept(RBRACE);
        return defs.toList();
    }

    /** EnumeratorDeclaration = AnnotationsOpt [TypeArguments] IDENTIFIER [ Arguments ] [ "{" ClassBody "}" ]
     */
    JCTree enumeratorDeclaration(Name enumName) {
        Comment dc = token.comment(CommentStyle.JAVADOC);
        int flags = Flags.PUBLIC|Flags.STATIC|Flags.FINAL|Flags.ENUM;
        if (token.deprecatedFlag()) {
            flags |= Flags.DEPRECATED;
        }
        int pos = token.pos;
        List<JCAnnotation> annotations = annotationsOpt(Tag.ANNOTATION);
        JCModifiers mods = F.at(annotations.isEmpty() ? Position.NOPOS : pos).Modifiers(flags, annotations);
        List<JCExpression> typeArgs = typeArgumentsOpt();
        int identPos = token.pos;
        Name name = ident();
        int createPos = token.pos;
        List<JCExpression> args = (token.kind == LPAREN)
            ? arguments() : List.nil();
        JCClassDecl body = null;
        if (token.kind == LBRACE) {
            JCModifiers mods1 = F.at(Position.NOPOS).Modifiers(Flags.ENUM);
            List<JCTree> defs = classOrInterfaceBody(names.empty, false);
            body = toP(F.at(identPos).AnonymousClassDef(mods1, defs));
        }
        if (args.isEmpty() && body == null)
            createPos = identPos;
        JCIdent ident = F.at(identPos).Ident(enumName);
        JCNewClass create = F.at(createPos).NewClass(null, typeArgs, ident, args, body);
        if (createPos != identPos)
            storeEnd(create, S.prevToken().endPos);
        ident = F.at(identPos).Ident(enumName);
        JCTree result = toP(F.at(pos).VarDef(mods, name, ident, create));
        attach(result, dc);
        return result;
    }

    /** TypeList = Type {"," Type}
     */
    List<JCExpression> typeList() {
        ListBuffer<JCExpression> ts = new ListBuffer<>();
        ts.append(parseType());
        while (token.kind == COMMA) {
            nextToken();
            ts.append(parseType());
        }
        return ts.toList();
    }

    /** ClassBody     = "{" {ClassBodyDeclaration} "}"
     *  InterfaceBody = "{" {InterfaceBodyDeclaration} "}"
     */
    List<JCTree> classOrInterfaceBody(Name className, boolean isInterface) {
        accept(LBRACE);
        if (token.pos <= endPosTable.errorEndPos) {
            // error recovery
            skip(false, true, false, false);
            if (token.kind == LBRACE)
                nextToken();
        }
        ListBuffer<JCTree> defs = new ListBuffer<>();
        while (token.kind != RBRACE && token.kind != EOF) {
            defs.appendList(classOrInterfaceBodyDeclaration(className, isInterface));
            if (token.pos <= endPosTable.errorEndPos) {
               // error recovery
               skip(false, true, true, false);
           }
        }
        accept(RBRACE);
        return defs.toList();
    }

    /** ClassBodyDeclaration =
     *      ";"
     *    | [STATIC] Block
     *    | ModifiersOpt
     *      ( Type Ident
     *        ( VariableDeclaratorsRest ";" | MethodDeclaratorRest )
     *      | VOID Ident VoidMethodDeclaratorRest
     *      | TypeParameters [Annotations]
     *        ( Type Ident MethodDeclaratorRest
     *        | VOID Ident VoidMethodDeclaratorRest
     *        )
     *      | Ident ConstructorDeclaratorRest
     *      | TypeParameters Ident ConstructorDeclaratorRest
     *      | ClassOrInterfaceOrEnumDeclaration
     *      )
     *  InterfaceBodyDeclaration =
     *      ";"
     *    | ModifiersOpt
     *      ( Type Ident
     *        ( ConstantDeclaratorsRest ";" | MethodDeclaratorRest )
     *      | VOID Ident MethodDeclaratorRest
     *      | TypeParameters [Annotations]
     *        ( Type Ident MethodDeclaratorRest
     *        | VOID Ident VoidMethodDeclaratorRest
     *        )
     *      | ClassOrInterfaceOrEnumDeclaration
     *      )
     *
     */
    protected List<JCTree> classOrInterfaceBodyDeclaration(Name className, boolean isInterface) {
        if (token.kind == SEMI) {
            nextToken();
            return List.nil();
        } else {
            Comment dc = token.comment(CommentStyle.JAVADOC);
            int pos = token.pos;
            JCModifiers mods = modifiersOpt();
            if (token.kind == CLASS ||
                token.kind == INTERFACE ||
                token.kind == ENUM) {
                return List.of(classOrInterfaceOrEnumDeclaration(mods, dc));
            } else if (token.kind == LBRACE &&
                       (mods.flags & Flags.StandardFlags & ~Flags.STATIC) == 0 &&
                       mods.annotations.isEmpty()) {
                if (isInterface) {
                    log.error(DiagnosticFlag.SYNTAX, token.pos, Errors.InitializerNotAllowed);
                }
                return List.of(block(pos, mods.flags));
            } else {
                pos = token.pos;
                List<JCTypeParameter> typarams = typeParametersOpt();
                // if there are type parameters but no modifiers, save the start
                // position of the method in the modifiers.
                if (typarams.nonEmpty() && mods.pos == Position.NOPOS) {
                    mods.pos = pos;
                    storeEnd(mods, pos);
                }
                List<JCAnnotation> annosAfterParams = annotationsOpt(Tag.ANNOTATION);

                if (annosAfterParams.nonEmpty()) {
                    checkSourceLevel(annosAfterParams.head.pos, Feature.ANNOTATIONS_AFTER_TYPE_PARAMS);
                    mods.annotations = mods.annotations.appendList(annosAfterParams);
                    if (mods.pos == Position.NOPOS)
                        mods.pos = mods.annotations.head.pos;
                }

                Token tk = token;
                pos = token.pos;
                JCExpression type;
                boolean isVoid = token.kind == VOID;
                if (isVoid) {
                    type = to(F.at(pos).TypeIdent(TypeTag.VOID));
                    nextToken();
                } else {
                    // method returns types are un-annotated types
                    type = unannotatedType(false);
                }
                if (token.kind == LPAREN && !isInterface && type.hasTag(IDENT)) {
                    if (isInterface || tk.name() != className)
                        log.error(DiagnosticFlag.SYNTAX, pos, Errors.InvalidMethDeclRetTypeReq);
                    else if (annosAfterParams.nonEmpty())
                        illegal(annosAfterParams.head.pos);
                    return List.of(methodDeclaratorRest(
                        pos, mods, null, names.init, typarams,
                        isInterface, true, dc));
                } else {
                    pos = token.pos;
                    Name name = ident();
                    if (token.kind == LPAREN) {
                        return List.of(methodDeclaratorRest(
                            pos, mods, type, name, typarams,
                            isInterface, isVoid, dc));
                    } else if (!isVoid && typarams.isEmpty()) {
                        List<JCTree> defs =
                            variableDeclaratorsRest(pos, mods, type, name, isInterface, dc,
                                                    new ListBuffer<JCTree>(), false).toList();
                        accept(SEMI);
                        storeEnd(defs.last(), S.prevToken().endPos);
                        return defs;
                    } else {
                        pos = token.pos;
                        List<JCTree> err = isVoid
                            ? List.of(toP(F.at(pos).MethodDef(mods, name, type, typarams,
                                List.nil(), List.nil(), null, null)))
                            : null;
                        return List.of(syntaxError(token.pos, err, Errors.Expected(LPAREN)));
                    }
                }
            }
        }
    }

    /** MethodDeclaratorRest =
     *      FormalParameters BracketsOpt [THROWS TypeList] ( MethodBody | [DEFAULT AnnotationValue] ";")
     *  VoidMethodDeclaratorRest =
     *      FormalParameters [THROWS TypeList] ( MethodBody | ";")
     *  ConstructorDeclaratorRest =
     *      "(" FormalParameterListOpt ")" [THROWS TypeList] MethodBody
     */
    protected JCTree methodDeclaratorRest(int pos,
                              JCModifiers mods,
                              JCExpression type,
                              Name name,
                              List<JCTypeParameter> typarams,
                              boolean isInterface, boolean isVoid,
                              Comment dc) {
        if (isInterface) {
            if ((mods.flags & Flags.STATIC) != 0) {
                checkSourceLevel(Feature.STATIC_INTERFACE_METHODS);
            }
            if ((mods.flags & Flags.PRIVATE) != 0) {
                checkSourceLevel(Feature.PRIVATE_INTERFACE_METHODS);
            }
        }
        JCVariableDecl prevReceiverParam = this.receiverParam;
        try {
            this.receiverParam = null;
            // Parsing formalParameters sets the receiverParam, if present
            List<JCVariableDecl> params = formalParameters(FormalParameterKind.METHOD);
            if (!isVoid) type = bracketsOpt(type);
            List<JCExpression> thrown = List.nil();
            if (token.kind == THROWS) {
                nextToken();
                thrown = qualidentList(true);
            }
            JCBlock body = null;
            JCExpression defaultValue;
            if (token.kind == LBRACE) {
                body = block();
                defaultValue = null;
            } else {
                if (token.kind == DEFAULT) {
                    accept(DEFAULT);
                    defaultValue = annotationValue();
                } else {
                    defaultValue = null;
                }
                accept(SEMI);
                if (token.pos <= endPosTable.errorEndPos) {
                    // error recovery
                    skip(false, true, false, false);
                    if (token.kind == LBRACE) {
                        body = block();
                    }
                }
            }

            JCMethodDecl result =
                    toP(F.at(pos).MethodDef(mods, name, type, typarams,
                                            receiverParam, params, thrown,
                                            body, defaultValue));
            attach(result, dc);
            return result;
        } finally {
            this.receiverParam = prevReceiverParam;
        }
    }

    /** QualidentList = [Annotations] Qualident {"," [Annotations] Qualident}
     */
    List<JCExpression> qualidentList(boolean allowAnnos) {
        ListBuffer<JCExpression> ts = new ListBuffer<>();

        List<JCAnnotation> typeAnnos = allowAnnos ? typeAnnotationsOpt() : List.nil();
        JCExpression qi = qualident(allowAnnos);
        if (!typeAnnos.isEmpty()) {
            JCExpression at = insertAnnotationsToMostInner(qi, typeAnnos, false);
            ts.append(at);
        } else {
            ts.append(qi);
        }
        while (token.kind == COMMA) {
            nextToken();

            typeAnnos = allowAnnos ? typeAnnotationsOpt() : List.nil();
            qi = qualident(allowAnnos);
            if (!typeAnnos.isEmpty()) {
                JCExpression at = insertAnnotationsToMostInner(qi, typeAnnos, false);
                ts.append(at);
            } else {
                ts.append(qi);
            }
        }
        return ts.toList();
    }

    /**
     *  {@literal
     *  TypeParametersOpt = ["<" TypeParameter {"," TypeParameter} ">"]
     *  }
     */
    protected List<JCTypeParameter> typeParametersOpt() {
        if (token.kind == LT) {
            ListBuffer<JCTypeParameter> typarams = new ListBuffer<>();
            nextToken();
            typarams.append(typeParameter());
            while (token.kind == COMMA) {
                nextToken();
                typarams.append(typeParameter());
            }
            accept(GT);
            return typarams.toList();
        } else {
            return List.nil();
        }
    }

    /**
     *  {@literal
     *  TypeParameter = [Annotations] TypeVariable [TypeParameterBound]
     *  TypeParameterBound = EXTENDS Type {"&" Type}
     *  TypeVariable = Ident
     *  }
     */
    JCTypeParameter typeParameter() {
        int pos = token.pos;
        List<JCAnnotation> annos = typeAnnotationsOpt();
        Name name = typeName();
        ListBuffer<JCExpression> bounds = new ListBuffer<>();
        if (token.kind == EXTENDS) {
            nextToken();
            bounds.append(parseType());
            while (token.kind == AMP) {
                nextToken();
                bounds.append(parseType());
            }
        }
        return toP(F.at(pos).TypeParameter(name, bounds.toList(), annos));
    }

    /** FormalParameters = "(" [ FormalParameterList ] ")"
     *  FormalParameterList = [ FormalParameterListNovarargs , ] LastFormalParameter
     *  FormalParameterListNovarargs = [ FormalParameterListNovarargs , ] FormalParameter
     */
    List<JCVariableDecl> formalParameters(FormalParameterKind parameterKind) {
        ListBuffer<JCVariableDecl> params = new ListBuffer<>();
        JCVariableDecl lastParam;
        accept(LPAREN);
        if (token.kind != RPAREN) {
            this.allowThisIdent = true;
            lastParam = formalParameter(parameterKind);
            if (lastParam.nameexpr != null) {
                this.receiverParam = lastParam;
            } else {
                params.append(lastParam);
            }
            this.allowThisIdent = false;
            while (token.kind == COMMA) {
                if ((lastParam.mods.flags & Flags.VARARGS) != 0) {
                    log.error(DiagnosticFlag.SYNTAX, lastParam, Errors.VarargsMustBeLast);
                }
                nextToken();
                params.append(lastParam = formalParameter(parameterKind));
            }
        }
        if (token.kind == RPAREN) {
            nextToken();
        } else {
            setErrorEndPos(token.pos);
            reportSyntaxError(S.prevToken().endPos, Errors.Expected3(COMMA, RPAREN, LBRACKET));
        }
        return params.toList();
    }

    List<JCVariableDecl> implicitParameters(boolean hasParens) {
        if (hasParens) {
            accept(LPAREN);
        }
        ListBuffer<JCVariableDecl> params = new ListBuffer<>();
        if (token.kind != RPAREN && token.kind != ARROW) {
            params.append(implicitParameter());
            while (token.kind == COMMA) {
                nextToken();
                params.append(implicitParameter());
            }
        }
        if (hasParens) {
            accept(RPAREN);
        }
        return params.toList();
    }

    JCModifiers optFinal(long flags) {
        JCModifiers mods = modifiersOpt();
        checkNoMods(mods.flags & ~(Flags.FINAL | Flags.DEPRECATED));
        mods.flags |= flags;
        return mods;
    }

    /**
     * Inserts the annotations (and possibly a new array level)
     * to the left-most type in an array or nested type.
     *
     * When parsing a type like {@code @B Outer.Inner @A []}, the
     * {@code @A} annotation should target the array itself, while
     * {@code @B} targets the nested type {@code Outer}.
     *
     * Currently the parser parses the annotation first, then
     * the array, and then inserts the annotation to the left-most
     * nested type.
     *
     * When {@code createNewLevel} is true, then a new array
     * level is inserted as the most inner type, and have the
     * annotations target it.  This is useful in the case of
     * varargs, e.g. {@code String @A [] @B ...}, as the parser
     * first parses the type {@code String @A []} then inserts
     * a new array level with {@code @B} annotation.
     */
    private JCExpression insertAnnotationsToMostInner(
            JCExpression type, List<JCAnnotation> annos,
            boolean createNewLevel) {
        int origEndPos = getEndPos(type);
        JCExpression mostInnerType = type;
        JCArrayTypeTree mostInnerArrayType = null;
        while (TreeInfo.typeIn(mostInnerType).hasTag(TYPEARRAY)) {
            mostInnerArrayType = (JCArrayTypeTree) TreeInfo.typeIn(mostInnerType);
            mostInnerType = mostInnerArrayType.elemtype;
        }

        if (createNewLevel) {
            mostInnerType = to(F.at(token.pos).TypeArray(mostInnerType));
        }

        JCExpression mostInnerTypeToReturn = mostInnerType;
        if (annos.nonEmpty()) {
            JCExpression lastToModify = mostInnerType;

            while (TreeInfo.typeIn(mostInnerType).hasTag(SELECT) ||
                    TreeInfo.typeIn(mostInnerType).hasTag(TYPEAPPLY)) {
                while (TreeInfo.typeIn(mostInnerType).hasTag(SELECT)) {
                    lastToModify = mostInnerType;
                    mostInnerType = ((JCFieldAccess) TreeInfo.typeIn(mostInnerType)).getExpression();
                }
                while (TreeInfo.typeIn(mostInnerType).hasTag(TYPEAPPLY)) {
                    lastToModify = mostInnerType;
                    mostInnerType = ((JCTypeApply) TreeInfo.typeIn(mostInnerType)).clazz;
                }
            }

            mostInnerType = F.at(annos.head.pos).AnnotatedType(annos, mostInnerType);

            if (TreeInfo.typeIn(lastToModify).hasTag(TYPEAPPLY)) {
                ((JCTypeApply) TreeInfo.typeIn(lastToModify)).clazz = mostInnerType;
            } else if (TreeInfo.typeIn(lastToModify).hasTag(SELECT)) {
                ((JCFieldAccess) TreeInfo.typeIn(lastToModify)).selected = mostInnerType;
            } else {
                // We never saw a SELECT or TYPEAPPLY, return the annotated type.
                mostInnerTypeToReturn = mostInnerType;
            }
        }

        if (mostInnerArrayType == null) {
            return mostInnerTypeToReturn;
        } else {
            mostInnerArrayType.elemtype = mostInnerTypeToReturn;
            storeEnd(type, origEndPos);
            return type;
        }
    }

    /** FormalParameter = { FINAL | '@' Annotation } Type VariableDeclaratorId
     *  LastFormalParameter = { FINAL | '@' Annotation } Type '...' Ident | FormalParameter
     */
    protected JCVariableDecl formalParameter(FormalParameterKind parameterKind) {
        JCModifiers mods = optFinal(Flags.PARAMETER);
        // need to distinguish between vararg annos and array annos
        // look at typeAnnotationsPushedBack comment
        this.permitTypeAnnotationsPushBack = true;
        JCExpression type = parseType(lambdaParameter);
        this.permitTypeAnnotationsPushBack = false;

        if (token.kind == ELLIPSIS) {
            List<JCAnnotation> varargsAnnos = typeAnnotationsPushedBack;
            typeAnnotationsPushedBack = List.nil();
            mods.flags |= Flags.VARARGS;
            // insert var arg type annotations
            type = insertAnnotationsToMostInner(type, varargsAnnos, true);
            nextToken();
        } else {
            // if not a var arg, then typeAnnotationsPushedBack should be null
            if (typeAnnotationsPushedBack.nonEmpty()) {
                reportSyntaxError(typeAnnotationsPushedBack.head.pos, Errors.IllegalStartOfType);
            }
            typeAnnotationsPushedBack = List.nil();
        }
        return variableDeclaratorId(mods, type, parameterKind);
    }

    protected JCVariableDecl implicitParameter() {
        JCModifiers mods = F.at(token.pos).Modifiers(Flags.PARAMETER);
        return variableDeclaratorId(mods, null, FormalParameterKind.LAMBDA);
    }

/* ---------- auxiliary methods -------------- */
    /** Check that given tree is a legal expression statement.
     */
    protected JCExpression checkExprStat(JCExpression t) {
        if (!TreeInfo.isExpressionStatement(t)) {
            JCExpression ret = F.at(t.pos).Erroneous(List.<JCTree>of(t));
            log.error(DiagnosticFlag.SYNTAX, ret, Errors.NotStmt);
            return ret;
        } else {
            return t;
        }
    }

    /** Return precedence of operator represented by token,
     *  -1 if token is not a binary operator. @see TreeInfo.opPrec
     */
    static int prec(TokenKind token) {
        JCTree.Tag oc = optag(token);
        return (oc != NO_TAG) ? TreeInfo.opPrec(oc) : -1;
    }

    /**
     * Return the lesser of two positions, making allowance for either one
     * being unset.
     */
    static int earlier(int pos1, int pos2) {
        if (pos1 == Position.NOPOS)
            return pos2;
        if (pos2 == Position.NOPOS)
            return pos1;
        return (pos1 < pos2 ? pos1 : pos2);
    }

    /** Return operation tag of binary operator represented by token,
     *  No_TAG if token is not a binary operator.
     */
    static JCTree.Tag optag(TokenKind token) {
        switch (token) {
        case BARBAR:
            return OR;
        case AMPAMP:
            return AND;
        case BAR:
            return BITOR;
        case BAREQ:
            return BITOR_ASG;
        case CARET:
            return BITXOR;
        case CARETEQ:
            return BITXOR_ASG;
        case AMP:
            return BITAND;
        case AMPEQ:
            return BITAND_ASG;
        case EQEQ:
            return JCTree.Tag.EQ;
        case BANGEQ:
            return NE;
        case LT:
            return JCTree.Tag.LT;
        case GT:
            return JCTree.Tag.GT;
        case LTEQ:
            return LE;
        case GTEQ:
            return GE;
        case LTLT:
            return SL;
        case LTLTEQ:
            return SL_ASG;
        case GTGT:
            return SR;
        case GTGTEQ:
            return SR_ASG;
        case GTGTGT:
            return USR;
        case GTGTGTEQ:
            return USR_ASG;
        case PLUS:
            return JCTree.Tag.PLUS;
        case PLUSEQ:
            return PLUS_ASG;
        case SUB:
            return MINUS;
        case SUBEQ:
            return MINUS_ASG;
        case STAR:
            return MUL;
        case STAREQ:
            return MUL_ASG;
        case SLASH:
            return DIV;
        case SLASHEQ:
            return DIV_ASG;
        case PERCENT:
            return MOD;
        case PERCENTEQ:
            return MOD_ASG;
        case INSTANCEOF:
            return TYPETEST;
        default:
            return NO_TAG;
        }
    }

    /** Return operation tag of unary operator represented by token,
     *  No_TAG if token is not a binary operator.
     */
    static JCTree.Tag unoptag(TokenKind token) {
        switch (token) {
        case PLUS:
            return POS;
        case SUB:
            return NEG;
        case BANG:
            return NOT;
        case TILDE:
            return COMPL;
        case PLUSPLUS:
            return PREINC;
        case SUBSUB:
            return PREDEC;
        default:
            return NO_TAG;
        }
    }

    /** Return type tag of basic type represented by token,
     *  NONE if token is not a basic type identifier.
     */
    static TypeTag typetag(TokenKind token) {
        switch (token) {
        case BYTE:
            return TypeTag.BYTE;
        case CHAR:
            return TypeTag.CHAR;
        case SHORT:
            return TypeTag.SHORT;
        case INT:
            return TypeTag.INT;
        case LONG:
            return TypeTag.LONG;
        case FLOAT:
            return TypeTag.FLOAT;
        case DOUBLE:
            return TypeTag.DOUBLE;
        case BOOLEAN:
            return TypeTag.BOOLEAN;
        default:
            return TypeTag.NONE;
        }
    }

    void checkSourceLevel(Feature feature) {
        checkSourceLevel(token.pos, feature);
    }

    protected void checkSourceLevel(int pos, Feature feature) {
        if (!feature.allowedInSource(source)) {
            log.error(DiagnosticFlag.SOURCE_LEVEL, pos, feature.error(source.name));
        }
    }

    /*
     * a functional source tree and end position mappings
     */
    protected static class SimpleEndPosTable extends AbstractEndPosTable {

        private final IntHashTable endPosMap;

        SimpleEndPosTable(JavacParser parser) {
            super(parser);
            endPosMap = new IntHashTable();
        }

        public void storeEnd(JCTree tree, int endpos) {
            endPosMap.putAtIndex(tree, errorEndPos > endpos ? errorEndPos : endpos,
                                 endPosMap.lookup(tree));
        }

        protected <T extends JCTree> T to(T t) {
            storeEnd(t, parser.token.endPos);
            return t;
        }

        protected <T extends JCTree> T toP(T t) {
            storeEnd(t, parser.S.prevToken().endPos);
            return t;
        }

        public int getEndPos(JCTree tree) {
            int value = endPosMap.getFromIndex(endPosMap.lookup(tree));
            // As long as Position.NOPOS==-1, this just returns value.
            return (value == -1) ? Position.NOPOS : value;
        }

        public int replaceTree(JCTree oldTree, JCTree newTree) {
            int pos = endPosMap.remove(oldTree);
            if (pos != -1) {
                storeEnd(newTree, pos);
                return pos;
            }
            return Position.NOPOS;
        }
    }

    /*
     * a default skeletal implementation without any mapping overhead.
     */
    protected static class EmptyEndPosTable extends AbstractEndPosTable {

        EmptyEndPosTable(JavacParser parser) {
            super(parser);
        }

        public void storeEnd(JCTree tree, int endpos) { /* empty */ }

        protected <T extends JCTree> T to(T t) {
            return t;
        }

        protected <T extends JCTree> T toP(T t) {
            return t;
        }

        public int getEndPos(JCTree tree) {
            return Position.NOPOS;
        }

        public int replaceTree(JCTree oldTree, JCTree newTree) {
            return Position.NOPOS;
        }

    }

    protected static abstract class AbstractEndPosTable implements EndPosTable {
        /**
         * The current parser.
         */
        protected JavacParser parser;

        /**
         * Store the last error position.
         */
        public int errorEndPos = Position.NOPOS;

        public AbstractEndPosTable(JavacParser parser) {
            this.parser = parser;
        }

        /**
         * Store current token's ending position for a tree, the value of which
         * will be the greater of last error position and the ending position of
         * the current token.
         * @param t The tree.
         */
        protected abstract <T extends JCTree> T to(T t);

        /**
         * Store current token's ending position for a tree, the value of which
         * will be the greater of last error position and the ending position of
         * the previous token.
         * @param t The tree.
         */
        protected abstract <T extends JCTree> T toP(T t);

        /**
         * Set the error position during the parsing phases, the value of which
         * will be set only if it is greater than the last stored error position.
         * @param errPos The error position
         */
        public void setErrorEndPos(int errPos) {
            if (errPos > errorEndPos) {
                errorEndPos = errPos;
            }
        }

        public void setParser(JavacParser parser) {
            this.parser = parser;
        }
    }
}<|MERGE_RESOLUTION|>--- conflicted
+++ resolved
@@ -3163,14 +3163,11 @@
                     return toP(F.at(pos).ReceiverVarDef(mods, pn, type));
                 }
             } else {
-<<<<<<< HEAD
-                name = ident(false, allowUnderscoreAsFormal);
-=======
-                if (!lambdaParameter ||
+                if (parameterKind != FormalParameterKind.LAMBDA ||
                         LAX_IDENTIFIER.accepts(token.kind) ||
                         mods.flags != Flags.PARAMETER ||
                         mods.annotations.nonEmpty()) {
-                    name = ident();
+                    name = ident(false, allowUnderscoreAsFormal);
                 } else {
                     /** if it is a lambda parameter and the token kind is not an identifier,
                      *  and there are no modifiers or annotations, then this means that the compiler
@@ -3181,7 +3178,6 @@
                      */
                     name = names.empty;
                 }
->>>>>>> 47a8c7c8
             }
         }
         if ((mods.flags & Flags.VARARGS) != 0 &&
@@ -4082,7 +4078,7 @@
         // need to distinguish between vararg annos and array annos
         // look at typeAnnotationsPushedBack comment
         this.permitTypeAnnotationsPushBack = true;
-        JCExpression type = parseType(lambdaParameter);
+        JCExpression type = parseType(parameterKind == FormalParameterKind.LAMBDA);
         this.permitTypeAnnotationsPushBack = false;
 
         if (token.kind == ELLIPSIS) {
