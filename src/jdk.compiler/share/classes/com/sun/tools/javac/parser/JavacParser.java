/*
 * Copyright (c) 1999, 2018, Oracle and/or its affiliates. All rights reserved.
 * DO NOT ALTER OR REMOVE COPYRIGHT NOTICES OR THIS FILE HEADER.
 *
 * This code is free software; you can redistribute it and/or modify it
 * under the terms of the GNU General Public License version 2 only, as
 * published by the Free Software Foundation.  Oracle designates this
 * particular file as subject to the "Classpath" exception as provided
 * by Oracle in the LICENSE file that accompanied this code.
 *
 * This code is distributed in the hope that it will be useful, but WITHOUT
 * ANY WARRANTY; without even the implied warranty of MERCHANTABILITY or
 * FITNESS FOR A PARTICULAR PURPOSE.  See the GNU General Public License
 * version 2 for more details (a copy is included in the LICENSE file that
 * accompanied this code).
 *
 * You should have received a copy of the GNU General Public License version
 * 2 along with this work; if not, write to the Free Software Foundation,
 * Inc., 51 Franklin St, Fifth Floor, Boston, MA 02110-1301 USA.
 *
 * Please contact Oracle, 500 Oracle Parkway, Redwood Shores, CA 94065 USA
 * or visit www.oracle.com if you need additional information or have any
 * questions.
 */

package com.sun.tools.javac.parser;

import java.util.*;
import java.util.function.Function;
import java.util.stream.Collectors;

import com.sun.source.tree.CaseTree.CaseKind;
import com.sun.source.tree.MemberReferenceTree.ReferenceMode;
import com.sun.source.tree.ModuleTree.ModuleKind;

import com.sun.tools.javac.code.*;
import com.sun.tools.javac.code.Source.Feature;
import com.sun.tools.javac.parser.Tokens.*;
import com.sun.tools.javac.parser.Tokens.Comment.CommentStyle;
import com.sun.tools.javac.resources.CompilerProperties.Errors;
import com.sun.tools.javac.resources.CompilerProperties.Fragments;
import com.sun.tools.javac.resources.CompilerProperties.Warnings;
import com.sun.tools.javac.tree.*;
import com.sun.tools.javac.tree.JCTree.*;
import com.sun.tools.javac.util.*;
import com.sun.tools.javac.util.JCDiagnostic.DiagnosticFlag;
import com.sun.tools.javac.util.JCDiagnostic.Error;
import com.sun.tools.javac.util.JCDiagnostic.Fragment;
import com.sun.tools.javac.util.List;

import static com.sun.tools.javac.parser.Tokens.TokenKind.*;
import static com.sun.tools.javac.parser.Tokens.TokenKind.ASSERT;
import static com.sun.tools.javac.parser.Tokens.TokenKind.CASE;
import static com.sun.tools.javac.parser.Tokens.TokenKind.CATCH;
import static com.sun.tools.javac.parser.Tokens.TokenKind.EQ;
import static com.sun.tools.javac.parser.Tokens.TokenKind.GT;
import static com.sun.tools.javac.parser.Tokens.TokenKind.IMPORT;
import static com.sun.tools.javac.parser.Tokens.TokenKind.LT;
import static com.sun.tools.javac.tree.JCTree.Tag.*;
import static com.sun.tools.javac.resources.CompilerProperties.Fragments.ImplicitAndExplicitNotAllowed;
import static com.sun.tools.javac.resources.CompilerProperties.Fragments.VarAndExplicitNotAllowed;
import static com.sun.tools.javac.resources.CompilerProperties.Fragments.VarAndImplicitNotAllowed;

/** The parser maps a token sequence into an abstract syntax
 *  tree. It operates by recursive descent, with code derived
 *  systematically from an LL(1) grammar. For efficiency reasons, an
 *  operator precedence scheme is used for parsing binary operation
 *  expressions.
 *
 *  <p><b>This is NOT part of any supported API.
 *  If you write code that depends on this, you do so at your own risk.
 *  This code and its internal interfaces are subject to change or
 *  deletion without notice.</b>
 */
public class JavacParser implements Parser {

    /** The number of precedence levels of infix operators.
     */
    private static final int infixPrecedenceLevels = 10;

    /** Is the parser instantiated to parse a module-info file ?
     */
    private final boolean parseModuleInfo;

    /** The scanner used for lexical analysis.
     */
    protected Lexer S;

    /** The factory to be used for abstract syntax tree construction.
     */
    protected TreeMaker F;

    /** The log to be used for error diagnostics.
     */
    private Log log;

    /** The Source language setting. */
    private Source source;

    /** The Preview language setting. */
    private Preview preview;

    /** The name table. */
    protected Names names;

    /** End position mappings container */
    protected final AbstractEndPosTable endPosTable;

    // Because of javac's limited lookahead, some contexts are ambiguous in
    // the presence of type annotations even though they are not ambiguous
    // in the absence of type annotations.  Consider this code:
    //   void m(String [] m) { }
    //   void m(String ... m) { }
    // After parsing "String", javac calls bracketsOpt which immediately
    // returns if the next character is not '['.  Similarly, javac can see
    // if the next token is ... and in that case parse an ellipsis.  But in
    // the presence of type annotations:
    //   void m(String @A [] m) { }
    //   void m(String @A ... m) { }
    // no finite lookahead is enough to determine whether to read array
    // levels or an ellipsis.  Furthermore, if you call bracketsOpt, then
    // bracketsOpt first reads all the leading annotations and only then
    // discovers that it needs to fail.  bracketsOpt needs a way to push
    // back the extra annotations that it read.  (But, bracketsOpt should
    // not *always* be allowed to push back extra annotations that it finds
    // -- in most contexts, any such extra annotation is an error.
    //
    // The following two variables permit type annotations that have
    // already been read to be stored for later use.  Alternate
    // implementations are possible but would cause much larger changes to
    // the parser.

    /** Type annotations that have already been read but have not yet been used. **/
    private List<JCAnnotation> typeAnnotationsPushedBack = List.nil();

    /**
     * If the parser notices extra annotations, then it either immediately
     * issues an error (if this variable is false) or places the extra
     * annotations in variable typeAnnotationsPushedBack (if this variable
     * is true).
     */
    private boolean permitTypeAnnotationsPushBack = false;

    interface ErrorRecoveryAction {
        JCTree doRecover(JavacParser parser);
    }

    enum BasicErrorRecoveryAction implements ErrorRecoveryAction {
        BLOCK_STMT {public JCTree doRecover(JavacParser parser) { return parser.parseStatementAsBlock(); }},
        CATCH_CLAUSE {public JCTree doRecover(JavacParser parser) { return parser.catchClause(); }}
    }

    /** Construct a parser from a given scanner, tree factory and log.
     */
    protected JavacParser(ParserFactory fac,
                          Lexer S,
                          boolean keepDocComments,
                          boolean keepLineMap,
                          boolean keepEndPositions) {
        this(fac, S, keepDocComments, keepLineMap, keepEndPositions, false);

    }
    /** Construct a parser from a given scanner, tree factory and log.
     */
    protected JavacParser(ParserFactory fac,
                     Lexer S,
                     boolean keepDocComments,
                     boolean keepLineMap,
                     boolean keepEndPositions,
                     boolean parseModuleInfo) {
        this.S = S;
        nextToken(); // prime the pump
        this.F = fac.F;
        this.log = fac.log;
        this.names = fac.names;
        this.source = fac.source;
        this.preview = fac.preview;
        this.allowStringFolding = fac.options.getBoolean("allowStringFolding", true);
        this.keepDocComments = keepDocComments;
        this.parseModuleInfo = parseModuleInfo;
        docComments = newDocCommentTable(keepDocComments, fac);
        this.keepLineMap = keepLineMap;
        this.errorTree = F.Erroneous();
        endPosTable = newEndPosTable(keepEndPositions);
    }

    protected AbstractEndPosTable newEndPosTable(boolean keepEndPositions) {
        return  keepEndPositions
                ? new SimpleEndPosTable(this)
                : new EmptyEndPosTable(this);
    }

    protected DocCommentTable newDocCommentTable(boolean keepDocComments, ParserFactory fac) {
        return keepDocComments ? new LazyDocCommentTable(fac) : null;
    }

    /** Switch: should we fold strings?
     */
    boolean allowStringFolding;

    /** Switch: should we keep docComments?
     */
    boolean keepDocComments;

    /** Switch: should we keep line table?
     */
    boolean keepLineMap;

    /** Switch: is "this" allowed as an identifier?
     * This is needed to parse receiver types.
     */
    boolean allowThisIdent;

    /** The type of the method receiver, as specified by a first "this" parameter.
     */
    JCVariableDecl receiverParam;

    /** When terms are parsed, the mode determines which is expected:
     *     mode = EXPR        : an expression
     *     mode = TYPE        : a type
     *     mode = NOPARAMS    : no parameters allowed for type
     *     mode = TYPEARG     : type argument
     *     mode |= NOLAMBDA   : lambdas are not allowed
     */
    protected static final int EXPR = 0x1;
    protected static final int TYPE = 0x2;
    protected static final int NOPARAMS = 0x4;
    protected static final int TYPEARG = 0x8;
    protected static final int DIAMOND = 0x10;
    protected static final int NOLAMBDA = 0x20;

    protected void selectExprMode() {
        mode = (mode & NOLAMBDA) | EXPR;
    }

    protected void selectTypeMode() {
        mode = (mode & NOLAMBDA) | TYPE;
    }

    /** The current mode.
     */
    protected int mode = 0;

    /** The mode of the term that was parsed last.
     */
    protected int lastmode = 0;

    /* ---------- token management -------------- */

    protected Token token;

    public Token token() {
        return token;
    }

    public void nextToken() {
        S.nextToken();
        token = S.token();
    }

    protected boolean peekToken(Filter<TokenKind> tk) {
        return peekToken(0, tk);
    }

    protected boolean peekToken(int lookahead, Filter<TokenKind> tk) {
        return tk.accepts(S.token(lookahead + 1).kind);
    }

    protected boolean peekToken(Filter<TokenKind> tk1, Filter<TokenKind> tk2) {
        return peekToken(0, tk1, tk2);
    }

    protected boolean peekToken(int lookahead, Filter<TokenKind> tk1, Filter<TokenKind> tk2) {
        return tk1.accepts(S.token(lookahead + 1).kind) &&
                tk2.accepts(S.token(lookahead + 2).kind);
    }

    protected boolean peekToken(Filter<TokenKind> tk1, Filter<TokenKind> tk2, Filter<TokenKind> tk3) {
        return peekToken(0, tk1, tk2, tk3);
    }

    protected boolean peekToken(int lookahead, Filter<TokenKind> tk1, Filter<TokenKind> tk2, Filter<TokenKind> tk3) {
        return tk1.accepts(S.token(lookahead + 1).kind) &&
                tk2.accepts(S.token(lookahead + 2).kind) &&
                tk3.accepts(S.token(lookahead + 3).kind);
    }

    @SuppressWarnings("unchecked")
    protected boolean peekToken(Filter<TokenKind>... kinds) {
        return peekToken(0, kinds);
    }

    @SuppressWarnings("unchecked")
    protected boolean peekToken(int lookahead, Filter<TokenKind>... kinds) {
        for (; lookahead < kinds.length ; lookahead++) {
            if (!kinds[lookahead].accepts(S.token(lookahead + 1).kind)) {
                return false;
            }
        }
        return true;
    }

    /* ---------- error recovery -------------- */

    private JCErroneous errorTree;

    /** Skip forward until a suitable stop token is found.
     */
    protected void skip(boolean stopAtImport, boolean stopAtMemberDecl, boolean stopAtIdentifier, boolean stopAtStatement) {
         while (true) {
             switch (token.kind) {
                case SEMI:
                    nextToken();
                    return;
                case PUBLIC:
                case FINAL:
                case ABSTRACT:
                case MONKEYS_AT:
                case EOF:
                case CLASS:
                case INTERFACE:
                case ENUM:
                    return;
                case IMPORT:
                    if (stopAtImport)
                        return;
                    break;
                case LBRACE:
                case RBRACE:
                case PRIVATE:
                case PROTECTED:
                case STATIC:
                case TRANSIENT:
                case NATIVE:
                case VOLATILE:
                case SYNCHRONIZED:
                case STRICTFP:
                case LT:
                case BYTE:
                case SHORT:
                case CHAR:
                case INT:
                case LONG:
                case FLOAT:
                case DOUBLE:
                case BOOLEAN:
                case VOID:
                    if (stopAtMemberDecl)
                        return;
                    break;
                case UNDERSCORE:
                case IDENTIFIER:
                   if (stopAtIdentifier)
                        return;
                    break;
                case CASE:
                case DEFAULT:
                case IF:
                case FOR:
                case WHILE:
                case DO:
                case TRY:
                case SWITCH:
                case RETURN:
                case THROW:
                case BREAK:
                case CONTINUE:
                case ELSE:
                case FINALLY:
                case CATCH:
                case THIS:
                case SUPER:
                case NEW:
                    if (stopAtStatement)
                        return;
                    break;
                case ASSERT:
                    if (stopAtStatement)
                        return;
                    break;
            }
            nextToken();
        }
    }

    protected JCErroneous syntaxError(int pos, Error errorKey) {
        return syntaxError(pos, List.nil(), errorKey);
    }

    protected JCErroneous syntaxError(int pos, List<JCTree> errs, Error errorKey) {
        setErrorEndPos(pos);
        JCErroneous err = F.at(pos).Erroneous(errs);
        reportSyntaxError(err, errorKey);
        if (errs != null) {
            JCTree last = errs.last();
            if (last != null)
                storeEnd(last, pos);
        }
        return toP(err);
    }

    private static final int RECOVERY_THRESHOLD = 50;
    private int errorPos = Position.NOPOS;
    private int count = 0;

    /**
     * Report a syntax using the given the position parameter and arguments,
     * unless one was already reported at the same position.
     */
    protected void reportSyntaxError(int pos, Error errorKey) {
        JCDiagnostic.DiagnosticPosition diag = new JCDiagnostic.SimpleDiagnosticPosition(pos);
        reportSyntaxError(diag, errorKey);
    }

    /**
     * Report a syntax error using the given DiagnosticPosition object and
     * arguments, unless one was already reported at the same position.
     */
    protected void reportSyntaxError(JCDiagnostic.DiagnosticPosition diagPos, Error errorKey) {
        int pos = diagPos.getPreferredPosition();
        if (pos > S.errPos() || pos == Position.NOPOS) {
            if (token.kind == EOF) {
                log.error(DiagnosticFlag.SYNTAX, diagPos, Errors.PrematureEof);
            } else {
                log.error(DiagnosticFlag.SYNTAX, diagPos, errorKey);
            }
        }
        S.errPos(pos);
        if (token.pos == errorPos) {
            //check for a possible infinite loop in parsing:
            Assert.check(count++ < RECOVERY_THRESHOLD);
        } else {
            count = 0;
            errorPos = token.pos;
        }
    }

    /** If next input token matches given token, skip it, otherwise report
     *  an error.
     */
    public void accept(TokenKind tk) {
        accept(tk, Errors::Expected);
    }

    /** If next input token matches given token, skip it, otherwise report
     *  an error.
     */
    public void accept(TokenKind tk, Function<TokenKind, Error> errorProvider) {
        if (token.kind == tk) {
            nextToken();
        } else {
            setErrorEndPos(token.pos);
            reportSyntaxError(S.prevToken().endPos, errorProvider.apply(tk));
        }
    }

    /** Report an illegal start of expression/type error at given position.
     */
    JCExpression illegal(int pos) {
        setErrorEndPos(pos);
        if ((mode & EXPR) != 0)
            return syntaxError(pos, Errors.IllegalStartOfExpr);
        else
            return syntaxError(pos, Errors.IllegalStartOfType);

    }

    /** Report an illegal start of expression/type error at current position.
     */
    JCExpression illegal() {
        return illegal(token.pos);
    }

    /** Diagnose a modifier flag from the set, if any. */
    protected void checkNoMods(long mods) {
        if (mods != 0) {
            long lowestMod = mods & -mods;
            log.error(DiagnosticFlag.SYNTAX, token.pos, Errors.ModNotAllowedHere(Flags.asFlagSet(lowestMod)));
        }
    }

/* ---------- doc comments --------- */

    /** A table to store all documentation comments
     *  indexed by the tree nodes they refer to.
     *  defined only if option flag keepDocComment is set.
     */
    private final DocCommentTable docComments;

    /** Make an entry into docComments hashtable,
     *  provided flag keepDocComments is set and given doc comment is non-null.
     *  @param tree   The tree to be used as index in the hashtable
     *  @param dc     The doc comment to associate with the tree, or null.
     */
    protected void attach(JCTree tree, Comment dc) {
        if (keepDocComments && dc != null) {
//          System.out.println("doc comment = ");System.out.println(dc);//DEBUG
            docComments.putComment(tree, dc);
        }
    }

/* -------- source positions ------- */

    protected void setErrorEndPos(int errPos) {
        endPosTable.setErrorEndPos(errPos);
    }

    protected void storeEnd(JCTree tree, int endpos) {
        endPosTable.storeEnd(tree, endpos);
    }

    protected <T extends JCTree> T to(T t) {
        return endPosTable.to(t);
    }

    protected <T extends JCTree> T toP(T t) {
        return endPosTable.toP(t);
    }

    /** Get the start position for a tree node.  The start position is
     * defined to be the position of the first character of the first
     * token of the node's source text.
     * @param tree  The tree node
     */
    public int getStartPos(JCTree tree) {
        return TreeInfo.getStartPos(tree);
    }

    /**
     * Get the end position for a tree node.  The end position is
     * defined to be the position of the last character of the last
     * token of the node's source text.  Returns Position.NOPOS if end
     * positions are not generated or the position is otherwise not
     * found.
     * @param tree  The tree node
     */
    public int getEndPos(JCTree tree) {
        return endPosTable.getEndPos(tree);
    }



/* ---------- parsing -------------- */

    /**
     * Ident = IDENTIFIER
     */
    public Name ident() {
        return ident(false);
    }

    protected Name ident(boolean advanceOnErrors) {
        if (token.kind == IDENTIFIER) {
            Name name = token.name();
            nextToken();
            return name;
        } else if (token.kind == ASSERT) {
            log.error(DiagnosticFlag.SYNTAX, token.pos, Errors.AssertAsIdentifier);
            nextToken();
            return names.error;
        } else if (token.kind == ENUM) {
            log.error(DiagnosticFlag.SYNTAX, token.pos, Errors.EnumAsIdentifier);
            nextToken();
            return names.error;
        } else if (token.kind == THIS) {
            if (allowThisIdent) {
                // Make sure we're using a supported source version.
                checkSourceLevel(Feature.TYPE_ANNOTATIONS);
                Name name = token.name();
                nextToken();
                return name;
            } else {
                log.error(DiagnosticFlag.SYNTAX, token.pos, Errors.ThisAsIdentifier);
                nextToken();
                return names.error;
            }
        } else if (token.kind == UNDERSCORE) {
            if (Feature.UNDERSCORE_IDENTIFIER.allowedInSource(source)) {
                log.warning(token.pos, Warnings.UnderscoreAsIdentifier);
            } else {
                log.error(DiagnosticFlag.SYNTAX, token.pos, Errors.UnderscoreAsIdentifier);
            }
            Name name = token.name();
            nextToken();
            return name;
        } else {
            accept(IDENTIFIER);
            if (advanceOnErrors) {
                nextToken();
            }
            return names.error;
        }
    }

    /**
     * Qualident = Ident { DOT [Annotations] Ident }
     */
    public JCExpression qualident(boolean allowAnnos) {
        JCExpression t = toP(F.at(token.pos).Ident(ident()));
        while (token.kind == DOT) {
            int pos = token.pos;
            nextToken();
            List<JCAnnotation> tyannos = null;
            if (allowAnnos) {
                tyannos = typeAnnotationsOpt();
            }
            t = toP(F.at(pos).Select(t, ident()));
            if (tyannos != null && tyannos.nonEmpty()) {
                t = toP(F.at(tyannos.head.pos).AnnotatedType(tyannos, t));
            }
        }
        return t;
    }

    JCExpression literal(Name prefix) {
        return literal(prefix, token.pos);
    }

    /**
     * Literal =
     *     INTLITERAL
     *   | LONGLITERAL
     *   | FLOATLITERAL
     *   | DOUBLELITERAL
     *   | CHARLITERAL
     *   | STRINGLITERAL
     *   | TRUE
     *   | FALSE
     *   | NULL
     */
    JCExpression literal(Name prefix, int pos) {
        JCExpression t = errorTree;
        switch (token.kind) {
        case INTLITERAL:
            try {
                t = F.at(pos).Literal(
                    TypeTag.INT,
                    Convert.string2int(strval(prefix), token.radix()));
            } catch (NumberFormatException ex) {
                log.error(DiagnosticFlag.SYNTAX, token.pos, Errors.IntNumberTooLarge(strval(prefix)));
            }
            break;
        case LONGLITERAL:
            try {
                t = F.at(pos).Literal(
                    TypeTag.LONG,
                    Long.valueOf(Convert.string2long(strval(prefix), token.radix())));
            } catch (NumberFormatException ex) {
                log.error(DiagnosticFlag.SYNTAX, token.pos, Errors.IntNumberTooLarge(strval(prefix)));
            }
            break;
        case FLOATLITERAL: {
            String proper = token.radix() == 16 ?
                    ("0x"+ token.stringVal()) :
                    token.stringVal();
            Float n;
            try {
                n = Float.valueOf(proper);
            } catch (NumberFormatException ex) {
                // error already reported in scanner
                n = Float.NaN;
            }
            if (n.floatValue() == 0.0f && !isZero(proper))
                log.error(DiagnosticFlag.SYNTAX, token.pos, Errors.FpNumberTooSmall);
            else if (n.floatValue() == Float.POSITIVE_INFINITY)
                log.error(DiagnosticFlag.SYNTAX, token.pos, Errors.FpNumberTooLarge);
            else
                t = F.at(pos).Literal(TypeTag.FLOAT, n);
            break;
        }
        case DOUBLELITERAL: {
            String proper = token.radix() == 16 ?
                    ("0x"+ token.stringVal()) :
                    token.stringVal();
            Double n;
            try {
                n = Double.valueOf(proper);
            } catch (NumberFormatException ex) {
                // error already reported in scanner
                n = Double.NaN;
            }
            if (n.doubleValue() == 0.0d && !isZero(proper))
                log.error(DiagnosticFlag.SYNTAX, token.pos, Errors.FpNumberTooSmall);
            else if (n.doubleValue() == Double.POSITIVE_INFINITY)
                log.error(DiagnosticFlag.SYNTAX, token.pos, Errors.FpNumberTooLarge);
            else
                t = F.at(pos).Literal(TypeTag.DOUBLE, n);
            break;
        }
        case CHARLITERAL:
            t = F.at(pos).Literal(
                TypeTag.CHAR,
                token.stringVal().charAt(0) + 0);
            break;
        case STRINGLITERAL:
            t = F.at(pos).Literal(
                TypeTag.CLASS,
                token.stringVal());
            break;
        case TRUE: case FALSE:
            t = F.at(pos).Literal(
                TypeTag.BOOLEAN,
                (token.kind == TRUE ? 1 : 0));
            break;
        case NULL:
            t = F.at(pos).Literal(
                TypeTag.BOT,
                null);
            break;
        default:
            Assert.error();
        }
        if (t == errorTree)
            t = F.at(pos).Erroneous();
        storeEnd(t, token.endPos);
        nextToken();
        return t;
    }
    //where
        boolean isZero(String s) {
            char[] cs = s.toCharArray();
            int base = ((cs.length > 1 && Character.toLowerCase(cs[1]) == 'x') ? 16 : 10);
            int i = ((base==16) ? 2 : 0);
            while (i < cs.length && (cs[i] == '0' || cs[i] == '.')) i++;
            return !(i < cs.length && (Character.digit(cs[i], base) > 0));
        }

        String strval(Name prefix) {
            String s = token.stringVal();
            return prefix.isEmpty() ? s : prefix + s;
        }

    /** terms can be either expressions or types.
     */
    public JCExpression parseExpression() {
        return term(EXPR);
    }

    /**
     * parses (optional) type annotations followed by a type. If the
     * annotations are present before the type and are not consumed during array
     * parsing, this method returns a {@link JCAnnotatedType} consisting of
     * these annotations and the underlying type. Otherwise, it returns the
     * underlying type.
     *
     * <p>
     *
     * Note that this method sets {@code mode} to {@code TYPE} first, before
     * parsing annotations.
     */
    public JCExpression parseType() {
        return parseType(false);
    }

    public JCExpression parseType(boolean allowVar) {
        List<JCAnnotation> annotations = typeAnnotationsOpt();
        return parseType(allowVar, annotations);
    }

    public JCExpression parseType(boolean allowVar, List<JCAnnotation> annotations) {
        JCExpression result = unannotatedType(allowVar);

        if (annotations.nonEmpty()) {
            result = insertAnnotationsToMostInner(result, annotations, false);
        }

        return result;
    }

    public JCExpression unannotatedType(boolean allowVar) {
        JCExpression result = term(TYPE);

        if (!allowVar && isRestrictedLocalVarTypeName(result, true)) {
            syntaxError(result.pos, Errors.VarNotAllowedHere);
        }

        return result;
    }



    protected JCExpression term(int newmode) {
        int prevmode = mode;
        mode = newmode;
        JCExpression t = term();
        lastmode = mode;
        mode = prevmode;
        return t;
    }

    /**
     *  {@literal
     *  Expression = Expression1 [ExpressionRest]
     *  ExpressionRest = [AssignmentOperator Expression1]
     *  AssignmentOperator = "=" | "+=" | "-=" | "*=" | "/=" |
     *                       "&=" | "|=" | "^=" |
     *                       "%=" | "<<=" | ">>=" | ">>>="
     *  Type = Type1
     *  TypeNoParams = TypeNoParams1
     *  StatementExpression = Expression
     *  ConstantExpression = Expression
     *  }
     */
    JCExpression term() {
        JCExpression t = term1();
        if ((mode & EXPR) != 0 &&
            token.kind == EQ || PLUSEQ.compareTo(token.kind) <= 0 && token.kind.compareTo(GTGTGTEQ) <= 0)
            return termRest(t);
        else
            return t;
    }

    JCExpression termRest(JCExpression t) {
        switch (token.kind) {
        case EQ: {
            int pos = token.pos;
            nextToken();
            selectExprMode();
            JCExpression t1 = term();
            return toP(F.at(pos).Assign(t, t1));
        }
        case PLUSEQ:
        case SUBEQ:
        case STAREQ:
        case SLASHEQ:
        case PERCENTEQ:
        case AMPEQ:
        case BAREQ:
        case CARETEQ:
        case LTLTEQ:
        case GTGTEQ:
        case GTGTGTEQ:
            int pos = token.pos;
            TokenKind tk = token.kind;
            nextToken();
            selectExprMode();
            JCExpression t1 = term();
            return F.at(pos).Assignop(optag(tk), t, t1);
        default:
            return t;
        }
    }

    /** Expression1   = Expression2 [Expression1Rest]
     *  Type1         = Type2
     *  TypeNoParams1 = TypeNoParams2
     */
    JCExpression term1() {
        JCExpression t = term2();
        if ((mode & EXPR) != 0 && token.kind == QUES) {
            selectExprMode();
            return term1Rest(t);
        } else {
            return t;
        }
    }

    /** Expression1Rest = ["?" Expression ":" Expression1]
     */
    JCExpression term1Rest(JCExpression t) {
        if (token.kind == QUES) {
            int pos = token.pos;
            nextToken();
            JCExpression t1 = term();
            accept(COLON);
            JCExpression t2 = term1();
            return F.at(pos).Conditional(t, t1, t2);
        } else {
            return t;
        }
    }

    /** Expression2   = Expression3 [Expression2Rest]
     *  Type2         = Type3
     *  TypeNoParams2 = TypeNoParams3
     */
    JCExpression term2() {
        JCExpression t = term3();
        if ((mode & EXPR) != 0 && prec(token.kind) >= TreeInfo.orPrec) {
            selectExprMode();
            return term2Rest(t, TreeInfo.orPrec);
        } else {
            return t;
        }
    }

    /*  Expression2Rest = {infixop Expression3}
     *                  | Expression3 instanceof Type
     *  infixop         = "||"
     *                  | "&&"
     *                  | "|"
     *                  | "^"
     *                  | "&"
     *                  | "==" | "!="
     *                  | "<" | ">" | "<=" | ">="
     *                  | "<<" | ">>" | ">>>"
     *                  | "+" | "-"
     *                  | "*" | "/" | "%"
     */
    JCExpression term2Rest(JCExpression t, int minprec) {
        JCExpression[] odStack = newOdStack();
        Token[] opStack = newOpStack();

        // optimization, was odStack = new Tree[...]; opStack = new Tree[...];
        int top = 0;
        odStack[0] = t;
        int startPos = token.pos;
        Token topOp = Tokens.DUMMY;
        while (prec(token.kind) >= minprec) {
            opStack[top] = topOp;
            top++;
            topOp = token;
            nextToken();
            odStack[top] = (topOp.kind == INSTANCEOF) ? parseType() : term3();
            while (top > 0 && prec(topOp.kind) >= prec(token.kind)) {
                odStack[top-1] = makeOp(topOp.pos, topOp.kind, odStack[top-1],
                                        odStack[top]);
                top--;
                topOp = opStack[top];
            }
        }
        Assert.check(top == 0);
        t = odStack[0];

        if (t.hasTag(JCTree.Tag.PLUS)) {
            t = foldStrings(t);
        }

        odStackSupply.add(odStack);
        opStackSupply.add(opStack);
        return t;
    }
    //where
        /** Construct a binary or type test node.
         */
        private JCExpression makeOp(int pos,
                                    TokenKind topOp,
                                    JCExpression od1,
                                    JCExpression od2)
        {
            if (topOp == INSTANCEOF) {
                return F.at(pos).TypeTest(od1, od2);
            } else {
                return F.at(pos).Binary(optag(topOp), od1, od2);
            }
        }
        /** If tree is a concatenation of string literals, replace it
         *  by a single literal representing the concatenated string.
         */
        protected JCExpression foldStrings(JCExpression tree) {
            if (!allowStringFolding)
                return tree;
            ListBuffer<JCExpression> opStack = new ListBuffer<>();
            ListBuffer<JCLiteral> litBuf = new ListBuffer<>();
            boolean needsFolding = false;
            JCExpression curr = tree;
            while (true) {
                if (curr.hasTag(JCTree.Tag.PLUS)) {
                    JCBinary op = (JCBinary)curr;
                    needsFolding |= foldIfNeeded(op.rhs, litBuf, opStack, false);
                    curr = op.lhs;
                } else {
                    needsFolding |= foldIfNeeded(curr, litBuf, opStack, true);
                    break; //last one!
                }
            }
            if (needsFolding) {
                List<JCExpression> ops = opStack.toList();
                JCExpression res = ops.head;
                for (JCExpression op : ops.tail) {
                    res = F.at(op.getStartPosition()).Binary(optag(TokenKind.PLUS), res, op);
                    storeEnd(res, getEndPos(op));
                }
                return res;
            } else {
                return tree;
            }
        }

        private boolean foldIfNeeded(JCExpression tree, ListBuffer<JCLiteral> litBuf,
                                                ListBuffer<JCExpression> opStack, boolean last) {
            JCLiteral str = stringLiteral(tree);
            if (str != null) {
                litBuf.prepend(str);
                return last && merge(litBuf, opStack);
            } else {
                boolean res = merge(litBuf, opStack);
                litBuf.clear();
                opStack.prepend(tree);
                return res;
            }
        }

        boolean merge(ListBuffer<JCLiteral> litBuf, ListBuffer<JCExpression> opStack) {
            if (litBuf.isEmpty()) {
                return false;
            } else if (litBuf.size() == 1) {
                opStack.prepend(litBuf.first());
                return false;
            } else {
                JCExpression t = F.at(litBuf.first().getStartPosition()).Literal(TypeTag.CLASS,
                        litBuf.stream().map(lit -> (String)lit.getValue()).collect(Collectors.joining()));
                storeEnd(t, litBuf.last().getEndPosition(endPosTable));
                opStack.prepend(t);
                return true;
            }
        }

        private JCLiteral stringLiteral(JCTree tree) {
            if (tree.hasTag(LITERAL)) {
                JCLiteral lit = (JCLiteral)tree;
                if (lit.typetag == TypeTag.CLASS) {
                    return lit;
                }
            }
            return null;
        }


        /** optimization: To save allocating a new operand/operator stack
         *  for every binary operation, we use supplys.
         */
        ArrayList<JCExpression[]> odStackSupply = new ArrayList<>();
        ArrayList<Token[]> opStackSupply = new ArrayList<>();

        private JCExpression[] newOdStack() {
            if (odStackSupply.isEmpty())
                return new JCExpression[infixPrecedenceLevels + 1];
            return odStackSupply.remove(odStackSupply.size() - 1);
        }

        private Token[] newOpStack() {
            if (opStackSupply.isEmpty())
                return new Token[infixPrecedenceLevels + 1];
            return opStackSupply.remove(opStackSupply.size() - 1);
        }

    /**
     *  Expression3    = PrefixOp Expression3
     *                 | "(" Expr | TypeNoParams ")" Expression3
     *                 | Primary {Selector} {PostfixOp}
     *
     *  {@literal
     *  Primary        = "(" Expression ")"
     *                 | Literal
     *                 | [TypeArguments] THIS [Arguments]
     *                 | [TypeArguments] SUPER SuperSuffix
     *                 | NEW [TypeArguments] Creator
     *                 | "(" Arguments ")" "->" ( Expression | Block )
     *                 | Ident "->" ( Expression | Block )
     *                 | [Annotations] Ident { "." [Annotations] Ident }
     *                 | Expression3 MemberReferenceSuffix
     *                   [ [Annotations] "[" ( "]" BracketsOpt "." CLASS | Expression "]" )
     *                   | Arguments
     *                   | "." ( CLASS | THIS | [TypeArguments] SUPER Arguments | NEW [TypeArguments] InnerCreator )
     *                   ]
     *                 | BasicType BracketsOpt "." CLASS
     *  }
     *
     *  PrefixOp       = "++" | "--" | "!" | "~" | "+" | "-"
     *  PostfixOp      = "++" | "--"
     *  Type3          = Ident { "." Ident } [TypeArguments] {TypeSelector} BracketsOpt
     *                 | BasicType
     *  TypeNoParams3  = Ident { "." Ident } BracketsOpt
     *  Selector       = "." [TypeArguments] Ident [Arguments]
     *                 | "." THIS
     *                 | "." [TypeArguments] SUPER SuperSuffix
     *                 | "." NEW [TypeArguments] InnerCreator
     *                 | "[" Expression "]"
     *  TypeSelector   = "." Ident [TypeArguments]
     *  SuperSuffix    = Arguments | "." Ident [Arguments]
     */
    protected JCExpression term3() {
        int pos = token.pos;
        JCExpression t;
        List<JCExpression> typeArgs = typeArgumentsOpt(EXPR);
        switch (token.kind) {
        case QUES:
            if ((mode & TYPE) != 0 && (mode & (TYPEARG|NOPARAMS)) == TYPEARG) {
                selectTypeMode();
                return typeArgument();
            } else
                return illegal();
        case PLUSPLUS: case SUBSUB: case BANG: case TILDE: case PLUS: case SUB:
            if (typeArgs == null && (mode & EXPR) != 0) {
                TokenKind tk = token.kind;
                nextToken();
                selectExprMode();
                if (tk == SUB &&
                    (token.kind == INTLITERAL || token.kind == LONGLITERAL) &&
                    token.radix() == 10) {
                    selectExprMode();
                    t = literal(names.hyphen, pos);
                } else {
                    t = term3();
                    return F.at(pos).Unary(unoptag(tk), t);
                }
            } else return illegal();
            break;
        case LPAREN:
            if (typeArgs == null && (mode & EXPR) != 0) {
                ParensResult pres = analyzeParens();
                switch (pres) {
                    case CAST:
                       accept(LPAREN);
                       selectTypeMode();
                       int pos1 = pos;
                       List<JCExpression> targets = List.of(t = parseType());
                       while (token.kind == AMP) {
                           checkSourceLevel(Feature.INTERSECTION_TYPES_IN_CAST);
                           accept(AMP);
                           targets = targets.prepend(parseType());
                       }
                       if (targets.length() > 1) {
                           t = toP(F.at(pos1).TypeIntersection(targets.reverse()));
                       }
                       accept(RPAREN);
                       selectExprMode();
                       JCExpression t1 = term3();
                       return F.at(pos).TypeCast(t, t1);
                    case IMPLICIT_LAMBDA:
                    case EXPLICIT_LAMBDA:
                        t = lambdaExpressionOrStatement(true, pres == ParensResult.EXPLICIT_LAMBDA, pos);
                        break;
                    default: //PARENS
                        accept(LPAREN);
                        selectExprMode();
                        t = termRest(term1Rest(term2Rest(term3(), TreeInfo.orPrec)));
                        accept(RPAREN);
                        t = toP(F.at(pos).Parens(t));
                        break;
                }
            } else {
                return illegal();
            }
            break;
        case THIS:
            if ((mode & EXPR) != 0) {
                selectExprMode();
                t = to(F.at(pos).Ident(names._this));
                nextToken();
                if (typeArgs == null)
                    t = argumentsOpt(null, t);
                else
                    t = arguments(typeArgs, t);
                typeArgs = null;
            } else return illegal();
            break;
        case SUPER:
            if ((mode & EXPR) != 0) {
                selectExprMode();
                t = to(F.at(pos).Ident(names._super));
                t = superSuffix(typeArgs, t);
                typeArgs = null;
            } else return illegal();
            break;
        case INTLITERAL: case LONGLITERAL: case FLOATLITERAL: case DOUBLELITERAL:
        case CHARLITERAL: case STRINGLITERAL:
        case TRUE: case FALSE: case NULL:
            if (typeArgs == null && (mode & EXPR) != 0) {
                selectExprMode();
                t = literal(names.empty);
            } else return illegal();
            break;
        case NEW:
            if (typeArgs != null) return illegal();
            if ((mode & EXPR) != 0) {
                selectExprMode();
                nextToken();
                if (token.kind == LT) typeArgs = typeArguments(false);
                t = creator(pos, typeArgs);
                typeArgs = null;
            } else return illegal();
            break;
        case MONKEYS_AT:
            // Only annotated cast types and method references are valid
            List<JCAnnotation> typeAnnos = typeAnnotationsOpt();
            if (typeAnnos.isEmpty()) {
                // else there would be no '@'
                throw new AssertionError("Expected type annotations, but found none!");
            }

            JCExpression expr = term3();

            if ((mode & TYPE) == 0) {
                // Type annotations on class literals no longer legal
                switch (expr.getTag()) {
                case REFERENCE: {
                    JCMemberReference mref = (JCMemberReference) expr;
                    mref.expr = toP(F.at(pos).AnnotatedType(typeAnnos, mref.expr));
                    t = mref;
                    break;
                }
                case SELECT: {
                    JCFieldAccess sel = (JCFieldAccess) expr;

                    if (sel.name != names._class) {
                        return illegal();
                    } else {
                        log.error(token.pos, Errors.NoAnnotationsOnDotClass);
                        return expr;
                    }
                }
                default:
                    return illegal(typeAnnos.head.pos);
                }

            } else {
                // Type annotations targeting a cast
                t = insertAnnotationsToMostInner(expr, typeAnnos, false);
            }
            break;
        case UNDERSCORE: case IDENTIFIER: case ASSERT: case ENUM:
            if (typeArgs != null) return illegal();
            if ((mode & EXPR) != 0 && (mode & NOLAMBDA) == 0 && peekToken(ARROW)) {
                t = lambdaExpressionOrStatement(false, false, pos);
            } else {
                t = toP(F.at(token.pos).Ident(ident()));
                loop: while (true) {
                    pos = token.pos;
                    final List<JCAnnotation> annos = typeAnnotationsOpt();

                    // need to report an error later if LBRACKET is for array
                    // index access rather than array creation level
                    if (!annos.isEmpty() && token.kind != LBRACKET && token.kind != ELLIPSIS)
                        return illegal(annos.head.pos);

                    switch (token.kind) {
                    case LBRACKET:
                        nextToken();
                        if (token.kind == RBRACKET) {
                            nextToken();
                            t = bracketsOpt(t);
                            t = toP(F.at(pos).TypeArray(t));
                            if (annos.nonEmpty()) {
                                t = toP(F.at(pos).AnnotatedType(annos, t));
                            }
                            t = bracketsSuffix(t);
                        } else {
                            if ((mode & EXPR) != 0) {
                                selectExprMode();
                                JCExpression t1 = term();
                                if (!annos.isEmpty()) t = illegal(annos.head.pos);
                                t = to(F.at(pos).Indexed(t, t1));
                            }
                            accept(RBRACKET);
                        }
                        break loop;
                    case LPAREN:
                        if ((mode & EXPR) != 0) {
                            selectExprMode();
                            t = arguments(typeArgs, t);
                            if (!annos.isEmpty()) t = illegal(annos.head.pos);
                            typeArgs = null;
                        }
                        break loop;
                    case DOT:
                        nextToken();
                        if (token.kind == TokenKind.IDENTIFIER && typeArgs != null) {
                            return illegal();
                        }
                        int oldmode = mode;
                        mode &= ~NOPARAMS;
                        typeArgs = typeArgumentsOpt(EXPR);
                        mode = oldmode;
                        if ((mode & EXPR) != 0) {
                            switch (token.kind) {
                            case CLASS:
                                if (typeArgs != null) return illegal();
                                selectExprMode();
                                t = to(F.at(pos).Select(t, names._class));
                                nextToken();
                                break loop;
                            case THIS:
                                if (typeArgs != null) return illegal();
                                selectExprMode();
                                t = to(F.at(pos).Select(t, names._this));
                                nextToken();
                                break loop;
                            case SUPER:
                                selectExprMode();
                                t = to(F.at(pos).Select(t, names._super));
                                t = superSuffix(typeArgs, t);
                                typeArgs = null;
                                break loop;
                            case NEW:
                                if (typeArgs != null) return illegal();
                                selectExprMode();
                                int pos1 = token.pos;
                                nextToken();
                                if (token.kind == LT) typeArgs = typeArguments(false);
                                t = innerCreator(pos1, typeArgs, t);
                                typeArgs = null;
                                break loop;
                            }
                        }

                        List<JCAnnotation> tyannos = null;
                        if ((mode & TYPE) != 0 && token.kind == MONKEYS_AT) {
                            tyannos = typeAnnotationsOpt();
                        }
                        // typeArgs saved for next loop iteration.
                        t = toP(F.at(pos).Select(t, ident()));
                        if (tyannos != null && tyannos.nonEmpty()) {
                            t = toP(F.at(tyannos.head.pos).AnnotatedType(tyannos, t));
                        }
                        break;
                    case ELLIPSIS:
                        if (this.permitTypeAnnotationsPushBack) {
                            this.typeAnnotationsPushedBack = annos;
                        } else if (annos.nonEmpty()) {
                            // Don't return here -- error recovery attempt
                            illegal(annos.head.pos);
                        }
                        break loop;
                    case LT:
                        if ((mode & TYPE) == 0 && isUnboundMemberRef()) {
                            //this is an unbound method reference whose qualifier
                            //is a generic type i.e. A<S>::m
                            int pos1 = token.pos;
                            accept(LT);
                            ListBuffer<JCExpression> args = new ListBuffer<>();
                            args.append(typeArgument());
                            while (token.kind == COMMA) {
                                nextToken();
                                args.append(typeArgument());
                            }
                            accept(GT);
                            t = toP(F.at(pos1).TypeApply(t, args.toList()));
                            while (token.kind == DOT) {
                                nextToken();
                                selectTypeMode();
                                t = toP(F.at(token.pos).Select(t, ident()));
                                t = typeArgumentsOpt(t);
                            }
                            t = bracketsOpt(t);
                            if (token.kind != COLCOL) {
                                //method reference expected here
                                t = illegal();
                            }
                            selectExprMode();
                            return term3Rest(t, typeArgs);
                        }
                        break loop;
                    default:
                        break loop;
                    }
                }
            }
            if (typeArgs != null) illegal();
            t = typeArgumentsOpt(t);
            break;
        case BYTE: case SHORT: case CHAR: case INT: case LONG: case FLOAT:
        case DOUBLE: case BOOLEAN:
            if (typeArgs != null) illegal();
            t = bracketsSuffix(bracketsOpt(basicType()));
            break;
        case VOID:
            if (typeArgs != null) illegal();
            if ((mode & EXPR) != 0) {
                nextToken();
                if (token.kind == DOT) {
                    JCPrimitiveTypeTree ti = toP(F.at(pos).TypeIdent(TypeTag.VOID));
                    t = bracketsSuffix(ti);
                } else {
                    return illegal(pos);
                }
            } else {
                // Support the corner case of myMethodHandle.<void>invoke() by passing
                // a void type (like other primitive types) to the next phase.
                // The error will be reported in Attr.attribTypes or Attr.visitApply.
                JCPrimitiveTypeTree ti = to(F.at(pos).TypeIdent(TypeTag.VOID));
                nextToken();
                return ti;
                //return illegal();
            }
            break;
        case SWITCH:
            checkSourceLevel(Feature.SWITCH_EXPRESSION);
            int switchPos = token.pos;
            nextToken();
            JCExpression selector = parExpression();
            accept(LBRACE);
            ListBuffer<JCCase> cases = new ListBuffer<>();
            while (true) {
                pos = token.pos;
                switch (token.kind) {
                case CASE:
                case DEFAULT:
                    cases.appendList(switchExpressionStatementGroup());
                    break;
                case RBRACE: case EOF:
                    JCSwitchExpression e = to(F.at(switchPos).SwitchExpression(selector,
                                                                               cases.toList()));
                    e.endpos = token.pos;
                    accept(RBRACE);
                    return e;
                default:
                    nextToken(); // to ensure progress
                    syntaxError(pos, Errors.Expected3(CASE, DEFAULT, RBRACE));
                }
            }
        default:
            return illegal();
        }
        return term3Rest(t, typeArgs);
    }

    private List<JCCase> switchExpressionStatementGroup() {
        ListBuffer<JCCase> caseExprs = new ListBuffer<>();
        int casePos = token.pos;
        ListBuffer<JCExpression> pats = new ListBuffer<>();

        if (token.kind == DEFAULT) {
            nextToken();
        } else {
            accept(CASE);
            while (true) {
                pats.append(term(EXPR | NOLAMBDA));
                if (token.kind != COMMA) break;
                checkSourceLevel(Feature.SWITCH_MULTIPLE_CASE_LABELS);
                nextToken();
            };
        }
        List<JCStatement> stats = null;
        JCTree body = null;
        @SuppressWarnings("removal")
        CaseKind kind;
        switch (token.kind) {
            case ARROW:
                checkSourceLevel(Feature.SWITCH_RULE);
                nextToken();
                if (token.kind == TokenKind.THROW || token.kind == TokenKind.LBRACE) {
                    stats = List.of(parseStatement());
                    body = stats.head;
                    kind = JCCase.RULE;
                } else {
                    JCExpression value = parseExpression();
                    stats = List.of(to(F.at(value).Break(value)));
                    body = value;
                    kind = JCCase.RULE;
                    accept(SEMI);
                }
                break;
            default:
                accept(COLON, tk -> Errors.Expected2(COLON, ARROW));
                stats = blockStatements();
                kind = JCCase.STATEMENT;
                break;
        }
        caseExprs.append(toP(F.at(casePos).Case(kind, pats.toList(), stats, body)));
        return caseExprs.toList();
    }

    JCExpression term3Rest(JCExpression t, List<JCExpression> typeArgs) {
        if (typeArgs != null) illegal();
        while (true) {
            int pos1 = token.pos;
            final List<JCAnnotation> annos = typeAnnotationsOpt();

            if (token.kind == LBRACKET) {
                nextToken();
                if ((mode & TYPE) != 0) {
                    int oldmode = mode;
                    selectTypeMode();
                    if (token.kind == RBRACKET) {
                        nextToken();
                        t = bracketsOpt(t);
                        t = toP(F.at(pos1).TypeArray(t));
                        if (token.kind == COLCOL) {
                            selectExprMode();
                            continue;
                        }
                        if (annos.nonEmpty()) {
                            t = toP(F.at(pos1).AnnotatedType(annos, t));
                        }
                        return t;
                    }
                    mode = oldmode;
                }
                if ((mode & EXPR) != 0) {
                    selectExprMode();
                    JCExpression t1 = term();
                    t = to(F.at(pos1).Indexed(t, t1));
                }
                accept(RBRACKET);
            } else if (token.kind == DOT) {
                nextToken();
                typeArgs = typeArgumentsOpt(EXPR);
                if (token.kind == SUPER && (mode & EXPR) != 0) {
                    selectExprMode();
                    t = to(F.at(pos1).Select(t, names._super));
                    nextToken();
                    t = arguments(typeArgs, t);
                    typeArgs = null;
                } else if (token.kind == NEW && (mode & EXPR) != 0) {
                    if (typeArgs != null) return illegal();
                    selectExprMode();
                    int pos2 = token.pos;
                    nextToken();
                    if (token.kind == LT) typeArgs = typeArguments(false);
                    t = innerCreator(pos2, typeArgs, t);
                    typeArgs = null;
                } else {
                    List<JCAnnotation> tyannos = null;
                    if ((mode & TYPE) != 0 && token.kind == MONKEYS_AT) {
                        // is the mode check needed?
                        tyannos = typeAnnotationsOpt();
                    }
                    t = toP(F.at(pos1).Select(t, ident(true)));
                    if (tyannos != null && tyannos.nonEmpty()) {
                        t = toP(F.at(tyannos.head.pos).AnnotatedType(tyannos, t));
                    }
                    t = argumentsOpt(typeArgs, typeArgumentsOpt(t));
                    typeArgs = null;
                }
            } else if ((mode & EXPR) != 0 && token.kind == COLCOL) {
                selectExprMode();
                if (typeArgs != null) return illegal();
                accept(COLCOL);
                t = memberReferenceSuffix(pos1, t);
            } else {
                if (!annos.isEmpty()) {
                    if (permitTypeAnnotationsPushBack)
                        typeAnnotationsPushedBack = annos;
                    else
                        return illegal(annos.head.pos);
                }
                break;
            }
        }
        while ((token.kind == PLUSPLUS || token.kind == SUBSUB) && (mode & EXPR) != 0) {
            selectExprMode();
            t = to(F.at(token.pos).Unary(
                  token.kind == PLUSPLUS ? POSTINC : POSTDEC, t));
            nextToken();
        }
        return toP(t);
    }

    /**
     * If we see an identifier followed by a '&lt;' it could be an unbound
     * method reference or a binary expression. To disambiguate, look for a
     * matching '&gt;' and see if the subsequent terminal is either '.' or '::'.
     */
    @SuppressWarnings("fallthrough")
    boolean isUnboundMemberRef() {
        int pos = 0, depth = 0;
        outer: for (Token t = S.token(pos) ; ; t = S.token(++pos)) {
            switch (t.kind) {
                case IDENTIFIER: case UNDERSCORE: case QUES: case EXTENDS: case SUPER:
                case DOT: case RBRACKET: case LBRACKET: case COMMA:
                case BYTE: case SHORT: case INT: case LONG: case FLOAT:
                case DOUBLE: case BOOLEAN: case CHAR:
                case MONKEYS_AT:
                    break;

                case LPAREN:
                    // skip annotation values
                    int nesting = 0;
                    for (; ; pos++) {
                        TokenKind tk2 = S.token(pos).kind;
                        switch (tk2) {
                            case EOF:
                                return false;
                            case LPAREN:
                                nesting++;
                                break;
                            case RPAREN:
                                nesting--;
                                if (nesting == 0) {
                                    continue outer;
                                }
                                break;
                        }
                    }

                case LT:
                    depth++; break;
                case GTGTGT:
                    depth--;
                case GTGT:
                    depth--;
                case GT:
                    depth--;
                    if (depth == 0) {
                        TokenKind nextKind = S.token(pos + 1).kind;
                        return
                            nextKind == TokenKind.DOT ||
                            nextKind == TokenKind.LBRACKET ||
                            nextKind == TokenKind.COLCOL;
                    }
                    break;
                default:
                    return false;
            }
        }
    }

    /**
     * If we see an identifier followed by a '&lt;' it could be an unbound
     * method reference or a binary expression. To disambiguate, look for a
     * matching '&gt;' and see if the subsequent terminal is either '.' or '::'.
     */
    @SuppressWarnings("fallthrough")
    ParensResult analyzeParens() {
        int depth = 0;
        boolean type = false;
        ParensResult defaultResult = ParensResult.PARENS;
        outer: for (int lookahead = 0 ; ; lookahead++) {
            TokenKind tk = S.token(lookahead).kind;
            switch (tk) {
                case COMMA:
                    type = true;
                case EXTENDS: case SUPER: case DOT: case AMP:
                    //skip
                    break;
                case QUES:
                    if (peekToken(lookahead, EXTENDS) ||
                            peekToken(lookahead, SUPER)) {
                        //wildcards
                        type = true;
                    }
                    break;
                case BYTE: case SHORT: case INT: case LONG: case FLOAT:
                case DOUBLE: case BOOLEAN: case CHAR: case VOID:
                    if (peekToken(lookahead, RPAREN)) {
                        //Type, ')' -> cast
                        return ParensResult.CAST;
                    } else if (peekToken(lookahead, LAX_IDENTIFIER)) {
                        //Type, Identifier/'_'/'assert'/'enum' -> explicit lambda
                        return ParensResult.EXPLICIT_LAMBDA;
                    }
                    break;
                case LPAREN:
                    if (lookahead != 0) {
                        // '(' in a non-starting position -> parens
                        return ParensResult.PARENS;
                    } else if (peekToken(lookahead, RPAREN)) {
                        // '(', ')' -> explicit lambda
                        return ParensResult.EXPLICIT_LAMBDA;
                    }
                    break;
                case RPAREN:
                    // if we have seen something that looks like a type,
                    // then it's a cast expression
                    if (type) return ParensResult.CAST;
                    // otherwise, disambiguate cast vs. parenthesized expression
                    // based on subsequent token.
                    switch (S.token(lookahead + 1).kind) {
                        /*case PLUSPLUS: case SUBSUB: */
                        case BANG: case TILDE:
                        case LPAREN: case THIS: case SUPER:
                        case INTLITERAL: case LONGLITERAL: case FLOATLITERAL:
                        case DOUBLELITERAL: case CHARLITERAL: case STRINGLITERAL:
                        case TRUE: case FALSE: case NULL:
                        case NEW: case IDENTIFIER: case ASSERT: case ENUM: case UNDERSCORE:
                        case BYTE: case SHORT: case CHAR: case INT:
                        case LONG: case FLOAT: case DOUBLE: case BOOLEAN: case VOID:
                            return ParensResult.CAST;
                        default:
                            return defaultResult;
                    }
                case UNDERSCORE:
                case ASSERT:
                case ENUM:
                case IDENTIFIER:
                    if (peekToken(lookahead, LAX_IDENTIFIER)) {
                        // Identifier, Identifier/'_'/'assert'/'enum' -> explicit lambda
                        return ParensResult.EXPLICIT_LAMBDA;
                    } else if (peekToken(lookahead, RPAREN, ARROW)) {
                        // Identifier, ')' '->' -> implicit lambda
                        return (mode & NOLAMBDA) == 0 ? ParensResult.IMPLICIT_LAMBDA
                                                      : ParensResult.PARENS;
                    } else if (depth == 0 && peekToken(lookahead, COMMA)) {
                        defaultResult = ParensResult.IMPLICIT_LAMBDA;
                    }
                    type = false;
                    break;
                case FINAL:
                case ELLIPSIS:
                    //those can only appear in explicit lambdas
                    return ParensResult.EXPLICIT_LAMBDA;
                case MONKEYS_AT:
                    type = true;
                    lookahead += 1; //skip '@'
                    while (peekToken(lookahead, DOT)) {
                        lookahead += 2;
                    }
                    if (peekToken(lookahead, LPAREN)) {
                        lookahead++;
                        //skip annotation values
                        int nesting = 0;
                        for (; ; lookahead++) {
                            TokenKind tk2 = S.token(lookahead).kind;
                            switch (tk2) {
                                case EOF:
                                    return ParensResult.PARENS;
                                case LPAREN:
                                    nesting++;
                                    break;
                                case RPAREN:
                                    nesting--;
                                    if (nesting == 0) {
                                        continue outer;
                                    }
                                break;
                            }
                        }
                    }
                    break;
                case LBRACKET:
                    if (peekToken(lookahead, RBRACKET, LAX_IDENTIFIER)) {
                        // '[', ']', Identifier/'_'/'assert'/'enum' -> explicit lambda
                        return ParensResult.EXPLICIT_LAMBDA;
                    } else if (peekToken(lookahead, RBRACKET, RPAREN) ||
                            peekToken(lookahead, RBRACKET, AMP)) {
                        // '[', ']', ')' -> cast
                        // '[', ']', '&' -> cast (intersection type)
                        return ParensResult.CAST;
                    } else if (peekToken(lookahead, RBRACKET)) {
                        //consume the ']' and skip
                        type = true;
                        lookahead++;
                        break;
                    } else {
                        return ParensResult.PARENS;
                    }
                case LT:
                    depth++; break;
                case GTGTGT:
                    depth--;
                case GTGT:
                    depth--;
                case GT:
                    depth--;
                    if (depth == 0) {
                        if (peekToken(lookahead, RPAREN) ||
                                peekToken(lookahead, AMP)) {
                            // '>', ')' -> cast
                            // '>', '&' -> cast
                            return ParensResult.CAST;
                        } else if (peekToken(lookahead, LAX_IDENTIFIER, COMMA) ||
                                peekToken(lookahead, LAX_IDENTIFIER, RPAREN, ARROW) ||
                                peekToken(lookahead, ELLIPSIS)) {
                            // '>', Identifier/'_'/'assert'/'enum', ',' -> explicit lambda
                            // '>', Identifier/'_'/'assert'/'enum', ')', '->' -> explicit lambda
                            // '>', '...' -> explicit lambda
                            return ParensResult.EXPLICIT_LAMBDA;
                        }
                        //it looks a type, but could still be (i) a cast to generic type,
                        //(ii) an unbound method reference or (iii) an explicit lambda
                        type = true;
                        break;
                    } else if (depth < 0) {
                        //unbalanced '<', '>' - not a generic type
                        return ParensResult.PARENS;
                    }
                    break;
                default:
                    //this includes EOF
                    return defaultResult;
            }
        }
    }

    /** Accepts all identifier-like tokens */
    protected Filter<TokenKind> LAX_IDENTIFIER = t -> t == IDENTIFIER || t == UNDERSCORE || t == ASSERT || t == ENUM;

    enum ParensResult {
        CAST,
        EXPLICIT_LAMBDA,
        IMPLICIT_LAMBDA,
        PARENS
    }

    JCExpression lambdaExpressionOrStatement(boolean hasParens, boolean explicitParams, int pos) {
        List<JCVariableDecl> params = explicitParams ?
                formalParameters(true) :
                implicitParameters(hasParens);
        if (explicitParams) {
            LambdaClassifier lambdaClassifier = new LambdaClassifier();
            for (JCVariableDecl param: params) {
                if (param.vartype != null &&
                        isRestrictedLocalVarTypeName(param.vartype, false) &&
                        param.vartype.hasTag(TYPEARRAY)) {
                    log.error(DiagnosticFlag.SYNTAX, param.pos,
                        Feature.VAR_SYNTAX_IMPLICIT_LAMBDAS.allowedInSource(source)
                            ? Errors.VarNotAllowedArray : Errors.VarNotAllowedHere);
                }
                lambdaClassifier.addParameter(param);
                if (lambdaClassifier.result() == LambdaParameterKind.ERROR) {
                    break;
                }
            }
            if (lambdaClassifier.diagFragment != null) {
                log.error(DiagnosticFlag.SYNTAX, pos, Errors.InvalidLambdaParameterDeclaration(lambdaClassifier.diagFragment));
            }
            for (JCVariableDecl param: params) {
                if (param.vartype != null
                        && isRestrictedLocalVarTypeName(param.vartype, true)) {
                    checkSourceLevel(param.pos, Feature.VAR_SYNTAX_IMPLICIT_LAMBDAS);
                    param.startPos = TreeInfo.getStartPos(param.vartype);
                    param.vartype = null;
                }
            }
        }
        return lambdaExpressionOrStatementRest(params, pos);
    }

    enum LambdaParameterKind {
        VAR(0),
        EXPLICIT(1),
        IMPLICIT(2),
        ERROR(-1);

        private final int index;

        LambdaParameterKind(int index) {
            this.index = index;
        }
    }

    private final static Fragment[][] decisionTable = new Fragment[][] {
        /*              VAR                              EXPLICIT                         IMPLICIT  */
        /* VAR      */ {null,                            VarAndExplicitNotAllowed,        VarAndImplicitNotAllowed},
        /* EXPLICIT */ {VarAndExplicitNotAllowed,        null,                            ImplicitAndExplicitNotAllowed},
        /* IMPLICIT */ {VarAndImplicitNotAllowed,        ImplicitAndExplicitNotAllowed,   null},
    };

    class LambdaClassifier {

        LambdaParameterKind kind;
        Fragment diagFragment;
        List<JCVariableDecl> params;

        void addParameter(JCVariableDecl param) {
            if (param.vartype != null && param.name != names.empty) {
                if (isRestrictedLocalVarTypeName(param.vartype, false)) {
                    reduce(LambdaParameterKind.VAR);
                } else {
                    reduce(LambdaParameterKind.EXPLICIT);
                }
            }
            if (param.vartype == null && param.name != names.empty ||
                param.vartype != null && param.name == names.empty) {
                reduce(LambdaParameterKind.IMPLICIT);
            }
        }

        private void reduce(LambdaParameterKind newKind) {
            if (kind == null) {
                kind = newKind;
            } else if (kind != newKind && kind != LambdaParameterKind.ERROR) {
                LambdaParameterKind currentKind = kind;
                kind = LambdaParameterKind.ERROR;
                boolean varIndex = currentKind.index == LambdaParameterKind.VAR.index ||
                        newKind.index == LambdaParameterKind.VAR.index;
                diagFragment = Feature.VAR_SYNTAX_IMPLICIT_LAMBDAS.allowedInSource(source) || !varIndex ?
                        decisionTable[currentKind.index][newKind.index] : null;
            }
        }

        LambdaParameterKind result() {
            return kind;
        }
    }

    JCExpression lambdaExpressionOrStatementRest(List<JCVariableDecl> args, int pos) {
        checkSourceLevel(Feature.LAMBDA);
        accept(ARROW);

        return token.kind == LBRACE ?
            lambdaStatement(args, pos, token.pos) :
            lambdaExpression(args, pos);
    }

    JCExpression lambdaStatement(List<JCVariableDecl> args, int pos, int pos2) {
        JCBlock block = block(pos2, 0);
        return toP(F.at(pos).Lambda(args, block));
    }

    JCExpression lambdaExpression(List<JCVariableDecl> args, int pos) {
        JCTree expr = parseExpression();
        return toP(F.at(pos).Lambda(args, expr));
    }

    /** SuperSuffix = Arguments | "." [TypeArguments] Ident [Arguments]
     */
    JCExpression superSuffix(List<JCExpression> typeArgs, JCExpression t) {
        nextToken();
        if (token.kind == LPAREN || typeArgs != null) {
            t = arguments(typeArgs, t);
        } else if (token.kind == COLCOL) {
            if (typeArgs != null) return illegal();
            t = memberReferenceSuffix(t);
        } else {
            int pos = token.pos;
            accept(DOT);
            typeArgs = (token.kind == LT) ? typeArguments(false) : null;
            t = toP(F.at(pos).Select(t, ident()));
            t = argumentsOpt(typeArgs, t);
        }
        return t;
    }

    /** BasicType = BYTE | SHORT | CHAR | INT | LONG | FLOAT | DOUBLE | BOOLEAN
     */
    JCPrimitiveTypeTree basicType() {
        JCPrimitiveTypeTree t = to(F.at(token.pos).TypeIdent(typetag(token.kind)));
        nextToken();
        return t;
    }

    /** ArgumentsOpt = [ Arguments ]
     */
    JCExpression argumentsOpt(List<JCExpression> typeArgs, JCExpression t) {
        if ((mode & EXPR) != 0 && token.kind == LPAREN || typeArgs != null) {
            selectExprMode();
            return arguments(typeArgs, t);
        } else {
            return t;
        }
    }

    /** Arguments = "(" [Expression { COMMA Expression }] ")"
     */
    List<JCExpression> arguments() {
        ListBuffer<JCExpression> args = new ListBuffer<>();
        if (token.kind == LPAREN) {
            nextToken();
            if (token.kind != RPAREN) {
                args.append(parseExpression());
                while (token.kind == COMMA) {
                    nextToken();
                    args.append(parseExpression());
                }
            }
            accept(RPAREN);
        } else {
            syntaxError(token.pos, Errors.Expected(LPAREN));
        }
        return args.toList();
    }

    JCMethodInvocation arguments(List<JCExpression> typeArgs, JCExpression t) {
        int pos = token.pos;
        List<JCExpression> args = arguments();
        return toP(F.at(pos).Apply(typeArgs, t, args));
    }

    /**  TypeArgumentsOpt = [ TypeArguments ]
     */
    JCExpression typeArgumentsOpt(JCExpression t) {
        if (token.kind == LT &&
            (mode & TYPE) != 0 &&
            (mode & NOPARAMS) == 0) {
            selectTypeMode();
            return typeArguments(t, false);
        } else {
            return t;
        }
    }
    List<JCExpression> typeArgumentsOpt() {
        return typeArgumentsOpt(TYPE);
    }

    List<JCExpression> typeArgumentsOpt(int useMode) {
        if (token.kind == LT) {
            if ((mode & useMode) == 0 ||
                (mode & NOPARAMS) != 0) {
                illegal();
            }
            mode = useMode;
            return typeArguments(false);
        }
        return null;
    }

    /**
     *  {@literal
     *  TypeArguments  = "<" TypeArgument {"," TypeArgument} ">"
     *  }
     */
    List<JCExpression> typeArguments(boolean diamondAllowed) {
        if (token.kind == LT) {
            nextToken();
            if (token.kind == GT && diamondAllowed) {
                checkSourceLevel(Feature.DIAMOND);
                mode |= DIAMOND;
                nextToken();
                return List.nil();
            } else {
                ListBuffer<JCExpression> args = new ListBuffer<>();
                args.append(((mode & EXPR) == 0) ? typeArgument() : parseType());
                while (token.kind == COMMA) {
                    nextToken();
                    args.append(((mode & EXPR) == 0) ? typeArgument() : parseType());
                }
                switch (token.kind) {

                case GTGTGTEQ: case GTGTEQ: case GTEQ:
                case GTGTGT: case GTGT:
                    token = S.split();
                    break;
                case GT:
                    nextToken();
                    break;
                default:
                    args.append(syntaxError(token.pos, Errors.Expected(GT)));
                    break;
                }
                return args.toList();
            }
        } else {
            return List.of(syntaxError(token.pos, Errors.Expected(LT)));
        }
    }

    /**
     *  {@literal
     *  TypeArgument = Type
     *               | [Annotations] "?"
     *               | [Annotations] "?" EXTENDS Type {"&" Type}
     *               | [Annotations] "?" SUPER Type
     *  }
     */
    JCExpression typeArgument() {
        List<JCAnnotation> annotations = typeAnnotationsOpt();
        if (token.kind != QUES) return parseType(false, annotations);
        int pos = token.pos;
        nextToken();
        JCExpression result;
        if (token.kind == EXTENDS) {
            TypeBoundKind t = to(F.at(pos).TypeBoundKind(BoundKind.EXTENDS));
            nextToken();
            JCExpression bound = parseType();
            result = F.at(pos).Wildcard(t, bound);
        } else if (token.kind == SUPER) {
            TypeBoundKind t = to(F.at(pos).TypeBoundKind(BoundKind.SUPER));
            nextToken();
            JCExpression bound = parseType();
            result = F.at(pos).Wildcard(t, bound);
        } else if (LAX_IDENTIFIER.accepts(token.kind)) {
            //error recovery
            TypeBoundKind t = F.at(Position.NOPOS).TypeBoundKind(BoundKind.UNBOUND);
            JCExpression wc = toP(F.at(pos).Wildcard(t, null));
            JCIdent id = toP(F.at(token.pos).Ident(ident()));
            JCErroneous err = F.at(pos).Erroneous(List.<JCTree>of(wc, id));
            reportSyntaxError(err, Errors.Expected3(GT, EXTENDS, SUPER));
            result = err;
        } else {
            TypeBoundKind t = toP(F.at(pos).TypeBoundKind(BoundKind.UNBOUND));
            result = toP(F.at(pos).Wildcard(t, null));
        }
        if (!annotations.isEmpty()) {
            result = toP(F.at(annotations.head.pos).AnnotatedType(annotations,result));
        }
        return result;
    }

    JCTypeApply typeArguments(JCExpression t, boolean diamondAllowed) {
        int pos = token.pos;
        List<JCExpression> args = typeArguments(diamondAllowed);
        return toP(F.at(pos).TypeApply(t, args));
    }

    /**
     * BracketsOpt = { [Annotations] "[" "]" }*
     *
     * <p>
     *
     * <code>annotations</code> is the list of annotations targeting
     * the expression <code>t</code>.
     */
    private JCExpression bracketsOpt(JCExpression t,
            List<JCAnnotation> annotations) {
        List<JCAnnotation> nextLevelAnnotations = typeAnnotationsOpt();

        if (token.kind == LBRACKET) {
            int pos = token.pos;
            nextToken();
            t = bracketsOptCont(t, pos, nextLevelAnnotations);
        } else if (!nextLevelAnnotations.isEmpty()) {
            if (permitTypeAnnotationsPushBack) {
                this.typeAnnotationsPushedBack = nextLevelAnnotations;
            } else {
                return illegal(nextLevelAnnotations.head.pos);
            }
        }

        if (!annotations.isEmpty()) {
            t = toP(F.at(token.pos).AnnotatedType(annotations, t));
        }
        return t;
    }

    /** BracketsOpt = [ "[" "]" { [Annotations] "[" "]"} ]
     */
    private JCExpression bracketsOpt(JCExpression t) {
        return bracketsOpt(t, List.nil());
    }

    private JCExpression bracketsOptCont(JCExpression t, int pos,
            List<JCAnnotation> annotations) {
        accept(RBRACKET);
        t = bracketsOpt(t);
        t = toP(F.at(pos).TypeArray(t));
        if (annotations.nonEmpty()) {
            t = toP(F.at(pos).AnnotatedType(annotations, t));
        }
        return t;
    }

    /** BracketsSuffixExpr = "." CLASS
     *  BracketsSuffixType =
     */
    JCExpression bracketsSuffix(JCExpression t) {
        if ((mode & EXPR) != 0 && token.kind == DOT) {
            selectExprMode();
            int pos = token.pos;
            nextToken();
            accept(CLASS);
            if (token.pos == endPosTable.errorEndPos) {
                // error recovery
                Name name;
                if (LAX_IDENTIFIER.accepts(token.kind)) {
                    name = token.name();
                    nextToken();
                } else {
                    name = names.error;
                }
                t = F.at(pos).Erroneous(List.<JCTree>of(toP(F.at(pos).Select(t, name))));
            } else {
                Tag tag = t.getTag();
                // Type annotations are illegal on class literals. Annotated non array class literals
                // are complained about directly in term3(), Here check for type annotations on dimensions
                // taking care to handle some interior dimension(s) being annotated.
                if ((tag == TYPEARRAY && TreeInfo.containsTypeAnnotation(t)) || tag == ANNOTATED_TYPE)
                    syntaxError(token.pos, Errors.NoAnnotationsOnDotClass);
                t = toP(F.at(pos).Select(t, names._class));
            }
        } else if ((mode & TYPE) != 0) {
            if (token.kind != COLCOL) {
                selectTypeMode();
            }
        } else if (token.kind != COLCOL) {
            syntaxError(token.pos, Errors.DotClassExpected);
        }
        return t;
    }

    /**
     * MemberReferenceSuffix = "::" [TypeArguments] Ident
     *                       | "::" [TypeArguments] "new"
     */
    JCExpression memberReferenceSuffix(JCExpression t) {
        int pos1 = token.pos;
        accept(COLCOL);
        return memberReferenceSuffix(pos1, t);
    }

    JCExpression memberReferenceSuffix(int pos1, JCExpression t) {
        checkSourceLevel(Feature.METHOD_REFERENCES);
        selectExprMode();
        List<JCExpression> typeArgs = null;
        if (token.kind == LT) {
            typeArgs = typeArguments(false);
        }
        Name refName;
        ReferenceMode refMode;
        if (token.kind == NEW) {
            refMode = ReferenceMode.NEW;
            refName = names.init;
            nextToken();
        } else {
            refMode = ReferenceMode.INVOKE;
            refName = ident();
        }
        return toP(F.at(t.getStartPosition()).Reference(refMode, refName, t, typeArgs));
    }

    /** Creator = [Annotations] Qualident [TypeArguments] ( ArrayCreatorRest | ClassCreatorRest )
     */
    JCExpression creator(int newpos, List<JCExpression> typeArgs) {
        List<JCAnnotation> newAnnotations = typeAnnotationsOpt();

        switch (token.kind) {
        case BYTE: case SHORT: case CHAR: case INT: case LONG: case FLOAT:
        case DOUBLE: case BOOLEAN:
            if (typeArgs == null) {
                if (newAnnotations.isEmpty()) {
                    return arrayCreatorRest(newpos, basicType());
                } else {
                    return arrayCreatorRest(newpos, toP(F.at(newAnnotations.head.pos).AnnotatedType(newAnnotations, basicType())));
                }
            }
            break;
        default:
        }
        JCExpression t = qualident(true);

        int oldmode = mode;
        selectTypeMode();
        boolean diamondFound = false;
        int lastTypeargsPos = -1;
        if (token.kind == LT) {
            lastTypeargsPos = token.pos;
            t = typeArguments(t, true);
            diamondFound = (mode & DIAMOND) != 0;
        }
        while (token.kind == DOT) {
            if (diamondFound) {
                //cannot select after a diamond
                illegal();
            }
            int pos = token.pos;
            nextToken();
            List<JCAnnotation> tyannos = typeAnnotationsOpt();
            t = toP(F.at(pos).Select(t, ident()));

            if (tyannos != null && tyannos.nonEmpty()) {
                t = toP(F.at(tyannos.head.pos).AnnotatedType(tyannos, t));
            }

            if (token.kind == LT) {
                lastTypeargsPos = token.pos;
                t = typeArguments(t, true);
                diamondFound = (mode & DIAMOND) != 0;
            }
        }
        mode = oldmode;
        if (token.kind == LBRACKET || token.kind == MONKEYS_AT) {
            // handle type annotations for non primitive arrays
            if (newAnnotations.nonEmpty()) {
                t = insertAnnotationsToMostInner(t, newAnnotations, false);
            }

            JCExpression e = arrayCreatorRest(newpos, t);
            if (diamondFound) {
                reportSyntaxError(lastTypeargsPos, Errors.CannotCreateArrayWithDiamond);
                return toP(F.at(newpos).Erroneous(List.of(e)));
            }
            else if (typeArgs != null) {
                int pos = newpos;
                if (!typeArgs.isEmpty() && typeArgs.head.pos != Position.NOPOS) {
                    // note: this should always happen but we should
                    // not rely on this as the parser is continuously
                    // modified to improve error recovery.
                    pos = typeArgs.head.pos;
                }
                setErrorEndPos(S.prevToken().endPos);
                JCErroneous err = F.at(pos).Erroneous(typeArgs.prepend(e));
                reportSyntaxError(err, Errors.CannotCreateArrayWithTypeArguments);
                return toP(err);
            }
            return e;
        } else if (token.kind == LPAREN) {
            // handle type annotations for instantiations and anonymous classes
            if (newAnnotations.nonEmpty()) {
                t = insertAnnotationsToMostInner(t, newAnnotations, false);
            }
            return classCreatorRest(newpos, null, typeArgs, t);
        } else {
            setErrorEndPos(token.pos);
            reportSyntaxError(token.pos, Errors.Expected2(LPAREN, LBRACKET));
            t = toP(F.at(newpos).NewClass(null, typeArgs, t, List.nil(), null));
            return toP(F.at(newpos).Erroneous(List.<JCTree>of(t)));
        }
    }

    /** InnerCreator = [Annotations] Ident [TypeArguments] ClassCreatorRest
     */
    JCExpression innerCreator(int newpos, List<JCExpression> typeArgs, JCExpression encl) {
        List<JCAnnotation> newAnnotations = typeAnnotationsOpt();

        JCExpression t = toP(F.at(token.pos).Ident(ident()));

        if (newAnnotations.nonEmpty()) {
            t = toP(F.at(newAnnotations.head.pos).AnnotatedType(newAnnotations, t));
        }

        if (token.kind == LT) {
            int oldmode = mode;
            t = typeArguments(t, true);
            mode = oldmode;
        }
        return classCreatorRest(newpos, encl, typeArgs, t);
    }

    /** ArrayCreatorRest = [Annotations] "[" ( "]" BracketsOpt ArrayInitializer
     *                         | Expression "]" {[Annotations]  "[" Expression "]"} BracketsOpt )
     */
    JCExpression arrayCreatorRest(int newpos, JCExpression elemtype) {
        List<JCAnnotation> annos = typeAnnotationsOpt();

        accept(LBRACKET);
        if (token.kind == RBRACKET) {
            accept(RBRACKET);
            elemtype = bracketsOpt(elemtype, annos);
            if (token.kind == LBRACE) {
                JCNewArray na = (JCNewArray)arrayInitializer(newpos, elemtype);
                if (annos.nonEmpty()) {
                    // when an array initializer is present then
                    // the parsed annotations should target the
                    // new array tree
                    // bracketsOpt inserts the annotation in
                    // elemtype, and it needs to be corrected
                    //
                    JCAnnotatedType annotated = (JCAnnotatedType)elemtype;
                    assert annotated.annotations == annos;
                    na.annotations = annotated.annotations;
                    na.elemtype = annotated.underlyingType;
                }
                return na;
            } else {
                JCExpression t = toP(F.at(newpos).NewArray(elemtype, List.nil(), null));
                return syntaxError(token.pos, List.of(t), Errors.ArrayDimensionMissing);
            }
        } else {
            ListBuffer<JCExpression> dims = new ListBuffer<>();

            // maintain array dimension type annotations
            ListBuffer<List<JCAnnotation>> dimAnnotations = new ListBuffer<>();
            dimAnnotations.append(annos);

            dims.append(parseExpression());
            accept(RBRACKET);
            while (token.kind == LBRACKET
                    || token.kind == MONKEYS_AT) {
                List<JCAnnotation> maybeDimAnnos = typeAnnotationsOpt();
                int pos = token.pos;
                nextToken();
                if (token.kind == RBRACKET) {
                    elemtype = bracketsOptCont(elemtype, pos, maybeDimAnnos);
                } else {
                    if (token.kind == RBRACKET) { // no dimension
                        elemtype = bracketsOptCont(elemtype, pos, maybeDimAnnos);
                    } else {
                        dimAnnotations.append(maybeDimAnnos);
                        dims.append(parseExpression());
                        accept(RBRACKET);
                    }
                }
            }

            List<JCExpression> elems = null;
            int errpos = token.pos;

            if (token.kind == LBRACE) {
                elems = arrayInitializerElements(newpos, elemtype);
            }

            JCNewArray na = toP(F.at(newpos).NewArray(elemtype, dims.toList(), elems));
            na.dimAnnotations = dimAnnotations.toList();

            if (elems != null) {
                return syntaxError(errpos, List.of(na), Errors.IllegalArrayCreationBothDimensionAndInitialization);
            }

            return na;
        }
    }

    /** ClassCreatorRest = Arguments [ClassBody]
     */
    JCNewClass classCreatorRest(int newpos,
                                  JCExpression encl,
                                  List<JCExpression> typeArgs,
                                  JCExpression t)
    {
        List<JCExpression> args = arguments();
        JCClassDecl body = null;
        if (token.kind == LBRACE) {
            int pos = token.pos;
            List<JCTree> defs = classInterfaceOrRecordBody(names.empty, false, false);
            JCModifiers mods = F.at(Position.NOPOS).Modifiers(0);
            body = toP(F.at(pos).AnonymousClassDef(mods, defs));
        }
        return toP(F.at(newpos).NewClass(encl, typeArgs, t, args, body));
    }

    /** ArrayInitializer = "{" [VariableInitializer {"," VariableInitializer}] [","] "}"
     */
    JCExpression arrayInitializer(int newpos, JCExpression t) {
        List<JCExpression> elems = arrayInitializerElements(newpos, t);
        return toP(F.at(newpos).NewArray(t, List.nil(), elems));
    }

    List<JCExpression> arrayInitializerElements(int newpos, JCExpression t) {
        accept(LBRACE);
        ListBuffer<JCExpression> elems = new ListBuffer<>();
        if (token.kind == COMMA) {
            nextToken();
        } else if (token.kind != RBRACE) {
            elems.append(variableInitializer());
            while (token.kind == COMMA) {
                nextToken();
                if (token.kind == RBRACE) break;
                elems.append(variableInitializer());
            }
        }
        accept(RBRACE);
        return elems.toList();
    }

    /** VariableInitializer = ArrayInitializer | Expression
     */
    public JCExpression variableInitializer() {
        return token.kind == LBRACE ? arrayInitializer(token.pos, null) : parseExpression();
    }

    /** ParExpression = "(" Expression ")"
     */
    JCExpression parExpression() {
        int pos = token.pos;
        accept(LPAREN);
        JCExpression t = parseExpression();
        accept(RPAREN);
        return toP(F.at(pos).Parens(t));
    }

    /** Block = "{" BlockStatements "}"
     */
    JCBlock block(int pos, long flags) {
        accept(LBRACE);
        List<JCStatement> stats = blockStatements();
        JCBlock t = F.at(pos).Block(flags, stats);
        while (token.kind == CASE || token.kind == DEFAULT) {
            syntaxError(token.pos, Errors.Orphaned(token.kind));
            switchBlockStatementGroups();
        }
        // the Block node has a field "endpos" for first char of last token, which is
        // usually but not necessarily the last char of the last token.
        t.endpos = token.pos;
        accept(RBRACE);
        return toP(t);
    }

    public JCBlock block() {
        return block(token.pos, 0);
    }

    /** BlockStatements = { BlockStatement }
     *  BlockStatement  = LocalVariableDeclarationStatement
     *                  | ClassOrInterfaceOrEnumDeclaration
     *                  | [Ident ":"] Statement
     *  LocalVariableDeclarationStatement
     *                  = { FINAL | '@' Annotation } Type VariableDeclarators ";"
     */
    @SuppressWarnings("fallthrough")
    List<JCStatement> blockStatements() {
        //todo: skip to anchor on error(?)
        int lastErrPos = -1;
        ListBuffer<JCStatement> stats = new ListBuffer<>();
        while (true) {
            List<JCStatement> stat = blockStatement();
            if (stat.isEmpty()) {
                return stats.toList();
            } else {
                // error recovery
                if (token.pos == lastErrPos)
                    return stats.toList();
                if (token.pos <= endPosTable.errorEndPos) {
                    skip(false, true, true, true);
                    lastErrPos = token.pos;
                }
                stats.addAll(stat);
            }
        }
    }

    /*
     * Parse a Statement (JLS 14.5). As an enhancement to improve error recovery,
     * this method will also recognize variable and class declarations (which are
     * not legal for a Statement) by delegating the parsing to BlockStatement (JLS 14.2).
     * If any illegal declarations are found, they will be wrapped in an erroneous tree,
     * and an error will be produced by this method.
     */
    JCStatement parseStatementAsBlock() {
        int pos = token.pos;
        List<JCStatement> stats = blockStatement();
        if (stats.isEmpty()) {
            JCErroneous e = syntaxError(pos, Errors.IllegalStartOfStmt);
            return toP(F.at(pos).Exec(e));
        } else {
            JCStatement first = stats.head;
            Error error = null;
            switch (first.getTag()) {
            case CLASSDEF:
                error = Errors.ClassNotAllowed;
                break;
            case VARDEF:
                error = Errors.VariableNotAllowed;
                break;
            }
            if (error != null) {
                log.error(DiagnosticFlag.SYNTAX, first, error);
                List<JCBlock> blist = List.of(F.at(first.pos).Block(0, stats));
                return toP(F.at(pos).Exec(F.at(first.pos).Erroneous(blist)));
            }
            return first;
        }
    }

    /**This method parses a statement appearing inside a block.
     */
    List<JCStatement> blockStatement() {
        //todo: skip to anchor on error(?)
        Comment dc;
        int pos = token.pos;
        switch (token.kind) {
        case RBRACE: case CASE: case DEFAULT: case EOF:
            return List.nil();
        case LBRACE: case IF: case FOR: case WHILE: case DO: case TRY:
        case SWITCH: case SYNCHRONIZED: case RETURN: case THROW: case BREAK:
        case CONTINUE: case SEMI: case ELSE: case FINALLY: case CATCH:
        case ASSERT:
            return List.of(parseSimpleStatement());
        case MONKEYS_AT:
        case FINAL: {
            dc = token.comment(CommentStyle.JAVADOC);
            JCModifiers mods = modifiersOpt();
            if (token.kind == INTERFACE ||
                token.kind == CLASS ||
                token.kind == ENUM) {
                return List.of(classOrRecordOrInterfaceOrEnumDeclaration(mods, dc));
            } else {
                JCExpression t = parseType(true);
                return localVariableDeclarations(mods, t);
            }
        }
        case ABSTRACT: case STRICTFP: {
            dc = token.comment(CommentStyle.JAVADOC);
            JCModifiers mods = modifiersOpt();
            return List.of(classOrRecordOrInterfaceOrEnumDeclaration(mods, dc));
        }
        case INTERFACE:
        case CLASS:
            dc = token.comment(CommentStyle.JAVADOC);
            return List.of(classOrRecordOrInterfaceOrEnumDeclaration(modifiersOpt(), dc));
        case ENUM:
            log.error(DiagnosticFlag.SYNTAX, token.pos, Errors.LocalEnum);
            dc = token.comment(CommentStyle.JAVADOC);
            return List.of(classOrRecordOrInterfaceOrEnumDeclaration(modifiersOpt(), dc));
        }
        if (isRecordDeclaration()) {
            JCModifiers mods = modifiersOpt();
            dc = token.comment(CommentStyle.JAVADOC);
            return List.of(recordDeclaration(mods, dc));
        } else {
            Token prevToken = token;
            JCExpression t = term(EXPR | TYPE);
            if (token.kind == COLON && t.hasTag(IDENT)) {
                nextToken();
                JCStatement stat = parseStatementAsBlock();
                return List.of(F.at(pos).Labelled(prevToken.name(), stat));
            } else if ((lastmode & TYPE) != 0 && LAX_IDENTIFIER.accepts(token.kind)) {
                pos = token.pos;
                JCModifiers mods = F.at(Position.NOPOS).Modifiers(0);
                F.at(pos);
                return localVariableDeclarations(mods, t);
            } else {
                // This Exec is an "ExpressionStatement"; it subsumes the terminating semicolon
                t = checkExprStat(t);
                accept(SEMI);
                JCExpressionStatement expr = toP(F.at(pos).Exec(t));
                return List.of(expr);
            }
        }
    }
    //where
        private List<JCStatement> localVariableDeclarations(JCModifiers mods, JCExpression type) {
            ListBuffer<JCStatement> stats =
                    variableDeclarators(mods, type, new ListBuffer<>(), true);
            // A "LocalVariableDeclarationStatement" subsumes the terminating semicolon
            accept(SEMI);
            storeEnd(stats.last(), S.prevToken().endPos);
            return stats.toList();
        }

    /** Statement =
     *       Block
     *     | IF ParExpression Statement [ELSE Statement]
     *     | FOR "(" ForInitOpt ";" [Expression] ";" ForUpdateOpt ")" Statement
     *     | FOR "(" FormalParameter : Expression ")" Statement
     *     | WHILE ParExpression Statement
     *     | DO Statement WHILE ParExpression ";"
     *     | TRY Block ( Catches | [Catches] FinallyPart )
     *     | TRY "(" ResourceSpecification ";"opt ")" Block [Catches] [FinallyPart]
     *     | SWITCH ParExpression "{" SwitchBlockStatementGroups "}"
     *     | SYNCHRONIZED ParExpression Block
     *     | RETURN [Expression] ";"
     *     | THROW Expression ";"
     *     | BREAK [Ident] ";"
     *     | CONTINUE [Ident] ";"
     *     | ASSERT Expression [ ":" Expression ] ";"
     *     | ";"
     */
    public JCStatement parseSimpleStatement() {
        int pos = token.pos;
        switch (token.kind) {
        case LBRACE:
            return block();
        case IF: {
            nextToken();
            JCExpression cond = parExpression();
            JCStatement thenpart = parseStatementAsBlock();
            JCStatement elsepart = null;
            if (token.kind == ELSE) {
                nextToken();
                elsepart = parseStatementAsBlock();
            }
            return F.at(pos).If(cond, thenpart, elsepart);
        }
        case FOR: {
            nextToken();
            accept(LPAREN);
            List<JCStatement> inits = token.kind == SEMI ? List.nil() : forInit();
            if (inits.length() == 1 &&
                inits.head.hasTag(VARDEF) &&
                ((JCVariableDecl) inits.head).init == null &&
                token.kind == COLON) {
                JCVariableDecl var = (JCVariableDecl)inits.head;
                accept(COLON);
                JCExpression expr = parseExpression();
                accept(RPAREN);
                JCStatement body = parseStatementAsBlock();
                return F.at(pos).ForeachLoop(var, expr, body);
            } else {
                accept(SEMI);
                JCExpression cond = token.kind == SEMI ? null : parseExpression();
                accept(SEMI);
                List<JCExpressionStatement> steps = token.kind == RPAREN ? List.nil() : forUpdate();
                accept(RPAREN);
                JCStatement body = parseStatementAsBlock();
                return F.at(pos).ForLoop(inits, cond, steps, body);
            }
        }
        case WHILE: {
            nextToken();
            JCExpression cond = parExpression();
            JCStatement body = parseStatementAsBlock();
            return F.at(pos).WhileLoop(cond, body);
        }
        case DO: {
            nextToken();
            JCStatement body = parseStatementAsBlock();
            accept(WHILE);
            JCExpression cond = parExpression();
            accept(SEMI);
            JCDoWhileLoop t = toP(F.at(pos).DoLoop(body, cond));
            return t;
        }
        case TRY: {
            nextToken();
            List<JCTree> resources = List.nil();
            if (token.kind == LPAREN) {
                nextToken();
                resources = resources();
                accept(RPAREN);
            }
            JCBlock body = block();
            ListBuffer<JCCatch> catchers = new ListBuffer<>();
            JCBlock finalizer = null;
            if (token.kind == CATCH || token.kind == FINALLY) {
                while (token.kind == CATCH) catchers.append(catchClause());
                if (token.kind == FINALLY) {
                    nextToken();
                    finalizer = block();
                }
            } else {
                if (resources.isEmpty()) {
                    log.error(DiagnosticFlag.SYNTAX, pos, Errors.TryWithoutCatchFinallyOrResourceDecls);
                }
            }
            return F.at(pos).Try(resources, body, catchers.toList(), finalizer);
        }
        case SWITCH: {
            nextToken();
            JCExpression selector = parExpression();
            accept(LBRACE);
            List<JCCase> cases = switchBlockStatementGroups();
            JCSwitch t = to(F.at(pos).Switch(selector, cases));
            accept(RBRACE);
            return t;
        }
        case SYNCHRONIZED: {
            nextToken();
            JCExpression lock = parExpression();
            JCBlock body = block();
            return F.at(pos).Synchronized(lock, body);
        }
        case RETURN: {
            nextToken();
            JCExpression result = token.kind == SEMI ? null : parseExpression();
            accept(SEMI);
            JCReturn t = toP(F.at(pos).Return(result));
            return t;
        }
        case THROW: {
            nextToken();
            JCExpression exc = parseExpression();
            accept(SEMI);
            JCThrow t = toP(F.at(pos).Throw(exc));
            return t;
        }
        case BREAK: {
            nextToken();
            JCExpression value = token.kind == SEMI ? null : parseExpression();
            accept(SEMI);
            JCBreak t = toP(F.at(pos).Break(value));
            return t;
        }
        case CONTINUE: {
            nextToken();
            Name label = LAX_IDENTIFIER.accepts(token.kind) ? ident() : null;
            accept(SEMI);
            JCContinue t =  toP(F.at(pos).Continue(label));
            return t;
        }
        case SEMI:
            nextToken();
            return toP(F.at(pos).Skip());
        case ELSE:
            int elsePos = token.pos;
            nextToken();
            return doRecover(elsePos, BasicErrorRecoveryAction.BLOCK_STMT, Errors.ElseWithoutIf);
        case FINALLY:
            int finallyPos = token.pos;
            nextToken();
            return doRecover(finallyPos, BasicErrorRecoveryAction.BLOCK_STMT, Errors.FinallyWithoutTry);
        case CATCH:
            return doRecover(token.pos, BasicErrorRecoveryAction.CATCH_CLAUSE, Errors.CatchWithoutTry);
        case ASSERT: {
            nextToken();
            JCExpression assertion = parseExpression();
            JCExpression message = null;
            if (token.kind == COLON) {
                nextToken();
                message = parseExpression();
            }
            accept(SEMI);
            JCAssert t = toP(F.at(pos).Assert(assertion, message));
            return t;
        }
        default:
            Assert.error();
            return null;
        }
    }

    @Override
    public JCStatement parseStatement() {
        return parseStatementAsBlock();
    }

    private JCStatement doRecover(int startPos, ErrorRecoveryAction action, Error errorKey) {
        int errPos = S.errPos();
        JCTree stm = action.doRecover(this);
        S.errPos(errPos);
        return toP(F.Exec(syntaxError(startPos, List.of(stm), errorKey)));
    }

    /** CatchClause     = CATCH "(" FormalParameter ")" Block
     * TODO: the "FormalParameter" is not correct, it uses the special "catchTypes" rule below.
     */
    protected JCCatch catchClause() {
        int pos = token.pos;
        accept(CATCH);
        accept(LPAREN);
        JCModifiers mods = optFinal(Flags.PARAMETER);
        List<JCExpression> catchTypes = catchTypes();
        JCExpression paramType = catchTypes.size() > 1 ?
                toP(F.at(catchTypes.head.getStartPosition()).TypeUnion(catchTypes)) :
                catchTypes.head;
        JCVariableDecl formal = variableDeclaratorId(mods, paramType);
        accept(RPAREN);
        JCBlock body = block();
        return F.at(pos).Catch(formal, body);
    }

    List<JCExpression> catchTypes() {
        ListBuffer<JCExpression> catchTypes = new ListBuffer<>();
        catchTypes.add(parseType());
        while (token.kind == BAR) {
            nextToken();
            // Instead of qualident this is now parseType.
            // But would that allow too much, e.g. arrays or generics?
            catchTypes.add(parseType());
        }
        return catchTypes.toList();
    }

    /** SwitchBlockStatementGroups = { SwitchBlockStatementGroup }
     *  SwitchBlockStatementGroup = SwitchLabel BlockStatements
     *  SwitchLabel = CASE ConstantExpression ":" | DEFAULT ":"
     */
    List<JCCase> switchBlockStatementGroups() {
        ListBuffer<JCCase> cases = new ListBuffer<>();
        while (true) {
            int pos = token.pos;
            switch (token.kind) {
            case CASE:
            case DEFAULT:
                cases.appendList(switchBlockStatementGroup());
                break;
            case RBRACE: case EOF:
                return cases.toList();
            default:
                nextToken(); // to ensure progress
                syntaxError(pos, Errors.Expected3(CASE, DEFAULT, RBRACE));
            }
        }
    }

    protected List<JCCase> switchBlockStatementGroup() {
        int pos = token.pos;
        List<JCStatement> stats;
        JCCase c;
        ListBuffer<JCCase> cases = new ListBuffer<JCCase>();
        switch (token.kind) {
        case CASE: {
            nextToken();
            ListBuffer<JCExpression> pats = new ListBuffer<>();
            while (true) {
                pats.append(term(EXPR | NOLAMBDA));
                if (token.kind != COMMA) break;
                nextToken();
                checkSourceLevel(Feature.SWITCH_MULTIPLE_CASE_LABELS);
            };
            @SuppressWarnings("removal")
            CaseKind caseKind;
            JCTree body = null;
            if (token.kind == ARROW) {
                checkSourceLevel(Feature.SWITCH_RULE);
                accept(ARROW);
                caseKind = JCCase.RULE;
                JCStatement statement = parseStatementAsBlock();
                if (!statement.hasTag(EXEC) && !statement.hasTag(BLOCK) && !statement.hasTag(Tag.THROW)) {
                    log.error(statement.pos(), Errors.SwitchCaseUnexpectedStatement);
                }
                stats = List.of(statement);
                body = stats.head;
            } else {
                accept(COLON, tk -> Errors.Expected2(COLON, ARROW));
                caseKind = JCCase.STATEMENT;
                stats = blockStatements();
            }
            c = F.at(pos).Case(caseKind, pats.toList(), stats, body);
            if (stats.isEmpty())
                storeEnd(c, S.prevToken().endPos);
            return cases.append(c).toList();
        }
        case DEFAULT: {
            nextToken();
            @SuppressWarnings("removal")
            CaseKind caseKind;
            JCTree body = null;
            if (token.kind == ARROW) {
                checkSourceLevel(Feature.SWITCH_RULE);
                accept(ARROW);
                caseKind = JCCase.RULE;
                JCStatement statement = parseStatementAsBlock();
                if (!statement.hasTag(EXEC) && !statement.hasTag(BLOCK) && !statement.hasTag(Tag.THROW)) {
                    log.error(statement.pos(), Errors.SwitchCaseUnexpectedStatement);
                }
                stats = List.of(statement);
                body = stats.head;
            } else {
                accept(COLON, tk -> Errors.Expected2(COLON, ARROW));
                caseKind = JCCase.STATEMENT;
                stats = blockStatements();
            }
            c = F.at(pos).Case(caseKind, List.nil(), stats, body);
            if (stats.isEmpty())
                storeEnd(c, S.prevToken().endPos);
            return cases.append(c).toList();
        }
        }
        throw new AssertionError("should not reach here");
    }

    /** MoreStatementExpressions = { COMMA StatementExpression }
     */
    <T extends ListBuffer<? super JCExpressionStatement>> T moreStatementExpressions(int pos,
                                                                    JCExpression first,
                                                                    T stats) {
        // This Exec is a "StatementExpression"; it subsumes no terminating token
        stats.append(toP(F.at(pos).Exec(checkExprStat(first))));
        while (token.kind == COMMA) {
            nextToken();
            pos = token.pos;
            JCExpression t = parseExpression();
            // This Exec is a "StatementExpression"; it subsumes no terminating token
            stats.append(toP(F.at(pos).Exec(checkExprStat(t))));
        }
        return stats;
    }

    /** ForInit = StatementExpression MoreStatementExpressions
     *           |  { FINAL | '@' Annotation } Type VariableDeclarators
     */
    List<JCStatement> forInit() {
        ListBuffer<JCStatement> stats = new ListBuffer<>();
        int pos = token.pos;
        if (token.kind == FINAL || token.kind == MONKEYS_AT) {
            return variableDeclarators(optFinal(0), parseType(true), stats, true).toList();
        } else {
            JCExpression t = term(EXPR | TYPE);
            if ((lastmode & TYPE) != 0 && LAX_IDENTIFIER.accepts(token.kind)) {
                return variableDeclarators(modifiersOpt(), t, stats, true).toList();
            } else if ((lastmode & TYPE) != 0 && token.kind == COLON) {
                log.error(DiagnosticFlag.SYNTAX, pos, Errors.BadInitializer("for-loop"));
                return List.of((JCStatement)F.at(pos).VarDef(modifiersOpt(), names.error, t, null));
            } else {
                return moreStatementExpressions(pos, t, stats).toList();
            }
        }
    }

    /** ForUpdate = StatementExpression MoreStatementExpressions
     */
    List<JCExpressionStatement> forUpdate() {
        return moreStatementExpressions(token.pos,
                                        parseExpression(),
                                        new ListBuffer<JCExpressionStatement>()).toList();
    }

    /** AnnotationsOpt = { '@' Annotation }
     *
     * @param kind Whether to parse an ANNOTATION or TYPE_ANNOTATION
     */
    protected List<JCAnnotation> annotationsOpt(Tag kind) {
        if (token.kind != MONKEYS_AT) return List.nil(); // optimization
        ListBuffer<JCAnnotation> buf = new ListBuffer<>();
        int prevmode = mode;
        while (token.kind == MONKEYS_AT) {
            int pos = token.pos;
            nextToken();
            buf.append(annotation(pos, kind));
        }
        lastmode = mode;
        mode = prevmode;
        List<JCAnnotation> annotations = buf.toList();

        return annotations;
    }

    List<JCAnnotation> typeAnnotationsOpt() {
        List<JCAnnotation> annotations = annotationsOpt(Tag.TYPE_ANNOTATION);
        return annotations;
    }

    /** ModifiersOpt = { Modifier }
     *  Modifier = PUBLIC | PROTECTED | PRIVATE | STATIC | ABSTRACT | FINAL
     *           | NATIVE | SYNCHRONIZED | TRANSIENT | VOLATILE | "@"
     *           | "@" Annotation
     */
    protected JCModifiers modifiersOpt() {
        return modifiersOpt(null);
    }
    protected JCModifiers modifiersOpt(JCModifiers partial) {
        long flags;
        ListBuffer<JCAnnotation> annotations = new ListBuffer<>();
        int pos;
        if (partial == null) {
            flags = 0;
            pos = token.pos;
        } else {
            flags = partial.flags;
            annotations.appendList(partial.annotations);
            pos = partial.pos;
        }
        if (token.deprecatedFlag()) {
            flags |= Flags.DEPRECATED;
        }
        int lastPos;
    loop:
        while (true) {
            long flag;
            switch (token.kind) {
            case PRIVATE     : flag = Flags.PRIVATE; break;
            case PROTECTED   : flag = Flags.PROTECTED; break;
            case PUBLIC      : flag = Flags.PUBLIC; break;
            case STATIC      : flag = Flags.STATIC; break;
            case TRANSIENT   : flag = Flags.TRANSIENT; break;
            case FINAL       : flag = Flags.FINAL; break;
            case ABSTRACT    : flag = Flags.ABSTRACT; break;
            case NATIVE      : flag = Flags.NATIVE; break;
            case VOLATILE    : flag = Flags.VOLATILE; break;
            case SYNCHRONIZED: flag = Flags.SYNCHRONIZED; break;
            case STRICTFP    : flag = Flags.STRICTFP; break;
            case MONKEYS_AT  : flag = Flags.ANNOTATION; break;
            case DEFAULT     : checkSourceLevel(Feature.DEFAULT_METHODS); flag = Flags.DEFAULT; break;
            case ERROR       : flag = 0; nextToken(); break;
            case IDENTIFIER  : {
                if (token.name() == names.non && peekToken(0, TokenKind.SUB, TokenKind.FINAL)) {
                    Token tokenSub = S.token(1);
                    Token tokenFinal = S.token(2);
                    if (token.endPos == tokenSub.pos && tokenSub.endPos == tokenFinal.pos) {
                        flag = Flags.NON_FINAL;
                        nextToken();
                        nextToken();
                        break;
                    }
                }
                break loop;
            }
            default: break loop;
            }
            if ((flags & flag) != 0) log.error(DiagnosticFlag.SYNTAX, token.pos, Errors.RepeatedModifier);
            lastPos = token.pos;
            nextToken();
            if (flag == Flags.ANNOTATION) {
                if (token.kind != INTERFACE) {
                    JCAnnotation ann = annotation(lastPos, Tag.ANNOTATION);
                    // if first modifier is an annotation, set pos to annotation's.
                    if (flags == 0 && annotations.isEmpty())
                        pos = ann.pos;
                    annotations.append(ann);
                    flag = 0;
                }
            }
            flags |= flag;
        }
        switch (token.kind) {
        case ENUM: flags |= Flags.ENUM; break;
        case INTERFACE: flags |= Flags.INTERFACE; break;
        default: break;
        }

        /* A modifiers tree with no modifier tokens or annotations
         * has no text position. */
        if ((flags & (Flags.ModifierFlags | Flags.ANNOTATION)) == 0 && annotations.isEmpty())
            pos = Position.NOPOS;

        JCModifiers mods = F.at(pos).Modifiers(flags, annotations.toList());
        if (pos != Position.NOPOS)
            storeEnd(mods, S.prevToken().endPos);
        return mods;
    }

    /** Annotation              = "@" Qualident [ "(" AnnotationFieldValues ")" ]
     *
     * @param pos position of "@" token
     * @param kind Whether to parse an ANNOTATION or TYPE_ANNOTATION
     */
    JCAnnotation annotation(int pos, Tag kind) {
        // accept(AT); // AT consumed by caller
        if (kind == Tag.TYPE_ANNOTATION) {
            checkSourceLevel(Feature.TYPE_ANNOTATIONS);
        }
        JCTree ident = qualident(false);
        List<JCExpression> fieldValues = annotationFieldValuesOpt();
        JCAnnotation ann;
        if (kind == Tag.ANNOTATION) {
            ann = F.at(pos).Annotation(ident, fieldValues);
        } else if (kind == Tag.TYPE_ANNOTATION) {
            ann = F.at(pos).TypeAnnotation(ident, fieldValues);
        } else {
            throw new AssertionError("Unhandled annotation kind: " + kind);
        }

        storeEnd(ann, S.prevToken().endPos);
        return ann;
    }

    List<JCExpression> annotationFieldValuesOpt() {
        return (token.kind == LPAREN) ? annotationFieldValues() : List.nil();
    }

    /** AnnotationFieldValues   = "(" [ AnnotationFieldValue { "," AnnotationFieldValue } ] ")" */
    List<JCExpression> annotationFieldValues() {
        accept(LPAREN);
        ListBuffer<JCExpression> buf = new ListBuffer<>();
        if (token.kind != RPAREN) {
            buf.append(annotationFieldValue());
            while (token.kind == COMMA) {
                nextToken();
                buf.append(annotationFieldValue());
            }
        }
        accept(RPAREN);
        return buf.toList();
    }

    /** AnnotationFieldValue    = AnnotationValue
     *                          | Identifier "=" AnnotationValue
     */
    JCExpression annotationFieldValue() {
        if (LAX_IDENTIFIER.accepts(token.kind)) {
            selectExprMode();
            JCExpression t1 = term1();
            if (t1.hasTag(IDENT) && token.kind == EQ) {
                int pos = token.pos;
                accept(EQ);
                JCExpression v = annotationValue();
                return toP(F.at(pos).Assign(t1, v));
            } else {
                return t1;
            }
        }
        return annotationValue();
    }

    /* AnnotationValue          = ConditionalExpression
     *                          | Annotation
     *                          | "{" [ AnnotationValue { "," AnnotationValue } ] [","] "}"
     */
    JCExpression annotationValue() {
        int pos;
        switch (token.kind) {
        case MONKEYS_AT:
            pos = token.pos;
            nextToken();
            return annotation(pos, Tag.ANNOTATION);
        case LBRACE:
            pos = token.pos;
            accept(LBRACE);
            ListBuffer<JCExpression> buf = new ListBuffer<>();
            if (token.kind == COMMA) {
                nextToken();
            } else if (token.kind != RBRACE) {
                buf.append(annotationValue());
                while (token.kind == COMMA) {
                    nextToken();
                    if (token.kind == RBRACE) break;
                    buf.append(annotationValue());
                }
            }
            accept(RBRACE);
            return toP(F.at(pos).NewArray(null, List.nil(), buf.toList()));
        default:
            selectExprMode();
            return term1();
        }
    }

    /** VariableDeclarators = VariableDeclarator { "," VariableDeclarator }
     */
    public <T extends ListBuffer<? super JCVariableDecl>> T variableDeclarators(JCModifiers mods,
                                                                         JCExpression type,
                                                                         T vdefs,
                                                                         boolean localDecl)
    {
        return variableDeclaratorsRest(token.pos, mods, type, ident(), false, null, vdefs, localDecl);
    }

    /** VariableDeclaratorsRest = VariableDeclaratorRest { "," VariableDeclarator }
     *  ConstantDeclaratorsRest = ConstantDeclaratorRest { "," ConstantDeclarator }
     *
     *  @param reqInit  Is an initializer always required?
     *  @param dc       The documentation comment for the variable declarations, or null.
     */
    protected <T extends ListBuffer<? super JCVariableDecl>> T variableDeclaratorsRest(int pos,
                                                                     JCModifiers mods,
                                                                     JCExpression type,
                                                                     Name name,
                                                                     boolean reqInit,
                                                                     Comment dc,
                                                                     T vdefs,
                                                                     boolean localDecl)
    {
        JCVariableDecl head = variableDeclaratorRest(pos, mods, type, name, reqInit, dc, localDecl, false);
        vdefs.append(head);
        while (token.kind == COMMA) {
            // All but last of multiple declarators subsume a comma
            storeEnd((JCTree)vdefs.last(), token.endPos);
            nextToken();
            vdefs.append(variableDeclarator(mods, type, reqInit, dc, localDecl));
        }
        return vdefs;
    }

    /** VariableDeclarator = Ident VariableDeclaratorRest
     *  ConstantDeclarator = Ident ConstantDeclaratorRest
     */
    JCVariableDecl variableDeclarator(JCModifiers mods, JCExpression type, boolean reqInit, Comment dc, boolean localDecl) {
        return variableDeclaratorRest(token.pos, mods, type, ident(), reqInit, dc, localDecl, true);
    }

    /** VariableDeclaratorRest = BracketsOpt ["=" VariableInitializer]
     *  ConstantDeclaratorRest = BracketsOpt "=" VariableInitializer
     *
     *  @param reqInit  Is an initializer always required?
     *  @param dc       The documentation comment for the variable declarations, or null.
     */
    JCVariableDecl variableDeclaratorRest(int pos, JCModifiers mods, JCExpression type, Name name,
                                  boolean reqInit, Comment dc, boolean localDecl, boolean compound) {
        type = bracketsOpt(type);
        JCExpression init = null;
        if (token.kind == EQ) {
            nextToken();
            init = variableInitializer();
        }
        else if (reqInit) syntaxError(token.pos, Errors.Expected(EQ));
        JCTree elemType = TreeInfo.innermostType(type, true);
        int startPos = Position.NOPOS;
        if (elemType.hasTag(IDENT)) {
            Name typeName = ((JCIdent)elemType).name;
            if (isRestrictedLocalVarTypeName(typeName, pos, !compound && localDecl)) {
                if (type.hasTag(TYPEARRAY) && !compound) {
                    //error - 'var' and arrays
                    reportSyntaxError(pos, Errors.VarNotAllowedArray);
                } else {
                    if(compound)
                        //error - 'var' in compound local var decl
                        reportSyntaxError(pos, Errors.VarNotAllowedCompound);
                    startPos = TreeInfo.getStartPos(mods);
                    if (startPos == Position.NOPOS)
                        startPos = TreeInfo.getStartPos(type);
                    //implicit type
                    type = null;
                }
            }
        }
        JCVariableDecl result =
            toP(F.at(pos).VarDef(mods, name, type, init));
        attach(result, dc);
        result.startPos = startPos;
        return result;
    }

    boolean isRestrictedLocalVarTypeName(JCExpression e, boolean shouldWarn) {
        switch (e.getTag()) {
            case IDENT:
                return isRestrictedLocalVarTypeName(((JCIdent)e).name, e.pos, shouldWarn);
            case TYPEARRAY:
                return isRestrictedLocalVarTypeName(((JCArrayTypeTree)e).elemtype, shouldWarn);
            default:
                return false;
        }
    }

    boolean isRestrictedLocalVarTypeName(Name name, int pos, boolean shouldWarn) {
        if (name == names.var) {
            if (Feature.LOCAL_VARIABLE_TYPE_INFERENCE.allowedInSource(source)) {
                return true;
            } else if (shouldWarn) {
                log.warning(pos, Warnings.VarNotAllowed);
            }
        }
        return false;
    }

    boolean isRestrictedRecordTypeName(Name name) {
        return Feature.RECORDS.allowedInSource(source) && name == names.record;
    }

    /** VariableDeclaratorId = Ident BracketsOpt
     */
    JCVariableDecl variableDeclaratorId(JCModifiers mods, JCExpression type) {
        return variableDeclaratorId(mods, type, false);
    }
    //where
    JCVariableDecl variableDeclaratorId(JCModifiers mods, JCExpression type, boolean lambdaParameter) {
        int pos = token.pos;
        Name name;
        if (lambdaParameter && token.kind == UNDERSCORE) {
            log.error(pos, Errors.UnderscoreAsIdentifierInLambda);
            name = token.name();
            nextToken();
        } else {
            if (allowThisIdent ||
                !lambdaParameter ||
                LAX_IDENTIFIER.accepts(token.kind) ||
                mods.flags != Flags.PARAMETER ||
                mods.annotations.nonEmpty()) {
                JCExpression pn = qualident(false);
                if (pn.hasTag(Tag.IDENT) && ((JCIdent)pn).name != names._this) {
                    name = ((JCIdent)pn).name;
                } else {
                    if (allowThisIdent) {
                        if ((mods.flags & Flags.VARARGS) != 0) {
                            log.error(token.pos, Errors.VarargsAndReceiver);
                        }
                        if (token.kind == LBRACKET) {
                            log.error(token.pos, Errors.ArrayAndReceiver);
                        }
                        if (pn.hasTag(Tag.SELECT) && ((JCFieldAccess)pn).name != names._this) {
                            log.error(token.pos, Errors.WrongReceiver);
                        }
                    }
                    return toP(F.at(pos).ReceiverVarDef(mods, pn, type));
                }
            } else {
                /** if it is a lambda parameter and the token kind is not an identifier,
                 *  and there are no modifiers or annotations, then this means that the compiler
                 *  supposed the lambda to be explicit but it can contain a mix of implicit,
                 *  var or explicit parameters. So we assign the error name to the parameter name
                 *  instead of issuing an error and analyze the lambda parameters as a whole at
                 *  a higher level.
                 */
                name = names.empty;
            }
        }
        if ((mods.flags & Flags.VARARGS) != 0 &&
                token.kind == LBRACKET) {
            log.error(token.pos, Errors.VarargsAndOldArraySyntax);
        }
        type = bracketsOpt(type);
        return toP(F.at(pos).VarDef(mods, name, type, null));
    }

    /** Resources = Resource { ";" Resources }
     */
    List<JCTree> resources() {
        ListBuffer<JCTree> defs = new ListBuffer<>();
        defs.append(resource());
        while (token.kind == SEMI) {
            // All but last of multiple declarators must subsume a semicolon
            storeEnd(defs.last(), token.endPos);
            int semiColonPos = token.pos;
            nextToken();
            if (token.kind == RPAREN) { // Optional trailing semicolon
                                       // after last resource
                break;
            }
            defs.append(resource());
        }
        return defs.toList();
    }

    /** Resource = VariableModifiersOpt Type VariableDeclaratorId "=" Expression
     *           | Expression
     */
    protected JCTree resource() {
        int startPos = token.pos;
        if (token.kind == FINAL || token.kind == MONKEYS_AT) {
            JCModifiers mods = optFinal(Flags.FINAL);
            JCExpression t = parseType(true);
            return variableDeclaratorRest(token.pos, mods, t, ident(), true, null, true, false);
        }
        JCExpression t = term(EXPR | TYPE);
        if ((lastmode & TYPE) != 0 && LAX_IDENTIFIER.accepts(token.kind)) {
            JCModifiers mods = toP(F.at(startPos).Modifiers(Flags.FINAL));
            return variableDeclaratorRest(token.pos, mods, t, ident(), true, null, true, false);
        } else {
            checkSourceLevel(Feature.EFFECTIVELY_FINAL_VARIABLES_IN_TRY_WITH_RESOURCES);
            if (!t.hasTag(IDENT) && !t.hasTag(SELECT)) {
                log.error(t.pos(), Errors.TryWithResourcesExprNeedsVar);
            }

            return t;
        }
    }

    /** CompilationUnit = [ { "@" Annotation } PACKAGE Qualident ";"] {ImportDeclaration} {TypeDeclaration}
     */
    public JCTree.JCCompilationUnit parseCompilationUnit() {
        Token firstToken = token;
        JCModifiers mods = null;
        boolean consumedToplevelDoc = false;
        boolean seenImport = false;
        boolean seenPackage = false;
        ListBuffer<JCTree> defs = new ListBuffer<>();
        if (token.kind == MONKEYS_AT)
            mods = modifiersOpt();

        if (token.kind == PACKAGE) {
            int packagePos = token.pos;
            List<JCAnnotation> annotations = List.nil();
            seenPackage = true;
            if (mods != null) {
                checkNoMods(mods.flags);
                annotations = mods.annotations;
                mods = null;
            }
            nextToken();
            JCExpression pid = qualident(false);
            accept(SEMI);
            JCPackageDecl pd = toP(F.at(packagePos).PackageDecl(annotations, pid));
            attach(pd, firstToken.comment(CommentStyle.JAVADOC));
            consumedToplevelDoc = true;
            defs.append(pd);
        }

        boolean checkForImports = true;
        boolean firstTypeDecl = true;
        while (token.kind != EOF) {
            if (token.pos <= endPosTable.errorEndPos) {
                // error recovery
                skip(checkForImports, false, false, false);
                if (token.kind == EOF)
                    break;
            }
            if (checkForImports && mods == null && token.kind == IMPORT) {
                seenImport = true;
                defs.append(importDeclaration());
            } else {
                Comment docComment = token.comment(CommentStyle.JAVADOC);
                if (firstTypeDecl && !seenImport && !seenPackage) {
                    docComment = firstToken.comment(CommentStyle.JAVADOC);
                    consumedToplevelDoc = true;
                }
                if (mods != null || token.kind != SEMI)
                    mods = modifiersOpt(mods);
                if (firstTypeDecl && token.kind == IDENTIFIER) {
                    ModuleKind kind = ModuleKind.STRONG;
                    if (token.name() == names.open) {
                        kind = ModuleKind.OPEN;
                        nextToken();
                    }
                    if (token.kind == IDENTIFIER && token.name() == names.module) {
                        if (mods != null) {
                            checkNoMods(mods.flags & ~Flags.DEPRECATED);
                        }
                        defs.append(moduleDecl(mods, kind, docComment));
                        consumedToplevelDoc = true;
                        break;
                    } else if (kind != ModuleKind.STRONG) {
                        reportSyntaxError(token.pos, Errors.ExpectedModule);
                    }
                }
                JCTree def = typeDeclaration(mods, docComment);
                if (def instanceof JCExpressionStatement)
                    def = ((JCExpressionStatement)def).expr;
                defs.append(def);
                if (def instanceof JCClassDecl)
                    checkForImports = false;
                mods = null;
                firstTypeDecl = false;
            }
        }
        JCTree.JCCompilationUnit toplevel = F.at(firstToken.pos).TopLevel(defs.toList());
        if (!consumedToplevelDoc)
            attach(toplevel, firstToken.comment(CommentStyle.JAVADOC));
        if (defs.isEmpty())
            storeEnd(toplevel, S.prevToken().endPos);
        if (keepDocComments)
            toplevel.docComments = docComments;
        if (keepLineMap)
            toplevel.lineMap = S.getLineMap();
        this.endPosTable.setParser(null); // remove reference to parser
        toplevel.endPositions = this.endPosTable;
        return toplevel;
    }

    JCModuleDecl moduleDecl(JCModifiers mods, ModuleKind kind, Comment dc) {
        int pos = token.pos;
        checkSourceLevel(Feature.MODULES);

        nextToken();
        JCExpression name = qualident(false);
        List<JCDirective> directives = null;

        accept(LBRACE);
        directives = moduleDirectiveList();
        accept(RBRACE);
        accept(EOF);

        JCModuleDecl result = toP(F.at(pos).ModuleDef(mods, kind, name, directives));
        attach(result, dc);
        return result;
    }

    List<JCDirective> moduleDirectiveList() {
        ListBuffer<JCDirective> defs = new ListBuffer<>();
        while (token.kind == IDENTIFIER) {
            int pos = token.pos;
            if (token.name() == names.requires) {
                nextToken();
                boolean isTransitive = false;
                boolean isStaticPhase = false;
            loop:
                while (true) {
                    switch (token.kind) {
                        case IDENTIFIER:
                            if (token.name() == names.transitive && !isTransitive) {
                                Token t1 = S.token(1);
                                if (t1.kind == SEMI || t1.kind == DOT) {
                                    break loop;
                                }
                                isTransitive = true;
                                break;
                            } else {
                                break loop;
                            }
                        case STATIC:
                            if (isStaticPhase) {
                                log.error(DiagnosticFlag.SYNTAX, token.pos, Errors.RepeatedModifier);
                            }
                            isStaticPhase = true;
                            break;
                        default:
                            break loop;
                    }
                    nextToken();
                }
                JCExpression moduleName = qualident(false);
                accept(SEMI);
                defs.append(toP(F.at(pos).Requires(isTransitive, isStaticPhase, moduleName)));
            } else if (token.name() == names.exports || token.name() == names.opens) {
                boolean exports = token.name() == names.exports;
                nextToken();
                JCExpression pkgName = qualident(false);
                List<JCExpression> moduleNames = null;
                if (token.kind == IDENTIFIER && token.name() == names.to) {
                    nextToken();
                    moduleNames = qualidentList(false);
                }
                accept(SEMI);
                JCDirective d;
                if (exports) {
                    d = F.at(pos).Exports(pkgName, moduleNames);
                } else {
                    d = F.at(pos).Opens(pkgName, moduleNames);
                }
                defs.append(toP(d));
            } else if (token.name() == names.provides) {
                nextToken();
                JCExpression serviceName = qualident(false);
                if (token.kind == IDENTIFIER && token.name() == names.with) {
                    nextToken();
                    List<JCExpression> implNames = qualidentList(false);
                    accept(SEMI);
                    defs.append(toP(F.at(pos).Provides(serviceName, implNames)));
                } else {
                    log.error(DiagnosticFlag.SYNTAX, token.pos, Errors.ExpectedStr("'" + names.with + "'"));
                    skip(false, false, false, false);
                }
            } else if (token.name() == names.uses) {
                nextToken();
                JCExpression service = qualident(false);
                accept(SEMI);
                defs.append(toP(F.at(pos).Uses(service)));
            } else {
                setErrorEndPos(pos);
                reportSyntaxError(pos, Errors.InvalidModuleDirective);
                break;
            }
        }
        return defs.toList();
    }

    /** ImportDeclaration = IMPORT [ STATIC ] Ident { "." Ident } [ "." "*" ] ";"
     */
    protected JCTree importDeclaration() {
        int pos = token.pos;
        nextToken();
        boolean importStatic = false;
        if (token.kind == STATIC) {
            importStatic = true;
            nextToken();
        }
        JCExpression pid = toP(F.at(token.pos).Ident(ident()));
        do {
            int pos1 = token.pos;
            accept(DOT);
            if (token.kind == STAR) {
                pid = to(F.at(pos1).Select(pid, names.asterisk));
                nextToken();
                break;
            } else {
                pid = toP(F.at(pos1).Select(pid, ident()));
            }
        } while (token.kind == DOT);
        accept(SEMI);
        return toP(F.at(pos).Import(pid, importStatic));
    }

    /** TypeDeclaration = ClassOrInterfaceOrEnumDeclaration
     *                  | ";"
     */
    JCTree typeDeclaration(JCModifiers mods, Comment docComment) {
        int pos = token.pos;
        if (mods == null && token.kind == SEMI) {
            nextToken();
            return toP(F.at(pos).Skip());
        } else {
            return classOrRecordOrInterfaceOrEnumDeclaration(modifiersOpt(mods), docComment);
        }
    }

    /** ClassOrInterfaceOrEnumDeclaration = ModifiersOpt
     *           (ClassDeclaration | InterfaceDeclaration | EnumDeclaration)
     *  @param mods     Any modifiers starting the class or interface declaration
     *  @param dc       The documentation comment for the class, or null.
     */
    protected JCStatement classOrRecordOrInterfaceOrEnumDeclaration(JCModifiers mods, Comment dc) {
        if (token.kind == CLASS) {
            return classDeclaration(mods, dc);
        } if (isRecordDeclaration()) {
            return recordDeclaration(mods, dc);
        } else if (token.kind == INTERFACE) {
            return interfaceDeclaration(mods, dc);
        } else if (token.kind == ENUM) {
            return enumDeclaration(mods, dc);
        } else {
            int pos = token.pos;
            List<JCTree> errs;
            if (LAX_IDENTIFIER.accepts(token.kind)) {
                errs = List.of(mods, toP(F.at(pos).Ident(ident())));
                setErrorEndPos(token.pos);
            } else {
                errs = List.of(mods);
            }
            final JCErroneous erroneousTree;
            if (parseModuleInfo) {
                erroneousTree = syntaxError(pos, errs, Errors.ExpectedModuleOrOpen);
            } else {
                erroneousTree = syntaxError(pos, errs, Errors.Expected4(CLASS, INTERFACE, ENUM, RECORD));
            }
            return toP(F.Exec(erroneousTree));
        }
    }

    /** ClassDeclaration = CLASS Ident TypeParametersOpt [EXTENDS Type]
     *                     [IMPLEMENTS TypeList] ClassBody
     *  @param mods    The modifiers starting the class declaration
     *  @param dc       The documentation comment for the class, or null.
     */
    protected JCClassDecl classDeclaration(JCModifiers mods, Comment dc) {
        int pos = token.pos;
        accept(CLASS);
        Name name = typeName();

        List<JCTypeParameter> typarams = typeParametersOpt();

        JCExpression extending = null;
        if (token.kind == EXTENDS) {
            nextToken();
            extending = parseType();
        }
        List<JCExpression> implementing = List.nil();
        if (token.kind == IMPLEMENTS) {
            nextToken();
            implementing = typeList();
        }
<<<<<<< HEAD
        List<JCExpression> permitting = List.nil();
        if (token.kind == IDENTIFIER && token.name() == names.permits) {
            if ((mods.flags & Flags.FINAL) == 0) {
                log.error(token.pos, Errors.PermitsInNoSealedClass);
            } else {
                mods.flags |= Flags.SEALED;
                mods.flags = mods.flags & ~Flags.FINAL;
            }
            nextToken();
            permitting = typeList();
        }
        List<JCTree> defs = classOrInterfaceBody(name, false);
=======
        List<JCTree> defs = classInterfaceOrRecordBody(name, false, false);
>>>>>>> 1afaf357
        JCClassDecl result = toP(F.at(pos).ClassDef(
            mods, name, typarams, extending, implementing, permitting, defs));
        attach(result, dc);
        return result;
    }

    protected JCClassDecl recordDeclaration(JCModifiers mods, Comment dc) {
        int pos = token.pos;
        if ((mods.flags & Flags.ABSTRACT) != 0) {
            log.error(mods.pos, Errors.RecordCantBeAbstract);
        }
        nextToken();
        mods.flags |= Flags.RECORD | Flags.STATIC | Flags.FINAL;
        Name name = typeName();

        List<JCTypeParameter> typarams = typeParametersOpt();

        Map<Name, JCVariableDecl> optHeaderFields = headerFields(mods);

        List<JCExpression> implementing = List.nil();
        if (token.kind == IMPLEMENTS) {
            nextToken();
            implementing = typeList();
        }
        List<JCTree> defs = List.nil();
        if (token.kind == LBRACE) {
            defs = classInterfaceOrRecordBody(name, false, true);
        } else {
            accept(SEMI);
        }
        java.util.List<JCVariableDecl> fields = new ArrayList<>();
        for (JCVariableDecl field : optHeaderFields.values()) {
            fields.add(field);
        }
        for (JCTree def : defs) {
            if (def.hasTag(METHODDEF)) {
                JCMethodDecl methDef = (JCMethodDecl) def;
                if (methDef.name == names.init && methDef.params.isEmpty()) {
                    ListBuffer<JCVariableDecl> tmpParams = new ListBuffer<>();
                    for (JCVariableDecl param : fields) {
                        tmpParams.add(F.at(param).VarDef(F.Modifiers(Flags.PARAMETER), param.name, param.vartype, null));
                    }
                    methDef.params = tmpParams.toList();
                }
            }
        }
        for (int i = fields.size() - 1; i >= 0; i--) {
            defs = defs.prepend(fields.get(i));
        }
        JCClassDecl result = toP(F.at(pos).ClassDef(mods, name, typarams, null, implementing, defs));
        attach(result, dc);
        return result;
    }

    Name typeName() {
        int pos = token.pos;
        Name name = ident();
        if (isRestrictedLocalVarTypeName(name, pos, true)) {
            reportSyntaxError(pos, Errors.VarNotAllowed);
        }

        if (isRestrictedRecordTypeName(name)) {
            reportSyntaxError(pos, Errors.RecordNotAllowed(name));
        }
        return name;
    }

    Map<Name, JCVariableDecl> headerFields(JCModifiers recordClassMods) {
        accept(LPAREN);
        Map<Name, JCVariableDecl> fields = new LinkedHashMap<>();
        while (token.kind != RPAREN) {
            JCModifiers mods = modifiersOpt();
            if (mods.flags != 0) {
                log.error(mods.pos, Errors.RecordCantDeclareFieldModifiers);
            }
            mods.flags |= Flags.RECORD | Flags.FINAL;
            mods.flags |= (recordClassMods.flags & Flags.ABSTRACT) != 0 ? Flags.PROTECTED : 0;
            JCExpression type = parseType();
            int pos = token.pos;
            Name id = ident();
            if (!fields.containsKey(id)) {
                List<Pair<Accessors.Kind, Name>> accessors = List.of(new Pair<>(Accessors.Kind.GET, id));
                fields.put(id, toP(F.at(pos).VarDef(mods, id, type, null, accessors)));
            } else {
                log.error(pos, Errors.RecordCantDeclareDuplicateFields);
            }
            if (token.kind == COMMA) {
                nextToken();
            }
        }
        accept(RPAREN);
        return fields;
    }

    /** InterfaceDeclaration = INTERFACE Ident TypeParametersOpt
     *                         [EXTENDS TypeList] InterfaceBody
     *  @param mods    The modifiers starting the interface declaration
     *  @param dc       The documentation comment for the interface, or null.
     */
    protected JCClassDecl interfaceDeclaration(JCModifiers mods, Comment dc) {
        int pos = token.pos;
        accept(INTERFACE);

        Name name = typeName();

        List<JCTypeParameter> typarams = typeParametersOpt();

        List<JCExpression> extending = List.nil();
        if (token.kind == EXTENDS) {
            nextToken();
            extending = typeList();
        }
<<<<<<< HEAD

        List<JCExpression> permitting = List.nil();
        if (token.kind == IDENTIFIER && token.name() == names.permits) {
            if ((mods.flags & Flags.FINAL) == 0) {
                log.error(token.pos, Errors.PermitsInNoSealedClass);
            } else {
                mods.flags |= Flags.SEALED;
                mods.flags = mods.flags & ~Flags.FINAL;
            }
            nextToken();
            permitting = typeList();
        }

        List<JCTree> defs = classOrInterfaceBody(name, true);
=======
        List<JCTree> defs;
        if (token.kind == LBRACE) {
            defs = classInterfaceOrRecordBody(name, true, false);
        } else {
            accept(SEMI);
            defs = List.nil();
        }
>>>>>>> 1afaf357
        JCClassDecl result = toP(F.at(pos).ClassDef(
            mods, name, typarams, null, extending, permitting, defs));
        attach(result, dc);
        return result;
    }

    /** EnumDeclaration = ENUM Ident [IMPLEMENTS TypeList] EnumBody
     *  @param mods    The modifiers starting the enum declaration
     *  @param dc       The documentation comment for the enum, or null.
     */
    protected JCClassDecl enumDeclaration(JCModifiers mods, Comment dc) {
        int pos = token.pos;
        accept(ENUM);

        Name name = typeName();

        List<JCExpression> implementing = List.nil();
        if (token.kind == IMPLEMENTS) {
            nextToken();
            implementing = typeList();
        }

        List<JCTree> defs = enumBody(name);
        mods.flags |= Flags.ENUM;
        JCClassDecl result = toP(F.at(pos).
            ClassDef(mods, name, List.nil(),
                     null, implementing, defs));
        attach(result, dc);
        return result;
    }

    /** EnumBody = "{" { EnumeratorDeclarationList } [","]
     *                  [ ";" {ClassBodyDeclaration} ] "}"
     */
    List<JCTree> enumBody(Name enumName) {
        accept(LBRACE);
        ListBuffer<JCTree> defs = new ListBuffer<>();
        if (token.kind == COMMA) {
            nextToken();
        } else if (token.kind != RBRACE && token.kind != SEMI) {
            defs.append(enumeratorDeclaration(enumName));
            while (token.kind == COMMA) {
                nextToken();
                if (token.kind == RBRACE || token.kind == SEMI) break;
                defs.append(enumeratorDeclaration(enumName));
            }
            if (token.kind != SEMI && token.kind != RBRACE) {
                defs.append(syntaxError(token.pos, Errors.Expected3(COMMA, RBRACE, SEMI)));
                nextToken();
            }
        }
        if (token.kind == SEMI) {
            nextToken();
            while (token.kind != RBRACE && token.kind != EOF) {
                defs.appendList(classOrInterfaceBodyDeclaration(enumName,
                                                                false));
                if (token.pos <= endPosTable.errorEndPos) {
                    // error recovery
                   skip(false, true, true, false);
                }
            }
        }
        accept(RBRACE);
        return defs.toList();
    }

    /** EnumeratorDeclaration = AnnotationsOpt [TypeArguments] IDENTIFIER [ Arguments ] [ "{" ClassBody "}" ]
     */
    JCTree enumeratorDeclaration(Name enumName) {
        Comment dc = token.comment(CommentStyle.JAVADOC);
        int flags = Flags.PUBLIC|Flags.STATIC|Flags.FINAL|Flags.ENUM;
        if (token.deprecatedFlag()) {
            flags |= Flags.DEPRECATED;
        }
        int pos = token.pos;
        List<JCAnnotation> annotations = annotationsOpt(Tag.ANNOTATION);
        JCModifiers mods = F.at(annotations.isEmpty() ? Position.NOPOS : pos).Modifiers(flags, annotations);
        List<JCExpression> typeArgs = typeArgumentsOpt();
        int identPos = token.pos;
        Name name = ident();
        int createPos = token.pos;
        List<JCExpression> args = (token.kind == LPAREN)
            ? arguments() : List.nil();
        JCClassDecl body = null;
        if (token.kind == LBRACE) {
            JCModifiers mods1 = F.at(Position.NOPOS).Modifiers(Flags.ENUM);
            List<JCTree> defs = classInterfaceOrRecordBody(names.empty, false, false);
            body = toP(F.at(identPos).AnonymousClassDef(mods1, defs));
        }
        if (args.isEmpty() && body == null)
            createPos = identPos;
        JCIdent ident = F.at(identPos).Ident(enumName);
        JCNewClass create = F.at(createPos).NewClass(null, typeArgs, ident, args, body);
        if (createPos != identPos)
            storeEnd(create, S.prevToken().endPos);
        ident = F.at(identPos).Ident(enumName);
        JCTree result = toP(F.at(pos).VarDef(mods, name, ident, create));
        attach(result, dc);
        return result;
    }

    /** TypeList = Type {"," Type}
     */
    List<JCExpression> typeList() {
        ListBuffer<JCExpression> ts = new ListBuffer<>();
        ts.append(parseType());
        while (token.kind == COMMA) {
            nextToken();
            ts.append(parseType());
        }
        return ts.toList();
    }

    /** ClassBody     = "{" {ClassBodyDeclaration} "}"
     *  InterfaceBody = "{" {InterfaceBodyDeclaration} "}"
     */
    List<JCTree> classInterfaceOrRecordBody(Name className, boolean isInterface, boolean isRecord) {
        accept(LBRACE);
        if (token.pos <= endPosTable.errorEndPos) {
            // error recovery
            skip(false, true, false, false);
            if (token.kind == LBRACE)
                nextToken();
        }
        ListBuffer<JCTree> defs = new ListBuffer<>();
        while (token.kind != RBRACE && token.kind != EOF) {
            if (!isRecord) {
                defs.appendList(classOrInterfaceBodyDeclaration(className, isInterface));
            } else {
                defs.appendList(recordBodyDeclaration(className));
            }
            if (token.pos <= endPosTable.errorEndPos) {
               // error recovery
               skip(false, true, true, false);
           }
        }
        accept(RBRACE);
        return defs.toList();
    }

    /** ClassBodyDeclaration =
     *      ";"
     *    | [STATIC] Block
     *    | ModifiersOpt
     *      ( Type Ident
     *        ( VariableDeclaratorsRest ";" | MethodDeclaratorRest )
     *      | VOID Ident VoidMethodDeclaratorRest
     *      | TypeParameters [Annotations]
     *        ( Type Ident MethodDeclaratorRest
     *        | VOID Ident VoidMethodDeclaratorRest
     *        )
     *      | Ident ConstructorDeclaratorRest
     *      | TypeParameters Ident ConstructorDeclaratorRest
     *      | ClassOrInterfaceOrEnumDeclaration
     *      )
     *  InterfaceBodyDeclaration =
     *      ";"
     *    | ModifiersOpt
     *      ( Type Ident
     *        ( ConstantDeclaratorsRest ";" | MethodDeclaratorRest )
     *      | VOID Ident MethodDeclaratorRest
     *      | TypeParameters [Annotations]
     *        ( Type Ident MethodDeclaratorRest
     *        | VOID Ident VoidMethodDeclaratorRest
     *        )
     *      | ClassOrInterfaceOrEnumDeclaration
     *      )
     *
     */
    protected List<JCTree> classOrInterfaceBodyDeclaration(Name className, boolean isInterface) {
        if (token.kind == SEMI) {
            nextToken();
            return List.nil();
        } else {
            Comment dc = token.comment(CommentStyle.JAVADOC);
            int pos = token.pos;
            JCModifiers mods = modifiersOpt();
            if (token.kind == CLASS ||
                isRecordDeclaration() ||
                token.kind == INTERFACE ||
                token.kind == ENUM) {
                return List.of(classOrRecordOrInterfaceOrEnumDeclaration(mods, dc));
            } else if (token.kind == LBRACE &&
                       (mods.flags & Flags.StandardFlags & ~Flags.STATIC) == 0 &&
                       mods.annotations.isEmpty()) {
                if (isInterface) {
                    log.error(DiagnosticFlag.SYNTAX, token.pos, Errors.InitializerNotAllowed);
                }
                return List.of(block(pos, mods.flags));
            } else {
                pos = token.pos;
                List<JCTypeParameter> typarams = typeParametersOpt();
                // if there are type parameters but no modifiers, save the start
                // position of the method in the modifiers.
                if (typarams.nonEmpty() && mods.pos == Position.NOPOS) {
                    mods.pos = pos;
                    storeEnd(mods, pos);
                }
                List<JCAnnotation> annosAfterParams = annotationsOpt(Tag.ANNOTATION);

                if (annosAfterParams.nonEmpty()) {
                    checkSourceLevel(annosAfterParams.head.pos, Feature.ANNOTATIONS_AFTER_TYPE_PARAMS);
                    mods.annotations = mods.annotations.appendList(annosAfterParams);
                    if (mods.pos == Position.NOPOS)
                        mods.pos = mods.annotations.head.pos;
                }

                Token tk = token;
                pos = token.pos;
                JCExpression type;
                boolean isVoid = token.kind == VOID;
                if (isVoid) {
                    type = to(F.at(pos).TypeIdent(TypeTag.VOID));
                    nextToken();
                } else {
                    // method returns types are un-annotated types
                    type = unannotatedType(false);
                }
                if (token.kind == LPAREN && !isInterface && type.hasTag(IDENT)) {
                    if (isInterface || tk.name() != className)
                        log.error(DiagnosticFlag.SYNTAX, pos, Errors.InvalidMethDeclRetTypeReq);
                    else if (annosAfterParams.nonEmpty())
                        illegal(annosAfterParams.head.pos);
                    return List.of(methodDeclaratorRest(
                        pos, mods, null, names.init, typarams,
                        isInterface, true, false, dc));
                } else {
                    pos = token.pos;
                    Name name = ident();
                    if (token.kind == LPAREN) {
                        return List.of(methodDeclaratorRest(
                            pos, mods, type, name, typarams,
                            isInterface, isVoid, false, dc));
                    } else if (!isVoid && typarams.isEmpty()) {
                        List<JCTree> defs =
                            variableDeclaratorsRest(pos, mods, type, name, isInterface, dc,
                                                    new ListBuffer<JCTree>(), false).toList();
                        accept(SEMI);
                        storeEnd(defs.last(), S.prevToken().endPos);
                        return defs;
                    } else {
                        pos = token.pos;
                        List<JCTree> err;
                        if (isVoid || typarams.nonEmpty()) {
                            JCMethodDecl m =
                                    toP(F.at(pos).MethodDef(mods, name, type, typarams,
                                                            List.nil(), List.nil(), null, null));
                            attach(m, dc);
                            err = List.of(m);
                        } else {
                            err = List.nil();
                        }
                        return List.of(syntaxError(token.pos, err, Errors.Expected(LPAREN)));
                    }
                }
            }
        }
    }

    boolean isRecordDeclaration() {
        return token.kind == IDENTIFIER && token.name() == names.record &&
                (peekToken(TokenKind.IDENTIFIER, TokenKind.LPAREN) ||
                peekToken(TokenKind.IDENTIFIER, TokenKind.LT));
    }

    protected List<JCTree> recordBodyDeclaration(Name className) {
        Comment dc = token.comment(CommentStyle.JAVADOC);
        JCModifiers mods = modifiersOpt();
        return methodOrFieldMemberDecl(className, mods, false, dc);
    }

    private List<JCTree> methodOrFieldMemberDecl(Name className, JCModifiers mods, boolean isInterface, Comment dc) {
        int pos = token.pos;
        List<JCTypeParameter> typarams = typeParametersOpt();
        // if there are type parameters but no modifiers, save the start
        // position of the method in the modifiers.
        if (typarams.nonEmpty() && mods.pos == Position.NOPOS) {
            mods.pos = pos;
            storeEnd(mods, pos);
        }
        List<JCAnnotation> annosAfterParams = annotationsOpt(Tag.ANNOTATION);

        if (annosAfterParams.nonEmpty()) {
            checkSourceLevel(annosAfterParams.head.pos, Feature.ANNOTATIONS_AFTER_TYPE_PARAMS);
            mods.annotations = mods.annotations.appendList(annosAfterParams);
            if (mods.pos == Position.NOPOS)
                mods.pos = mods.annotations.head.pos;
        }

        Token tk = token;
        pos = token.pos;
        JCExpression type;
        boolean isVoid = token.kind == VOID;
        if (isVoid) {
            type = to(F.at(pos).TypeIdent(TypeTag.VOID));
            nextToken();
        } else {
            // method returns types are un-annotated types
            type = unannotatedType(false);
        }
        if ((token.kind == LPAREN && !isInterface ||
                token.kind == LBRACE) && type.hasTag(IDENT)) {
            if (isInterface || tk.name() != className)
                log.error(pos, Errors.InvalidMethDeclRetTypeReq);
            else if (annosAfterParams.nonEmpty())
                illegal(annosAfterParams.head.pos);
            return List.of(methodDeclaratorRest(
                pos, mods, null, names.init, typarams,
                isInterface, true, true, dc));
        } else {
            pos = token.pos;
            Name name = ident();
            if (token.kind == LPAREN) {
                return List.of(methodDeclaratorRest(
                    pos, mods, type, name, typarams,
                    isInterface, isVoid, true, dc));
            } else if (!isVoid && typarams.isEmpty()) {
                if ((mods.flags & Flags.STATIC) != 0) {
                    List<JCTree> defs =
                        variableDeclaratorsRest(pos, mods, type, name, isInterface, dc,
                                                new ListBuffer<JCTree>(), false).toList();
                    accept(SEMI);
                    storeEnd(defs.last(), S.prevToken().endPos);
                    return defs;
                } else {
                    log.error(pos, Errors.RecordFieldsMustBeInHeader);
                    int tmpPos = token.pos;
                    nextToken();
                    return List.of(syntaxError(tmpPos, null, Errors.Expected(LPAREN)));
                }
            } else {
                pos = token.pos;
                List<JCTree> err = isVoid
                    ? List.of(toP(F.at(pos).MethodDef(mods, name, type, typarams,
                        List.nil(), List.nil(), null, null)))
                    : null;
                return List.of(syntaxError(token.pos, err, Errors.Expected(LPAREN)));
            }
        }
    }
    /** MethodDeclaratorRest =
     *      FormalParameters BracketsOpt [THROWS TypeList] ( MethodBody | [DEFAULT AnnotationValue] ";")
     *  VoidMethodDeclaratorRest =
     *      FormalParameters [THROWS TypeList] ( MethodBody | ";")
     *  ConstructorDeclaratorRest =
     *      "(" FormalParameterListOpt ")" [THROWS TypeList] MethodBody
     */
    protected JCTree methodDeclaratorRest(int pos,
                              JCModifiers mods,
                              JCExpression type,
                              Name name,
                              List<JCTypeParameter> typarams,
                              boolean isInterface, boolean isVoid,
                              boolean isRecord,
                              Comment dc) {
        if (isInterface) {
            if ((mods.flags & Flags.STATIC) != 0) {
                checkSourceLevel(Feature.STATIC_INTERFACE_METHODS);
            }
            if ((mods.flags & Flags.PRIVATE) != 0) {
                checkSourceLevel(Feature.PRIVATE_INTERFACE_METHODS);
            }
        }
        JCVariableDecl prevReceiverParam = this.receiverParam;
        try {
            this.receiverParam = null;
            // Parsing formalParameters sets the receiverParam, if present
            List<JCVariableDecl> params = List.nil();
            List<JCExpression> thrown = List.nil();
            if (!isRecord || name != names.init || token.kind == LPAREN) {
                params = formalParameters();
                if (!isVoid) type = bracketsOpt(type);
                if (token.kind == THROWS) {
                    nextToken();
                    thrown = qualidentList(true);
                }
            }
            JCBlock body = null;
            JCExpression defaultValue;
            if (token.kind == LBRACE) {
                body = block();
                defaultValue = null;
            } else {
                if (token.kind == DEFAULT) {
                    accept(DEFAULT);
                    defaultValue = annotationValue();
                } else {
                    defaultValue = null;
                }
                accept(SEMI);
                if (token.pos <= endPosTable.errorEndPos) {
                    // error recovery
                    skip(false, true, false, false);
                    if (token.kind == LBRACE) {
                        body = block();
                    }
                }
            }
            JCMethodDecl result =
                    toP(F.at(pos).MethodDef(mods, name, type, typarams,
                                            receiverParam, params, thrown,
                                            body, defaultValue));
            attach(result, dc);
            return result;
        } finally {
            this.receiverParam = prevReceiverParam;
        }
    }

    /** QualidentList = [Annotations] Qualident {"," [Annotations] Qualident}
     */
    List<JCExpression> qualidentList(boolean allowAnnos) {
        ListBuffer<JCExpression> ts = new ListBuffer<>();

        List<JCAnnotation> typeAnnos = allowAnnos ? typeAnnotationsOpt() : List.nil();
        JCExpression qi = qualident(allowAnnos);
        if (!typeAnnos.isEmpty()) {
            JCExpression at = insertAnnotationsToMostInner(qi, typeAnnos, false);
            ts.append(at);
        } else {
            ts.append(qi);
        }
        while (token.kind == COMMA) {
            nextToken();

            typeAnnos = allowAnnos ? typeAnnotationsOpt() : List.nil();
            qi = qualident(allowAnnos);
            if (!typeAnnos.isEmpty()) {
                JCExpression at = insertAnnotationsToMostInner(qi, typeAnnos, false);
                ts.append(at);
            } else {
                ts.append(qi);
            }
        }
        return ts.toList();
    }

    /**
     *  {@literal
     *  TypeParametersOpt = ["<" TypeParameter {"," TypeParameter} ">"]
     *  }
     */
    protected List<JCTypeParameter> typeParametersOpt() {
        if (token.kind == LT) {
            ListBuffer<JCTypeParameter> typarams = new ListBuffer<>();
            nextToken();
            typarams.append(typeParameter());
            while (token.kind == COMMA) {
                nextToken();
                typarams.append(typeParameter());
            }
            accept(GT);
            return typarams.toList();
        } else {
            return List.nil();
        }
    }

    /**
     *  {@literal
     *  TypeParameter = [Annotations] TypeVariable [TypeParameterBound]
     *  TypeParameterBound = EXTENDS Type {"&" Type}
     *  TypeVariable = Ident
     *  }
     */
    JCTypeParameter typeParameter() {
        int pos = token.pos;
        List<JCAnnotation> annos = typeAnnotationsOpt();
        Name name = typeName();
        ListBuffer<JCExpression> bounds = new ListBuffer<>();
        if (token.kind == EXTENDS) {
            nextToken();
            bounds.append(parseType());
            while (token.kind == AMP) {
                nextToken();
                bounds.append(parseType());
            }
        }
        return toP(F.at(pos).TypeParameter(name, bounds.toList(), annos));
    }

    /** FormalParameters = "(" [ FormalParameterList ] ")"
     *  FormalParameterList = [ FormalParameterListNovarargs , ] LastFormalParameter
     *  FormalParameterListNovarargs = [ FormalParameterListNovarargs , ] FormalParameter
     */
    List<JCVariableDecl> formalParameters() {
        return formalParameters(false);
    }
    List<JCVariableDecl> formalParameters(boolean lambdaParameters) {
        ListBuffer<JCVariableDecl> params = new ListBuffer<>();
        JCVariableDecl lastParam;
        accept(LPAREN);
        if (token.kind != RPAREN) {
            this.allowThisIdent = !lambdaParameters;
            lastParam = formalParameter(lambdaParameters);
            if (lastParam.nameexpr != null) {
                this.receiverParam = lastParam;
            } else {
                params.append(lastParam);
            }
            this.allowThisIdent = false;
            while (token.kind == COMMA) {
                if ((lastParam.mods.flags & Flags.VARARGS) != 0) {
                    log.error(DiagnosticFlag.SYNTAX, lastParam, Errors.VarargsMustBeLast);
                }
                nextToken();
                params.append(lastParam = formalParameter(lambdaParameters));
            }
        }
        if (token.kind == RPAREN) {
            nextToken();
        } else {
            setErrorEndPos(token.pos);
            reportSyntaxError(S.prevToken().endPos, Errors.Expected3(COMMA, RPAREN, LBRACKET));
        }
        return params.toList();
    }

    List<JCVariableDecl> implicitParameters(boolean hasParens) {
        if (hasParens) {
            accept(LPAREN);
        }
        ListBuffer<JCVariableDecl> params = new ListBuffer<>();
        if (token.kind != RPAREN && token.kind != ARROW) {
            params.append(implicitParameter());
            while (token.kind == COMMA) {
                nextToken();
                params.append(implicitParameter());
            }
        }
        if (hasParens) {
            accept(RPAREN);
        }
        return params.toList();
    }

    JCModifiers optFinal(long flags) {
        JCModifiers mods = modifiersOpt();
        checkNoMods(mods.flags & ~(Flags.FINAL | Flags.DEPRECATED));
        mods.flags |= flags;
        return mods;
    }

    /**
     * Inserts the annotations (and possibly a new array level)
     * to the left-most type in an array or nested type.
     *
     * When parsing a type like {@code @B Outer.Inner @A []}, the
     * {@code @A} annotation should target the array itself, while
     * {@code @B} targets the nested type {@code Outer}.
     *
     * Currently the parser parses the annotation first, then
     * the array, and then inserts the annotation to the left-most
     * nested type.
     *
     * When {@code createNewLevel} is true, then a new array
     * level is inserted as the most inner type, and have the
     * annotations target it.  This is useful in the case of
     * varargs, e.g. {@code String @A [] @B ...}, as the parser
     * first parses the type {@code String @A []} then inserts
     * a new array level with {@code @B} annotation.
     */
    private JCExpression insertAnnotationsToMostInner(
            JCExpression type, List<JCAnnotation> annos,
            boolean createNewLevel) {
        int origEndPos = getEndPos(type);
        JCExpression mostInnerType = type;
        JCArrayTypeTree mostInnerArrayType = null;
        while (TreeInfo.typeIn(mostInnerType).hasTag(TYPEARRAY)) {
            mostInnerArrayType = (JCArrayTypeTree) TreeInfo.typeIn(mostInnerType);
            mostInnerType = mostInnerArrayType.elemtype;
        }

        if (createNewLevel) {
            mostInnerType = to(F.at(token.pos).TypeArray(mostInnerType));
        }

        JCExpression mostInnerTypeToReturn = mostInnerType;
        if (annos.nonEmpty()) {
            JCExpression lastToModify = mostInnerType;

            while (TreeInfo.typeIn(mostInnerType).hasTag(SELECT) ||
                    TreeInfo.typeIn(mostInnerType).hasTag(TYPEAPPLY)) {
                while (TreeInfo.typeIn(mostInnerType).hasTag(SELECT)) {
                    lastToModify = mostInnerType;
                    mostInnerType = ((JCFieldAccess) TreeInfo.typeIn(mostInnerType)).getExpression();
                }
                while (TreeInfo.typeIn(mostInnerType).hasTag(TYPEAPPLY)) {
                    lastToModify = mostInnerType;
                    mostInnerType = ((JCTypeApply) TreeInfo.typeIn(mostInnerType)).clazz;
                }
            }

            mostInnerType = F.at(annos.head.pos).AnnotatedType(annos, mostInnerType);

            if (TreeInfo.typeIn(lastToModify).hasTag(TYPEAPPLY)) {
                ((JCTypeApply) TreeInfo.typeIn(lastToModify)).clazz = mostInnerType;
            } else if (TreeInfo.typeIn(lastToModify).hasTag(SELECT)) {
                ((JCFieldAccess) TreeInfo.typeIn(lastToModify)).selected = mostInnerType;
            } else {
                // We never saw a SELECT or TYPEAPPLY, return the annotated type.
                mostInnerTypeToReturn = mostInnerType;
            }
        }

        if (mostInnerArrayType == null) {
            return mostInnerTypeToReturn;
        } else {
            mostInnerArrayType.elemtype = mostInnerTypeToReturn;
            storeEnd(type, origEndPos);
            return type;
        }
    }

    /** FormalParameter = { FINAL | '@' Annotation } Type VariableDeclaratorId
     *  LastFormalParameter = { FINAL | '@' Annotation } Type '...' Ident | FormalParameter
     */
    protected JCVariableDecl formalParameter() {
        return formalParameter(false);
    }
    protected JCVariableDecl formalParameter(boolean lambdaParameter) {
        JCModifiers mods = optFinal(Flags.PARAMETER);
        // need to distinguish between vararg annos and array annos
        // look at typeAnnotationsPushedBack comment
        this.permitTypeAnnotationsPushBack = true;
        JCExpression type = parseType(lambdaParameter);
        this.permitTypeAnnotationsPushBack = false;

        if (token.kind == ELLIPSIS) {
            List<JCAnnotation> varargsAnnos = typeAnnotationsPushedBack;
            typeAnnotationsPushedBack = List.nil();
            mods.flags |= Flags.VARARGS;
            // insert var arg type annotations
            type = insertAnnotationsToMostInner(type, varargsAnnos, true);
            nextToken();
        } else {
            // if not a var arg, then typeAnnotationsPushedBack should be null
            if (typeAnnotationsPushedBack.nonEmpty()) {
                reportSyntaxError(typeAnnotationsPushedBack.head.pos, Errors.IllegalStartOfType);
            }
            typeAnnotationsPushedBack = List.nil();
        }
        return variableDeclaratorId(mods, type, lambdaParameter);
    }

    protected JCVariableDecl implicitParameter() {
        JCModifiers mods = F.at(token.pos).Modifiers(Flags.PARAMETER);
        return variableDeclaratorId(mods, null, true);
    }

/* ---------- auxiliary methods -------------- */
    /** Check that given tree is a legal expression statement.
     */
    protected JCExpression checkExprStat(JCExpression t) {
        if (!TreeInfo.isExpressionStatement(t)) {
            JCExpression ret = F.at(t.pos).Erroneous(List.<JCTree>of(t));
            log.error(DiagnosticFlag.SYNTAX, ret, Errors.NotStmt);
            return ret;
        } else {
            return t;
        }
    }

    /** Return precedence of operator represented by token,
     *  -1 if token is not a binary operator. @see TreeInfo.opPrec
     */
    static int prec(TokenKind token) {
        JCTree.Tag oc = optag(token);
        return (oc != NO_TAG) ? TreeInfo.opPrec(oc) : -1;
    }

    /**
     * Return the lesser of two positions, making allowance for either one
     * being unset.
     */
    static int earlier(int pos1, int pos2) {
        if (pos1 == Position.NOPOS)
            return pos2;
        if (pos2 == Position.NOPOS)
            return pos1;
        return (pos1 < pos2 ? pos1 : pos2);
    }

    /** Return operation tag of binary operator represented by token,
     *  No_TAG if token is not a binary operator.
     */
    static JCTree.Tag optag(TokenKind token) {
        switch (token) {
        case BARBAR:
            return OR;
        case AMPAMP:
            return AND;
        case BAR:
            return BITOR;
        case BAREQ:
            return BITOR_ASG;
        case CARET:
            return BITXOR;
        case CARETEQ:
            return BITXOR_ASG;
        case AMP:
            return BITAND;
        case AMPEQ:
            return BITAND_ASG;
        case EQEQ:
            return JCTree.Tag.EQ;
        case BANGEQ:
            return NE;
        case LT:
            return JCTree.Tag.LT;
        case GT:
            return JCTree.Tag.GT;
        case LTEQ:
            return LE;
        case GTEQ:
            return GE;
        case LTLT:
            return SL;
        case LTLTEQ:
            return SL_ASG;
        case GTGT:
            return SR;
        case GTGTEQ:
            return SR_ASG;
        case GTGTGT:
            return USR;
        case GTGTGTEQ:
            return USR_ASG;
        case PLUS:
            return JCTree.Tag.PLUS;
        case PLUSEQ:
            return PLUS_ASG;
        case SUB:
            return MINUS;
        case SUBEQ:
            return MINUS_ASG;
        case STAR:
            return MUL;
        case STAREQ:
            return MUL_ASG;
        case SLASH:
            return DIV;
        case SLASHEQ:
            return DIV_ASG;
        case PERCENT:
            return MOD;
        case PERCENTEQ:
            return MOD_ASG;
        case INSTANCEOF:
            return TYPETEST;
        default:
            return NO_TAG;
        }
    }

    /** Return operation tag of unary operator represented by token,
     *  No_TAG if token is not a binary operator.
     */
    static JCTree.Tag unoptag(TokenKind token) {
        switch (token) {
        case PLUS:
            return POS;
        case SUB:
            return NEG;
        case BANG:
            return NOT;
        case TILDE:
            return COMPL;
        case PLUSPLUS:
            return PREINC;
        case SUBSUB:
            return PREDEC;
        default:
            return NO_TAG;
        }
    }

    /** Return type tag of basic type represented by token,
     *  NONE if token is not a basic type identifier.
     */
    static TypeTag typetag(TokenKind token) {
        switch (token) {
        case BYTE:
            return TypeTag.BYTE;
        case CHAR:
            return TypeTag.CHAR;
        case SHORT:
            return TypeTag.SHORT;
        case INT:
            return TypeTag.INT;
        case LONG:
            return TypeTag.LONG;
        case FLOAT:
            return TypeTag.FLOAT;
        case DOUBLE:
            return TypeTag.DOUBLE;
        case BOOLEAN:
            return TypeTag.BOOLEAN;
        default:
            return TypeTag.NONE;
        }
    }

    void checkSourceLevel(Feature feature) {
        checkSourceLevel(token.pos, feature);
    }

    protected void checkSourceLevel(int pos, Feature feature) {
        if (preview.isPreview(feature) && !preview.isEnabled()) {
            //preview feature without --preview flag, error
            log.error(DiagnosticFlag.SOURCE_LEVEL, pos, preview.disabledError(feature));
        } else if (!feature.allowedInSource(source)) {
            //incompatible source level, error
            log.error(DiagnosticFlag.SOURCE_LEVEL, pos, feature.error(source.name));
        } else if (preview.isPreview(feature)) {
            //use of preview feature, warn
            preview.warnPreview(pos, feature);
        }
    }

    /*
     * a functional source tree and end position mappings
     */
    protected static class SimpleEndPosTable extends AbstractEndPosTable {

        private final IntHashTable endPosMap;

        SimpleEndPosTable(JavacParser parser) {
            super(parser);
            endPosMap = new IntHashTable();
        }

        public void storeEnd(JCTree tree, int endpos) {
            endPosMap.putAtIndex(tree, errorEndPos > endpos ? errorEndPos : endpos,
                                 endPosMap.lookup(tree));
        }

        protected <T extends JCTree> T to(T t) {
            storeEnd(t, parser.token.endPos);
            return t;
        }

        protected <T extends JCTree> T toP(T t) {
            storeEnd(t, parser.S.prevToken().endPos);
            return t;
        }

        public int getEndPos(JCTree tree) {
            int value = endPosMap.getFromIndex(endPosMap.lookup(tree));
            // As long as Position.NOPOS==-1, this just returns value.
            return (value == -1) ? Position.NOPOS : value;
        }

        public int replaceTree(JCTree oldTree, JCTree newTree) {
            int pos = endPosMap.remove(oldTree);
            if (pos != -1) {
                storeEnd(newTree, pos);
                return pos;
            }
            return Position.NOPOS;
        }
    }

    /*
     * a default skeletal implementation without any mapping overhead.
     */
    protected static class EmptyEndPosTable extends AbstractEndPosTable {

        EmptyEndPosTable(JavacParser parser) {
            super(parser);
        }

        public void storeEnd(JCTree tree, int endpos) { /* empty */ }

        protected <T extends JCTree> T to(T t) {
            return t;
        }

        protected <T extends JCTree> T toP(T t) {
            return t;
        }

        public int getEndPos(JCTree tree) {
            return Position.NOPOS;
        }

        public int replaceTree(JCTree oldTree, JCTree newTree) {
            return Position.NOPOS;
        }

    }

    protected static abstract class AbstractEndPosTable implements EndPosTable {
        /**
         * The current parser.
         */
        protected JavacParser parser;

        /**
         * Store the last error position.
         */
        public int errorEndPos = Position.NOPOS;

        public AbstractEndPosTable(JavacParser parser) {
            this.parser = parser;
        }

        /**
         * Store current token's ending position for a tree, the value of which
         * will be the greater of last error position and the ending position of
         * the current token.
         * @param t The tree.
         */
        protected abstract <T extends JCTree> T to(T t);

        /**
         * Store current token's ending position for a tree, the value of which
         * will be the greater of last error position and the ending position of
         * the previous token.
         * @param t The tree.
         */
        protected abstract <T extends JCTree> T toP(T t);

        /**
         * Set the error position during the parsing phases, the value of which
         * will be set only if it is greater than the last stored error position.
         * @param errPos The error position
         */
        public void setErrorEndPos(int errPos) {
            if (errPos > errorEndPos) {
                errorEndPos = errPos;
            }
        }

        public void setParser(JavacParser parser) {
            this.parser = parser;
        }
    }
}<|MERGE_RESOLUTION|>--- conflicted
+++ resolved
@@ -3628,7 +3628,6 @@
             nextToken();
             implementing = typeList();
         }
-<<<<<<< HEAD
         List<JCExpression> permitting = List.nil();
         if (token.kind == IDENTIFIER && token.name() == names.permits) {
             if ((mods.flags & Flags.FINAL) == 0) {
@@ -3640,10 +3639,7 @@
             nextToken();
             permitting = typeList();
         }
-        List<JCTree> defs = classOrInterfaceBody(name, false);
-=======
         List<JCTree> defs = classInterfaceOrRecordBody(name, false, false);
->>>>>>> 1afaf357
         JCClassDecl result = toP(F.at(pos).ClassDef(
             mods, name, typarams, extending, implementing, permitting, defs));
         attach(result, dc);
@@ -3756,8 +3752,6 @@
             nextToken();
             extending = typeList();
         }
-<<<<<<< HEAD
-
         List<JCExpression> permitting = List.nil();
         if (token.kind == IDENTIFIER && token.name() == names.permits) {
             if ((mods.flags & Flags.FINAL) == 0) {
@@ -3769,9 +3763,6 @@
             nextToken();
             permitting = typeList();
         }
-
-        List<JCTree> defs = classOrInterfaceBody(name, true);
-=======
         List<JCTree> defs;
         if (token.kind == LBRACE) {
             defs = classInterfaceOrRecordBody(name, true, false);
@@ -3779,7 +3770,6 @@
             accept(SEMI);
             defs = List.nil();
         }
->>>>>>> 1afaf357
         JCClassDecl result = toP(F.at(pos).ClassDef(
             mods, name, typarams, null, extending, permitting, defs));
         attach(result, dc);
