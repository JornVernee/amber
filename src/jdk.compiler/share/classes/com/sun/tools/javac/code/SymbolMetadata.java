/*
 * Copyright (c) 2012, 2019, Oracle and/or its affiliates. All rights reserved.
 * DO NOT ALTER OR REMOVE COPYRIGHT NOTICES OR THIS FILE HEADER.
 *
 * This code is free software; you can redistribute it and/or modify it
 * under the terms of the GNU General Public License version 2 only, as
 * published by the Free Software Foundation.  Oracle designates this
 * particular file as subject to the "Classpath" exception as provided
 * by Oracle in the LICENSE file that accompanied this code.
 *
 * This code is distributed in the hope that it will be useful, but WITHOUT
 * ANY WARRANTY; without even the implied warranty of MERCHANTABILITY or
 * FITNESS FOR A PARTICULAR PURPOSE.  See the GNU General Public License
 * version 2 for more details (a copy is included in the LICENSE file that
 * accompanied this code).
 *
 * You should have received a copy of the GNU General Public License version
 * 2 along with this work; if not, write to the Free Software Foundation,
 * Inc., 51 Franklin St, Fifth Floor, Boston, MA 02110-1301 USA.
 *
 * Please contact Oracle, 500 Oracle Parkway, Redwood Shores, CA 94065 USA
 * or visit www.oracle.com if you need additional information or have any
 * questions.
 */

package com.sun.tools.javac.code;


import com.sun.tools.javac.code.Attribute.TypeCompound;
import com.sun.tools.javac.code.Kinds.Kind;
import com.sun.tools.javac.util.Assert;
import com.sun.tools.javac.util.List;
import com.sun.tools.javac.util.ListBuffer;
import com.sun.tools.javac.util.Pair;

/**
 * Container for all annotations (attributes in javac) on a Symbol.
 *
 * This class is explicitly mutable. Its contents will change when attributes
 * are annotated onto the Symbol. However this class depends on the facts that
 * List (in javac) is immutable.
 *
 * An instance of this class can be in one of three states:
 *
 * NOT_STARTED indicates that the Symbol this instance belongs to has not been
 * annotated (yet). Specifically if the declaration is not annotated this
 * instance will never move past NOT_STARTED. You can never go back to
 * NOT_STARTED.
 *
 * IN_PROGRESS annotations have been found on the declaration. Will be processed
 * later. You can reset to IN_PROGRESS. While IN_PROGRESS you can set the list
 * of attributes (and this moves out of the IN_PROGRESS state).
 *
 * "unnamed" this SymbolMetadata contains some attributes, possibly the final set.
 * While in this state you can only prepend or append to the attributes not set
 * it directly. You can also move back to the IN_PROGRESS state using reset().
 *
 * <p><b>This is NOT part of any supported API. If you write code that depends
 * on this, you do so at your own risk. This code and its internal interfaces
 * are subject to change or deletion without notice.</b>
 */
public class SymbolMetadata {

    private static final List<Attribute.Compound> DECL_NOT_STARTED = List.of(null);
    private static final List<Attribute.Compound> DECL_IN_PROGRESS = List.of(null);

    /*
     * This field should never be null
     */
    private List<Attribute.Compound> attributes = DECL_NOT_STARTED;

    /*
     * Type attributes for this symbol.
     * This field should never be null.
     */
    private List<Attribute.TypeCompound> type_attributes = List.nil();

    /*
     * Type attributes of initializers in this class.
     * Unused if the current symbol is not a ClassSymbol.
     */
    private List<Attribute.TypeCompound> init_type_attributes = List.nil();

    /*
     * Type attributes of class initializers in this class.
     * Unused if the current symbol is not a ClassSymbol.
     */
    private List<Attribute.TypeCompound> clinit_type_attributes = List.nil();

    /*
     * The Symbol this SymbolMetadata instance belongs to
     */
    private final Symbol sym;

    public SymbolMetadata(Symbol sym) {
        this.sym = sym;
    }

    public List<Attribute.Compound> getDeclarationAttributes() {
        return filterDeclSentinels(attributes);
    }

    public List<Attribute.TypeCompound> getTypeAttributes() {
        return type_attributes;
    }

    public List<Attribute.TypeCompound> getInitTypeAttributes() {
        return init_type_attributes;
    }

    public List<Attribute.TypeCompound> getClassInitTypeAttributes() {
        return clinit_type_attributes;
    }

    public void setDeclarationAttributes(List<Attribute.Compound> a) {
        Assert.check(pendingCompletion() || !isStarted());
        if (a == null) {
            throw new NullPointerException();
        }
        attributes = a;
    }

    public void setTypeAttributes(List<Attribute.TypeCompound> a) {
        if (a == null) {
            throw new NullPointerException();
        }
        type_attributes = a;
    }

    public void setInitTypeAttributes(List<Attribute.TypeCompound> a) {
        if (a == null) {
            throw new NullPointerException();
        }
        init_type_attributes = a;
    }

    public void setClassInitTypeAttributes(List<Attribute.TypeCompound> a) {
        if (a == null) {
            throw new NullPointerException();
        }
        clinit_type_attributes = a;
    }

    public void setAttributes(SymbolMetadata other) {
        if (other == null) {
            throw new NullPointerException();
        }
        setDeclarationAttributes(other.getDeclarationAttributes());
        if ((sym.flags() & Flags.BRIDGE) != 0) {
            Assert.check(other.sym.kind == Kind.MTH);
            ListBuffer<TypeCompound> typeAttributes = new ListBuffer<>();
            for (TypeCompound tc : other.getTypeAttributes()) {
                // Carry over only contractual type annotations: i.e nothing interior to method body.
                if (!tc.position.type.isLocal())
                    typeAttributes.append(tc);
            }
            setTypeAttributes(typeAttributes.toList());
        } else {
            setTypeAttributes(other.getTypeAttributes());
        }
        if (sym.kind == Kind.TYP) {
            setInitTypeAttributes(other.getInitTypeAttributes());
            setClassInitTypeAttributes(other.getClassInitTypeAttributes());
        }
    }

    public SymbolMetadata reset() {
        attributes = DECL_IN_PROGRESS;
        return this;
    }

    public boolean isEmpty() {
        return !isStarted()
                || pendingCompletion()
                || attributes.isEmpty();
    }

    public boolean isTypesEmpty() {
        return type_attributes.isEmpty();
    }

    public boolean pendingCompletion() {
        return attributes == DECL_IN_PROGRESS;
    }

    public SymbolMetadata append(List<Attribute.Compound> l) {
        attributes = filterDeclSentinels(attributes);

        if (l.isEmpty()) {
            // no-op
        } else if (attributes.isEmpty()) {
            attributes = l;
        } else {
            attributes = attributes.appendList(l);
        }
        return this;
    }

    public SymbolMetadata appendUniqueTypes(List<Attribute.TypeCompound> l) {
        if (l.isEmpty()) {
            // no-op
        } else if (type_attributes.isEmpty()) {
            type_attributes = l;
        } else {
            // TODO: in case we expect a large number of annotations, this
            // might be inefficient.
            for (Attribute.TypeCompound tc : l) {
                if (!type_attributes.contains(tc))
                    type_attributes = type_attributes.append(tc);
            }
        }
        return this;
    }

    public SymbolMetadata appendInitTypeAttributes(List<Attribute.TypeCompound> l) {
        if (l.isEmpty()) {
            // no-op
        } else if (init_type_attributes.isEmpty()) {
            init_type_attributes = l;
        } else {
            init_type_attributes = init_type_attributes.appendList(l);
        }
        return this;
    }

    public SymbolMetadata appendClassInitTypeAttributes(List<Attribute.TypeCompound> l) {
        if (l.isEmpty()) {
            // no-op
        } else if (clinit_type_attributes.isEmpty()) {
            clinit_type_attributes = l;
        } else {
            clinit_type_attributes = clinit_type_attributes.appendList(l);
        }
        return this;
    }

    public SymbolMetadata prepend(List<Attribute.Compound> l) {
        attributes = filterDeclSentinels(attributes);

        if (l.isEmpty()) {
            // no-op
        } else if (attributes.isEmpty()) {
            attributes = l;
        } else {
            attributes = attributes.prependList(l);
        }
        return this;
    }

    private List<Attribute.Compound> filterDeclSentinels(List<Attribute.Compound> a) {
        return (a == DECL_IN_PROGRESS || a == DECL_NOT_STARTED)
                ? List.nil()
                : a;
    }

    private boolean isStarted() {
        return attributes != DECL_NOT_STARTED;
    }

    private List<Attribute.Compound> removeFromCompoundList(List<Attribute.Compound> l, Attribute.Compound compound) {
        ListBuffer<Attribute.Compound> lb = new ListBuffer<>();
        for (Attribute.Compound c : l) {
            if (c != compound) {
                lb.add(c);
            }
        }
        return lb.toList();
    }

    private List<Attribute.TypeCompound> removeFromTypeCompoundList(List<Attribute.TypeCompound> l, Attribute.TypeCompound compound) {
        ListBuffer<Attribute.TypeCompound> lb = new ListBuffer<>();
        for (Attribute.TypeCompound c : l) {
            if (c != compound) {
                lb.add(c);
            }
        }
        return lb.toList();
    }

    public void remove(Attribute.Compound compound) {
        if (attributes.contains(compound)) {
            attributes = removeFromCompoundList(attributes, compound);
        } else if (type_attributes.contains(compound)) {
            type_attributes = removeFromTypeCompoundList(type_attributes, (TypeCompound)compound);
        } else if (init_type_attributes.contains(compound)) {
            init_type_attributes = removeFromTypeCompoundList(init_type_attributes, (TypeCompound)compound);
        } else if (clinit_type_attributes.contains(compound)) {
            clinit_type_attributes = removeFromTypeCompoundList(clinit_type_attributes, (TypeCompound)compound);
<<<<<<< HEAD
=======
        } else {
            // slow path, it could be that attributes list contains annotation containers, so we have to dig deeper
            for (Attribute.Compound attrCompound : attributes) {
                if (attrCompound.isSynthesized() && !attrCompound.values.isEmpty()) {
                    Pair<Symbol.MethodSymbol, Attribute> val = attrCompound.values.get(0);
                    if (val.fst.getSimpleName().contentEquals("value") &&
                            val.snd instanceof Attribute.Array) {
                        Attribute.Array arr = (Attribute.Array) val.snd;
                        if (arr.values.length != 0
                                && arr.values[0] instanceof Attribute.Compound
                                && arr.values[0].type == compound.type) {
                            attributes = removeFromCompoundList(attributes, attrCompound);
                        }
                    }
                }
            }
>>>>>>> ecc066e1
        }
    }
}<|MERGE_RESOLUTION|>--- conflicted
+++ resolved
@@ -286,8 +286,6 @@
             init_type_attributes = removeFromTypeCompoundList(init_type_attributes, (TypeCompound)compound);
         } else if (clinit_type_attributes.contains(compound)) {
             clinit_type_attributes = removeFromTypeCompoundList(clinit_type_attributes, (TypeCompound)compound);
-<<<<<<< HEAD
-=======
         } else {
             // slow path, it could be that attributes list contains annotation containers, so we have to dig deeper
             for (Attribute.Compound attrCompound : attributes) {
@@ -304,7 +302,6 @@
                     }
                 }
             }
->>>>>>> ecc066e1
         }
     }
 }