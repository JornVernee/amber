/*
 * Copyright (c) 1999, 2018, Oracle and/or its affiliates. All rights reserved.
 * DO NOT ALTER OR REMOVE COPYRIGHT NOTICES OR THIS FILE HEADER.
 *
 * This code is free software; you can redistribute it and/or modify it
 * under the terms of the GNU General Public License version 2 only, as
 * published by the Free Software Foundation.  Oracle designates this
 * particular file as subject to the "Classpath" exception as provided
 * by Oracle in the LICENSE file that accompanied this code.
 *
 * This code is distributed in the hope that it will be useful, but WITHOUT
 * ANY WARRANTY; without even the implied warranty of MERCHANTABILITY or
 * FITNESS FOR A PARTICULAR PURPOSE.  See the GNU General Public License
 * version 2 for more details (a copy is included in the LICENSE file that
 * accompanied this code).
 *
 * You should have received a copy of the GNU General Public License version
 * 2 along with this work; if not, write to the Free Software Foundation,
 * Inc., 51 Franklin St, Fifth Floor, Boston, MA 02110-1301 USA.
 *
 * Please contact Oracle, 500 Oracle Parkway, Redwood Shores, CA 94065 USA
 * or visit www.oracle.com if you need additional information or have any
 * questions.
 */

//todo: one might eliminate uninits.andSets when monotonic

package com.sun.tools.javac.comp;

import java.util.HashMap;
import java.util.HashSet;
import java.util.Set;

import com.sun.source.tree.LambdaExpressionTree.BodyKind;
import com.sun.tools.javac.code.*;
import com.sun.tools.javac.code.Scope.WriteableScope;
import com.sun.tools.javac.code.Source.Feature;
import com.sun.tools.javac.resources.CompilerProperties.Errors;
import com.sun.tools.javac.resources.CompilerProperties.Warnings;
import com.sun.tools.javac.tree.*;
import com.sun.tools.javac.util.*;
import com.sun.tools.javac.util.JCDiagnostic.DiagnosticPosition;
import com.sun.tools.javac.util.JCDiagnostic.Error;
import com.sun.tools.javac.util.JCDiagnostic.Warning;

import com.sun.tools.javac.code.Symbol.*;
import com.sun.tools.javac.tree.JCTree.*;
import com.sun.tools.javac.tree.JCTree.GenericSwitch.SwitchKind;

import static com.sun.tools.javac.code.Flags.*;
import static com.sun.tools.javac.code.Flags.BLOCK;
import static com.sun.tools.javac.code.Kinds.Kind.*;
import static com.sun.tools.javac.code.TypeTag.BOOLEAN;
import static com.sun.tools.javac.code.TypeTag.VOID;
import static com.sun.tools.javac.tree.JCTree.Tag.*;

/** This pass implements dataflow analysis for Java programs though
 *  different AST visitor steps. Liveness analysis (see AliveAnalyzer) checks that
 *  every statement is reachable. Exception analysis (see FlowAnalyzer) ensures that
 *  every checked exception that is thrown is declared or caught.  Definite assignment analysis
 *  (see AssignAnalyzer) ensures that each variable is assigned when used.  Definite
 *  unassignment analysis (see AssignAnalyzer) in ensures that no final variable
 *  is assigned more than once. Finally, local variable capture analysis (see CaptureAnalyzer)
 *  determines that local variables accessed within the scope of an inner class/lambda
 *  are either final or effectively-final.
 *
 *  <p>The JLS has a number of problems in the
 *  specification of these flow analysis problems. This implementation
 *  attempts to address those issues.
 *
 *  <p>First, there is no accommodation for a finally clause that cannot
 *  complete normally. For liveness analysis, an intervening finally
 *  clause can cause a break, continue, or return not to reach its
 *  target.  For exception analysis, an intervening finally clause can
 *  cause any exception to be "caught".  For DA/DU analysis, the finally
 *  clause can prevent a transfer of control from propagating DA/DU
 *  state to the target.  In addition, code in the finally clause can
 *  affect the DA/DU status of variables.
 *
 *  <p>For try statements, we introduce the idea of a variable being
 *  definitely unassigned "everywhere" in a block.  A variable V is
 *  "unassigned everywhere" in a block iff it is unassigned at the
 *  beginning of the block and there is no reachable assignment to V
 *  in the block.  An assignment V=e is reachable iff V is not DA
 *  after e.  Then we can say that V is DU at the beginning of the
 *  catch block iff V is DU everywhere in the try block.  Similarly, V
 *  is DU at the beginning of the finally block iff V is DU everywhere
 *  in the try block and in every catch block.  Specifically, the
 *  following bullet is added to 16.2.2
 *  <pre>
 *      V is <em>unassigned everywhere</em> in a block if it is
 *      unassigned before the block and there is no reachable
 *      assignment to V within the block.
 *  </pre>
 *  <p>In 16.2.15, the third bullet (and all of its sub-bullets) for all
 *  try blocks is changed to
 *  <pre>
 *      V is definitely unassigned before a catch block iff V is
 *      definitely unassigned everywhere in the try block.
 *  </pre>
 *  <p>The last bullet (and all of its sub-bullets) for try blocks that
 *  have a finally block is changed to
 *  <pre>
 *      V is definitely unassigned before the finally block iff
 *      V is definitely unassigned everywhere in the try block
 *      and everywhere in each catch block of the try statement.
 *  </pre>
 *  <p>In addition,
 *  <pre>
 *      V is definitely assigned at the end of a constructor iff
 *      V is definitely assigned after the block that is the body
 *      of the constructor and V is definitely assigned at every
 *      return that can return from the constructor.
 *  </pre>
 *  <p>In addition, each continue statement with the loop as its target
 *  is treated as a jump to the end of the loop body, and "intervening"
 *  finally clauses are treated as follows: V is DA "due to the
 *  continue" iff V is DA before the continue statement or V is DA at
 *  the end of any intervening finally block.  V is DU "due to the
 *  continue" iff any intervening finally cannot complete normally or V
 *  is DU at the end of every intervening finally block.  This "due to
 *  the continue" concept is then used in the spec for the loops.
 *
 *  <p>Similarly, break statements must consider intervening finally
 *  blocks.  For liveness analysis, a break statement for which any
 *  intervening finally cannot complete normally is not considered to
 *  cause the target statement to be able to complete normally. Then
 *  we say V is DA "due to the break" iff V is DA before the break or
 *  V is DA at the end of any intervening finally block.  V is DU "due
 *  to the break" iff any intervening finally cannot complete normally
 *  or V is DU at the break and at the end of every intervening
 *  finally block.  (I suspect this latter condition can be
 *  simplified.)  This "due to the break" is then used in the spec for
 *  all statements that can be "broken".
 *
 *  <p>The return statement is treated similarly.  V is DA "due to a
 *  return statement" iff V is DA before the return statement or V is
 *  DA at the end of any intervening finally block.  Note that we
 *  don't have to worry about the return expression because this
 *  concept is only used for construcrors.
 *
 *  <p>There is no spec in the JLS for when a variable is definitely
 *  assigned at the end of a constructor, which is needed for final
 *  fields (8.3.1.2).  We implement the rule that V is DA at the end
 *  of the constructor iff it is DA and the end of the body of the
 *  constructor and V is DA "due to" every return of the constructor.
 *
 *  <p>Intervening finally blocks similarly affect exception analysis.  An
 *  intervening finally that cannot complete normally allows us to ignore
 *  an otherwise uncaught exception.
 *
 *  <p>To implement the semantics of intervening finally clauses, all
 *  nonlocal transfers (break, continue, return, throw, method call that
 *  can throw a checked exception, and a constructor invocation that can
 *  thrown a checked exception) are recorded in a queue, and removed
 *  from the queue when we complete processing the target of the
 *  nonlocal transfer.  This allows us to modify the queue in accordance
 *  with the above rules when we encounter a finally clause.  The only
 *  exception to this [no pun intended] is that checked exceptions that
 *  are known to be caught or declared to be caught in the enclosing
 *  method are not recorded in the queue, but instead are recorded in a
 *  global variable "{@code Set<Type> thrown}" that records the type of all
 *  exceptions that can be thrown.
 *
 *  <p>Other minor issues the treatment of members of other classes
 *  (always considered DA except that within an anonymous class
 *  constructor, where DA status from the enclosing scope is
 *  preserved), treatment of the case expression (V is DA before the
 *  case expression iff V is DA after the switch expression),
 *  treatment of variables declared in a switch block (the implied
 *  DA/DU status after the switch expression is DU and not DA for
 *  variables defined in a switch block), the treatment of boolean ?:
 *  expressions (The JLS rules only handle b and c non-boolean; the
 *  new rule is that if b and c are boolean valued, then V is
 *  (un)assigned after a?b:c when true/false iff V is (un)assigned
 *  after b when true/false and V is (un)assigned after c when
 *  true/false).
 *
 *  <p>There is the remaining question of what syntactic forms constitute a
 *  reference to a variable.  It is conventional to allow this.x on the
 *  left-hand-side to initialize a final instance field named x, yet
 *  this.x isn't considered a "use" when appearing on a right-hand-side
 *  in most implementations.  Should parentheses affect what is
 *  considered a variable reference?  The simplest rule would be to
 *  allow unqualified forms only, parentheses optional, and phase out
 *  support for assigning to a final field via this.x.
 *
 *  <p><b>This is NOT part of any supported API.
 *  If you write code that depends on this, you do so at your own risk.
 *  This code and its internal interfaces are subject to change or
 *  deletion without notice.</b>
 */
public class Flow {
    protected static final Context.Key<Flow> flowKey = new Context.Key<>();

    private final Names names;
    private final Log log;
    private final Symtab syms;
    private final Types types;
    private final Check chk;
    private       TreeMaker make;
    private final Resolve rs;
    private final JCDiagnostic.Factory diags;
    private Env<AttrContext> attrEnv;
    private       Lint lint;
    private final boolean allowEffectivelyFinalInInnerClasses;

    public static Flow instance(Context context) {
        Flow instance = context.get(flowKey);
        if (instance == null)
            instance = new Flow(context);
        return instance;
    }

    public void analyzeTree(Env<AttrContext> env, TreeMaker make) {
        new AliveAnalyzer().analyzeTree(env, make);
        new AssignAnalyzer().analyzeTree(env, make);
        new FlowAnalyzer().analyzeTree(env, make);
        new CaptureAnalyzer().analyzeTree(env, make);
    }

    public void analyzeLambda(Env<AttrContext> env, JCLambda that, TreeMaker make, boolean speculative) {
        Log.DiagnosticHandler diagHandler = null;
        //we need to disable diagnostics temporarily; the problem is that if
        //a lambda expression contains e.g. an unreachable statement, an error
        //message will be reported and will cause compilation to skip the flow analyis
        //step - if we suppress diagnostics, we won't stop at Attr for flow-analysis
        //related errors, which will allow for more errors to be detected
        if (!speculative) {
            diagHandler = new Log.DiscardDiagnosticHandler(log);
        }
        try {
            new LambdaAliveAnalyzer().analyzeTree(env, that, make);
        } finally {
            if (!speculative) {
                log.popDiagnosticHandler(diagHandler);
            }
        }
    }

    public List<Type> analyzeLambdaThrownTypes(final Env<AttrContext> env,
            JCLambda that, TreeMaker make) {
        //we need to disable diagnostics temporarily; the problem is that if
        //a lambda expression contains e.g. an unreachable statement, an error
        //message will be reported and will cause compilation to skip the flow analyis
        //step - if we suppress diagnostics, we won't stop at Attr for flow-analysis
        //related errors, which will allow for more errors to be detected
        Log.DiagnosticHandler diagHandler = new Log.DiscardDiagnosticHandler(log);
        try {
            new LambdaAssignAnalyzer(env).analyzeTree(env, that, make);
            LambdaFlowAnalyzer flowAnalyzer = new LambdaFlowAnalyzer();
            flowAnalyzer.analyzeTree(env, that, make);
            return flowAnalyzer.inferredThrownTypes;
        } finally {
            log.popDiagnosticHandler(diagHandler);
        }
    }

<<<<<<< HEAD
    public void aliveAfterCase(Env<AttrContext> env, JCCase that, TreeMaker make) {
=======
    public boolean aliveAfter(Env<AttrContext> env, JCTree that, TreeMaker make) {
>>>>>>> a37177f2
        //we need to disable diagnostics temporarily; the problem is that if
        //a lambda expression contains e.g. an unreachable statement, an error
        //message will be reported and will cause compilation to skip the flow analyis
        //step - if we suppress diagnostics, we won't stop at Attr for flow-analysis
        //related errors, which will allow for more errors to be detected
        Log.DiagnosticHandler diagHandler = new Log.DiscardDiagnosticHandler(log);
        try {
<<<<<<< HEAD
            CaseAliveAnalyzer analyzer = new CaseAliveAnalyzer();

            analyzer.analyzeTree(env, that.stats, make);
            that.completesNormally = analyzer.isAlive();
=======
            SnippetAliveAnalyzer analyzer = new SnippetAliveAnalyzer();

            analyzer.analyzeTree(env, that, make);
            return analyzer.isAlive();
>>>>>>> a37177f2
        } finally {
            log.popDiagnosticHandler(diagHandler);
        }
    }

    /**
     * Definite assignment scan mode
     */
    enum FlowKind {
        /**
         * This is the normal DA/DU analysis mode
         */
        NORMAL("var.might.already.be.assigned", false),
        /**
         * This is the speculative DA/DU analysis mode used to speculatively
         * derive assertions within loop bodies
         */
        SPECULATIVE_LOOP("var.might.be.assigned.in.loop", true);

        final String errKey;
        final boolean isFinal;

        FlowKind(String errKey, boolean isFinal) {
            this.errKey = errKey;
            this.isFinal = isFinal;
        }

        boolean isFinal() {
            return isFinal;
        }
    }

    protected Flow(Context context) {
        context.put(flowKey, this);
        names = Names.instance(context);
        log = Log.instance(context);
        syms = Symtab.instance(context);
        types = Types.instance(context);
        chk = Check.instance(context);
        lint = Lint.instance(context);
        rs = Resolve.instance(context);
        diags = JCDiagnostic.Factory.instance(context);
        Source source = Source.instance(context);
        allowEffectivelyFinalInInnerClasses = Feature.EFFECTIVELY_FINAL_IN_INNER_CLASSES.allowedInSource(source);
    }

    /**
     * Base visitor class for all visitors implementing dataflow analysis logic.
     * This class define the shared logic for handling jumps (break/continue statements).
     */
    static abstract class BaseAnalyzer<P extends BaseAnalyzer.PendingExit> extends TreeScanner {

        enum JumpKind {
            BREAK(JCTree.Tag.BREAK) {
                @Override
                JCTree getTarget(JCTree tree) {
                    return ((JCBreak)tree).target;
                }
            },
            CONTINUE(JCTree.Tag.CONTINUE) {
                @Override
                JCTree getTarget(JCTree tree) {
                    return ((JCContinue)tree).target;
                }
            };

            final JCTree.Tag treeTag;

            private JumpKind(Tag treeTag) {
                this.treeTag = treeTag;
            }

            abstract JCTree getTarget(JCTree tree);
        }

        /** The currently pending exits that go from current inner blocks
         *  to an enclosing block, in source order.
         */
        ListBuffer<P> pendingExits;

        /** A pending exit.  These are the statements return, break, and
         *  continue.  In addition, exception-throwing expressions or
         *  statements are put here when not known to be caught.  This
         *  will typically result in an error unless it is within a
         *  try-finally whose finally block cannot complete normally.
         */
        static class PendingExit {
            JCTree tree;

            PendingExit(JCTree tree) {
                this.tree = tree;
            }

            void resolveJump() {
                //do nothing
            }
        }

        abstract void markDead();

        /** Record an outward transfer of control. */
        void recordExit(P pe) {
            pendingExits.append(pe);
            markDead();
        }

        /** Resolve all jumps of this statement. */
        private boolean resolveJump(JCTree tree,
                        ListBuffer<P> oldPendingExits,
                        JumpKind jk) {
            boolean resolved = false;
            List<P> exits = pendingExits.toList();
            pendingExits = oldPendingExits;
            for (; exits.nonEmpty(); exits = exits.tail) {
                P exit = exits.head;
                if (exit.tree.hasTag(jk.treeTag) &&
                        jk.getTarget(exit.tree) == tree) {
                    exit.resolveJump();
                    resolved = true;
                } else {
                    pendingExits.append(exit);
                }
            }
            return resolved;
        }

        /** Resolve all continues of this statement. */
        boolean resolveContinues(JCTree tree) {
            return resolveJump(tree, new ListBuffer<P>(), JumpKind.CONTINUE);
        }

        /** Resolve all breaks of this statement. */
        boolean resolveBreaks(JCTree tree, ListBuffer<P> oldPendingExits) {
            return resolveJump(tree, oldPendingExits, JumpKind.BREAK);
        }

        @Override
        public void scan(JCTree tree) {
            if (tree != null && (
                    tree.type == null ||
                    tree.type != Type.stuckType)) {
                super.scan(tree);
            }
        }

        public void visitPackageDef(JCPackageDecl tree) {
            // Do nothing for PackageDecl
        }

        protected void scanSyntheticBreak(TreeMaker make, JCTree swtch) {
            JCBreak brk = make.at(Position.NOPOS).Break(null);
            brk.target = swtch;
            scan(brk);
        }
    }

    /**
     * This pass implements the first step of the dataflow analysis, namely
     * the liveness analysis check. This checks that every statement is reachable.
     * The output of this analysis pass are used by other analyzers. This analyzer
     * sets the 'finallyCanCompleteNormally' field in the JCTry class.
     */
    class AliveAnalyzer extends BaseAnalyzer<BaseAnalyzer.PendingExit> {

        /** A flag that indicates whether the last statement could
         *  complete normally.
         */
        private boolean alive;

        @Override
        void markDead() {
            alive = false;
        }

    /*************************************************************************
     * Visitor methods for statements and definitions
     *************************************************************************/

        /** Analyze a definition.
         */
        void scanDef(JCTree tree) {
            scanStat(tree);
            if (tree != null && tree.hasTag(JCTree.Tag.BLOCK) && !alive) {
                log.error(tree.pos(),
                          Errors.InitializerMustBeAbleToCompleteNormally);
            }
        }

        /** Analyze a statement. Check that statement is reachable.
         */
        void scanStat(JCTree tree) {
            if (!alive && tree != null) {
                log.error(tree.pos(), Errors.UnreachableStmt);
                if (!tree.hasTag(SKIP)) alive = true;
            }
            scan(tree);
        }

        /** Analyze list of statements.
         */
        void scanStats(List<? extends JCStatement> trees) {
            if (trees != null)
                for (List<? extends JCStatement> l = trees; l.nonEmpty(); l = l.tail)
                    scanStat(l.head);
        }

        /* ------------ Visitor methods for various sorts of trees -------------*/

        public void visitClassDef(JCClassDecl tree) {
            if (tree.sym == null) return;
            boolean alivePrev = alive;
            ListBuffer<PendingExit> pendingExitsPrev = pendingExits;
            Lint lintPrev = lint;

            pendingExits = new ListBuffer<>();
            lint = lint.augment(tree.sym);

            try {
                // process all the static initializers
                for (List<JCTree> l = tree.defs; l.nonEmpty(); l = l.tail) {
                    if (!l.head.hasTag(METHODDEF) &&
                        (TreeInfo.flags(l.head) & STATIC) != 0) {
                        scanDef(l.head);
                    }
                }

                // process all the instance initializers
                for (List<JCTree> l = tree.defs; l.nonEmpty(); l = l.tail) {
                    if (!l.head.hasTag(METHODDEF) &&
                        (TreeInfo.flags(l.head) & STATIC) == 0) {
                        scanDef(l.head);
                    }
                }

                // process all the methods
                for (List<JCTree> l = tree.defs; l.nonEmpty(); l = l.tail) {
                    if (l.head.hasTag(METHODDEF)) {
                        scan(l.head);
                    }
                }
            } finally {
                pendingExits = pendingExitsPrev;
                alive = alivePrev;
                lint = lintPrev;
            }
        }

        public void visitMethodDef(JCMethodDecl tree) {
            if (tree.body == null) return;
            Lint lintPrev = lint;

            lint = lint.augment(tree.sym);

            Assert.check(pendingExits.isEmpty());

            try {
                alive = true;
                scanStat(tree.body);

                if (alive && !tree.sym.type.getReturnType().hasTag(VOID))
                    log.error(TreeInfo.diagEndPos(tree.body), Errors.MissingRetStmt);

                List<PendingExit> exits = pendingExits.toList();
                pendingExits = new ListBuffer<>();
                while (exits.nonEmpty()) {
                    PendingExit exit = exits.head;
                    exits = exits.tail;
                    Assert.check(exit.tree.hasTag(RETURN), () -> exit.tree.toString());
                }
            } finally {
                lint = lintPrev;
            }
        }

        public void visitVarDef(JCVariableDecl tree) {
            if (tree.init != null) {
                Lint lintPrev = lint;
                lint = lint.augment(tree.sym);
                try{
                    scan(tree.init);
                } finally {
                    lint = lintPrev;
                }
            }
        }

        public void visitBlock(JCBlock tree) {
            scanStats(tree.stats);
        }

        public void visitDoLoop(JCDoWhileLoop tree) {
            ListBuffer<PendingExit> prevPendingExits = pendingExits;
            pendingExits = new ListBuffer<>();
            scanStat(tree.body);
            alive |= resolveContinues(tree);
            scan(tree.cond);
            alive = alive && !tree.cond.type.isTrue();
            alive |= resolveBreaks(tree, prevPendingExits);
        }

        public void visitWhileLoop(JCWhileLoop tree) {
            ListBuffer<PendingExit> prevPendingExits = pendingExits;
            pendingExits = new ListBuffer<>();
            scan(tree.cond);
            alive = !tree.cond.type.isFalse();
            scanStat(tree.body);
            alive |= resolveContinues(tree);
            alive = resolveBreaks(tree, prevPendingExits) ||
                !tree.cond.type.isTrue();
        }

        public void visitForLoop(JCForLoop tree) {
            ListBuffer<PendingExit> prevPendingExits = pendingExits;
            scanStats(tree.init);
            pendingExits = new ListBuffer<>();
            if (tree.cond != null) {
                scan(tree.cond);
                alive = !tree.cond.type.isFalse();
            } else {
                alive = true;
            }
            scanStat(tree.body);
            alive |= resolveContinues(tree);
            scan(tree.step);
            alive = resolveBreaks(tree, prevPendingExits) ||
                tree.cond != null && !tree.cond.type.isTrue();
        }

        public void visitForeachLoop(JCEnhancedForLoop tree) {
            visitVarDef(tree.var);
            ListBuffer<PendingExit> prevPendingExits = pendingExits;
            scan(tree.expr);
            pendingExits = new ListBuffer<>();
            scanStat(tree.body);
            alive |= resolveContinues(tree);
            resolveBreaks(tree, prevPendingExits);
            alive = true;
        }

        public void visitLabelled(JCLabeledStatement tree) {
            ListBuffer<PendingExit> prevPendingExits = pendingExits;
            pendingExits = new ListBuffer<>();
            scanStat(tree.body);
            alive |= resolveBreaks(tree, prevPendingExits);
        }

        public void visitSwitch(JCSwitch tree) {
            if (tree.kind == SwitchKind.MATCHING) {
                visitMatchingSwitch(tree);
            } else {
                visitLegacySwitch(tree);
            }
        }
            // where
            private void visitMatchingSwitch(JCSwitch tree) {
                ListBuffer<PendingExit> prevPendingExits = pendingExits;
                pendingExits = new ListBuffer<>();
                scan(tree.selector);
                boolean aliveInAnyArm = false;
                boolean hasDefault = false;
                for (List<JCCase> l = tree.cases; l.nonEmpty(); l = l.tail) {
                    JCCase c = l.head;
                    alive = true;
                    if (c.pats.nonEmpty()) {
                        for (JCPattern pat : c.pats) {
                            if (patternDominated(tree.cases, pat, tree.selector.type)) {
                                log.error(c, Errors.PatternDominated);
                            }
                            scan(pat);
                        }
                    } else {
                        if (patternDominated(tree.cases, null, tree.selector.type)) {
                            log.error(c, Errors.UnreachableStmt);
                        }
                        hasDefault = true;
                    }
                    scanStats(c.stats);
                    aliveInAnyArm |= alive;
                }
                alive = aliveInAnyArm || !hasDefault;
                alive |= resolveBreaks(tree, prevPendingExits);
            }
            //where:
                private boolean patternDominated(List<JCCase> clauses, JCPattern givenPattern, Type selectorType) {
                    // TODO: This needs to evolve as we add more support for other pattern kinds.
                    boolean assignableCaseFound = false;
                    OUTTER: for (List<JCCase> l = clauses; l.nonEmpty(); l = l.tail) {
                        JCCase c = l.head;
                        if (c.pats.isEmpty()) {
                            if (givenPattern == null) {
                                break ;
                            } else {
                                // default clause must be the last
                                return l.nonEmpty();
                            }
                        }
                        for (JCPattern pat : c.pats) {
                            if (pat == givenPattern) {
                                break OUTTER;
                            }
                            switch (pat.getTag()) {
                                case BINDINGPATTERN: {
                                    JCBindingPattern vpatt = (JCBindingPattern)pat;
                                    if (vpatt.vartype == null) {
                                        assignableCaseFound = true;
                                        if (givenPattern != null)
                                            return true;
                                    } else {
                                        if (types.isAssignable(selectorType, vpatt.type))
                                            assignableCaseFound = true;
                                        if (givenPattern != null) {
                                            switch (givenPattern.getTag()) {
                                                case BINDINGPATTERN:
                                                    JCBindingPattern currentPattern = (JCBindingPattern)givenPattern;
                                                    if (currentPattern.vartype != null) {
                                                        if (types.isAssignable(types.erasure(currentPattern.vartype.type), types.erasure(vpatt.type)))
                                                            return true;
                                                    }
                                                    break;
                                                case LITERALPATTERN:
                                                    JCLiteralPattern literalPattern = (JCLiteralPattern) givenPattern;
                                                    if (literalPattern.type.constValue()==null) {
                                                        return false; // null pattern is not dominated by a type test pattern
                                                    } else if (types.isAssignable(literalPattern.type, vpatt.type)) {
                                                        return true;
                                                    }
                                                    break;
                                            }
                                        }
                                    }
                                    break;
                                }
                                case LITERALPATTERN: {
                                    break;  // does not dominate any other pattern.
                                }
                                default: {
                                    Assert.check(false);
                                    break;
                                }
                            }
                        }
                    }
                    return givenPattern != null ? assignableCaseFound : false;
                }
            private void visitLegacySwitch(JCSwitch tree) {
                ListBuffer<PendingExit> prevPendingExits = pendingExits;
                pendingExits = new ListBuffer<>();
                scan(tree.selector);
                boolean hasDefault = false;
                for (List<JCCase> l = tree.cases; l.nonEmpty(); l = l.tail) {
                    alive = true;
                    JCCase c = l.head;
                    if (c.pats.isEmpty())
                        hasDefault = true;
                    else {
                        for (JCPattern pat : c.pats) {
                            scan(pat);
                        }
                    }
                    scanStats(c.stats);
                    if (alive && c.caseKind == JCCase.RULE) {
                        System.err.println("synthetic break: " + tree);
                        scanSyntheticBreak(make, tree);
                        alive = false;
                    }
                    // Warn about fall-through if lint switch fallthrough enabled.
                    if (alive &&
                        lint.isEnabled(Lint.LintCategory.FALLTHROUGH) &&
                        c.stats.nonEmpty() && l.tail.nonEmpty())
                        log.warning(Lint.LintCategory.FALLTHROUGH,
                                    l.tail.head.pos(),
                                    Warnings.PossibleFallThroughIntoCase);
                }
                if (!hasDefault) {
                    alive = true;
                }
                alive |= resolveBreaks(tree, prevPendingExits);
            }

        @Override
        public void visitSwitchExpression(JCSwitchExpression tree) {
            ListBuffer<PendingExit> prevPendingExits = pendingExits;
            pendingExits = new ListBuffer<>();
            scan(tree.selector);
            Set<Object> constants = null;
            if ((tree.selector.type.tsym.flags() & ENUM) != 0) {
                constants = new HashSet<>();
                for (Symbol s : tree.selector.type.tsym.members().getSymbols(s -> (s.flags() & ENUM) != 0)) {
                    constants.add(s.name);
                }
            }
            boolean hasDefault = false;
            boolean prevAlive = alive;
            for (List<JCCase> l = tree.cases; l.nonEmpty(); l = l.tail) {
                alive = true;
                JCCase c = l.head;
                if (c.pats.isEmpty())
                    hasDefault = true;
                else {
                    for (JCPattern pat : c.pats) {
                        scan(pat);
                        if (constants != null && pat.hasTag(LITERALPATTERN)) {
                            JCExpression lit = ((JCLiteralPattern) pat).value;
                            if (lit.hasTag(IDENT))
                                constants.remove(((JCIdent) lit).name);
                            if (lit.type != null)
                                constants.remove(lit.type.constValue());
                        }
                    }
                }
                scanStats(c.stats);
            }
            if ((constants == null || !constants.isEmpty()) && !hasDefault) {
                log.error(tree, Errors.NotExhaustive);
            }
            alive = prevAlive;
            alive |= resolveBreaks(tree, prevPendingExits);
        }

        public void visitTry(JCTry tree) {
            ListBuffer<PendingExit> prevPendingExits = pendingExits;
            pendingExits = new ListBuffer<>();
            for (JCTree resource : tree.resources) {
                if (resource instanceof JCVariableDecl) {
                    JCVariableDecl vdecl = (JCVariableDecl) resource;
                    visitVarDef(vdecl);
                } else if (resource instanceof JCExpression) {
                    scan((JCExpression) resource);
                } else {
                    throw new AssertionError(tree);  // parser error
                }
            }

            scanStat(tree.body);
            boolean aliveEnd = alive;

            for (List<JCCatch> l = tree.catchers; l.nonEmpty(); l = l.tail) {
                alive = true;
                JCVariableDecl param = l.head.param;
                scan(param);
                scanStat(l.head.body);
                aliveEnd |= alive;
            }
            if (tree.finalizer != null) {
                ListBuffer<PendingExit> exits = pendingExits;
                pendingExits = prevPendingExits;
                alive = true;
                scanStat(tree.finalizer);
                tree.finallyCanCompleteNormally = alive;
                if (!alive) {
                    if (lint.isEnabled(Lint.LintCategory.FINALLY)) {
                        log.warning(Lint.LintCategory.FINALLY,
                                TreeInfo.diagEndPos(tree.finalizer),
                                Warnings.FinallyCannotComplete);
                    }
                } else {
                    while (exits.nonEmpty()) {
                        pendingExits.append(exits.next());
                    }
                    alive = aliveEnd;
                }
            } else {
                alive = aliveEnd;
                ListBuffer<PendingExit> exits = pendingExits;
                pendingExits = prevPendingExits;
                while (exits.nonEmpty()) pendingExits.append(exits.next());
            }
        }

        @Override
        public void visitIf(JCIf tree) {
            scan(tree.cond);
            scanStat(tree.thenpart);
            if (tree.elsepart != null) {
                boolean aliveAfterThen = alive;
                alive = true;
                scanStat(tree.elsepart);
                alive = alive | aliveAfterThen;
            } else {
                alive = true;
            }
        }

        public void visitBreak(JCBreak tree) {
            if (tree.isValueBreak())
                scan(tree.value);
            recordExit(new PendingExit(tree));
        }

        public void visitContinue(JCContinue tree) {
            recordExit(new PendingExit(tree));
        }

        public void visitReturn(JCReturn tree) {
            scan(tree.expr);
            recordExit(new PendingExit(tree));
        }

        public void visitThrow(JCThrow tree) {
            scan(tree.expr);
            markDead();
        }

        public void visitApply(JCMethodInvocation tree) {
            scan(tree.meth);
            scan(tree.args);
        }

        public void visitNewClass(JCNewClass tree) {
            scan(tree.encl);
            scan(tree.args);
            if (tree.def != null) {
                scan(tree.def);
            }
        }

        @Override
        public void visitLambda(JCLambda tree) {
            if (tree.type != null &&
                    tree.type.isErroneous()) {
                return;
            }

            ListBuffer<PendingExit> prevPending = pendingExits;
            boolean prevAlive = alive;
            try {
                pendingExits = new ListBuffer<>();
                alive = true;
                scanStat(tree.body);
                tree.canCompleteNormally = alive;
            }
            finally {
                pendingExits = prevPending;
                alive = prevAlive;
            }
        }

        public void visitModuleDef(JCModuleDecl tree) {
            // Do nothing for modules
        }

    /**************************************************************************
     * main method
     *************************************************************************/

        /** Perform definite assignment/unassignment analysis on a tree.
         */
        public void analyzeTree(Env<AttrContext> env, TreeMaker make) {
            analyzeTree(env, env.tree, make);
        }
        public void analyzeTree(Env<AttrContext> env, JCTree tree, TreeMaker make) {
            analyzeTree(env, List.of(tree), make);
        }
        public void analyzeTree(Env<AttrContext> env, List<? extends JCTree> trees, TreeMaker make) {
            try {
                attrEnv = env;
                Flow.this.make = make;
                pendingExits = new ListBuffer<>();
                alive = true;
                scan(trees);
            } finally {
                pendingExits = null;
                Flow.this.make = null;
            }
        }
    }

    /**
     * This pass implements the second step of the dataflow analysis, namely
     * the exception analysis. This is to ensure that every checked exception that is
     * thrown is declared or caught. The analyzer uses some info that has been set by
     * the liveliness analyzer.
     */
    class FlowAnalyzer extends BaseAnalyzer<FlowAnalyzer.FlowPendingExit> {

        /** A flag that indicates whether the last statement could
         *  complete normally.
         */
        HashMap<Symbol, List<Type>> preciseRethrowTypes;

        /** The current class being defined.
         */
        JCClassDecl classDef;

        /** The list of possibly thrown declarable exceptions.
         */
        List<Type> thrown;

        /** The list of exceptions that are either caught or declared to be
         *  thrown.
         */
        List<Type> caught;

        class FlowPendingExit extends BaseAnalyzer.PendingExit {

            Type thrown;

            FlowPendingExit(JCTree tree, Type thrown) {
                super(tree);
                this.thrown = thrown;
            }
        }

        @Override
        void markDead() {
            //do nothing
        }

        /*-------------------- Exceptions ----------------------*/

        /** Complain that pending exceptions are not caught.
         */
        void errorUncaught() {
            for (FlowPendingExit exit = pendingExits.next();
                 exit != null;
                 exit = pendingExits.next()) {
                if (classDef != null &&
                    classDef.pos == exit.tree.pos) {
                    log.error(exit.tree.pos(),
                              Errors.UnreportedExceptionDefaultConstructor(exit.thrown));
                } else if (exit.tree.hasTag(VARDEF) &&
                        ((JCVariableDecl)exit.tree).sym.isResourceVariable()) {
                    log.error(exit.tree.pos(),
                              Errors.UnreportedExceptionImplicitClose(exit.thrown,
                                                                      ((JCVariableDecl)exit.tree).sym.name));
                } else {
                    log.error(exit.tree.pos(),
                              Errors.UnreportedExceptionNeedToCatchOrThrow(exit.thrown));
                }
            }
        }

        /** Record that exception is potentially thrown and check that it
         *  is caught.
         */
        void markThrown(JCTree tree, Type exc) {
            if (!chk.isUnchecked(tree.pos(), exc)) {
                if (!chk.isHandled(exc, caught)) {
                    pendingExits.append(new FlowPendingExit(tree, exc));
                }
                thrown = chk.incl(exc, thrown);
            }
        }

    /*************************************************************************
     * Visitor methods for statements and definitions
     *************************************************************************/

        /* ------------ Visitor methods for various sorts of trees -------------*/

        public void visitClassDef(JCClassDecl tree) {
            if (tree.sym == null) return;

            JCClassDecl classDefPrev = classDef;
            List<Type> thrownPrev = thrown;
            List<Type> caughtPrev = caught;
            ListBuffer<FlowPendingExit> pendingExitsPrev = pendingExits;
            Lint lintPrev = lint;
            boolean anonymousClass = tree.name == names.empty;
            pendingExits = new ListBuffer<>();
            if (!anonymousClass) {
                caught = List.nil();
            }
            classDef = tree;
            thrown = List.nil();
            lint = lint.augment(tree.sym);

            try {
                // process all the static initializers
                for (List<JCTree> l = tree.defs; l.nonEmpty(); l = l.tail) {
                    if (!l.head.hasTag(METHODDEF) &&
                        (TreeInfo.flags(l.head) & STATIC) != 0) {
                        scan(l.head);
                        errorUncaught();
                    }
                }

                // add intersection of all thrown clauses of initial constructors
                // to set of caught exceptions, unless class is anonymous.
                if (!anonymousClass) {
                    boolean firstConstructor = true;
                    for (List<JCTree> l = tree.defs; l.nonEmpty(); l = l.tail) {
                        if (TreeInfo.isInitialConstructor(l.head)) {
                            List<Type> mthrown =
                                ((JCMethodDecl) l.head).sym.type.getThrownTypes();
                            if (firstConstructor) {
                                caught = mthrown;
                                firstConstructor = false;
                            } else {
                                caught = chk.intersect(mthrown, caught);
                            }
                        }
                    }
                }

                // process all the instance initializers
                for (List<JCTree> l = tree.defs; l.nonEmpty(); l = l.tail) {
                    if (!l.head.hasTag(METHODDEF) &&
                        (TreeInfo.flags(l.head) & STATIC) == 0) {
                        scan(l.head);
                        errorUncaught();
                    }
                }

                // in an anonymous class, add the set of thrown exceptions to
                // the throws clause of the synthetic constructor and propagate
                // outwards.
                // Changing the throws clause on the fly is okay here because
                // the anonymous constructor can't be invoked anywhere else,
                // and its type hasn't been cached.
                if (anonymousClass) {
                    for (List<JCTree> l = tree.defs; l.nonEmpty(); l = l.tail) {
                        if (TreeInfo.isConstructor(l.head)) {
                            JCMethodDecl mdef = (JCMethodDecl)l.head;
                            scan(mdef);
                            mdef.thrown = make.Types(thrown);
                            mdef.sym.type = types.createMethodTypeWithThrown(mdef.sym.type, thrown);
                        }
                    }
                    thrownPrev = chk.union(thrown, thrownPrev);
                }

                // process all the methods
                for (List<JCTree> l = tree.defs; l.nonEmpty(); l = l.tail) {
                    if (anonymousClass && TreeInfo.isConstructor(l.head))
                        continue; // there can never be an uncaught exception.
                    if (l.head.hasTag(METHODDEF)) {
                        scan(l.head);
                        errorUncaught();
                    }
                }

                thrown = thrownPrev;
            } finally {
                pendingExits = pendingExitsPrev;
                caught = caughtPrev;
                classDef = classDefPrev;
                lint = lintPrev;
            }
        }

        public void visitMethodDef(JCMethodDecl tree) {
            if (tree.body == null) return;

            List<Type> caughtPrev = caught;
            List<Type> mthrown = tree.sym.type.getThrownTypes();
            Lint lintPrev = lint;

            lint = lint.augment(tree.sym);

            Assert.check(pendingExits.isEmpty());

            try {
                for (List<JCVariableDecl> l = tree.params; l.nonEmpty(); l = l.tail) {
                    JCVariableDecl def = l.head;
                    scan(def);
                }
                if (TreeInfo.isInitialConstructor(tree))
                    caught = chk.union(caught, mthrown);
                else if ((tree.sym.flags() & (BLOCK | STATIC)) != BLOCK)
                    caught = mthrown;
                // else we are in an instance initializer block;
                // leave caught unchanged.

                scan(tree.body);

                List<FlowPendingExit> exits = pendingExits.toList();
                pendingExits = new ListBuffer<>();
                while (exits.nonEmpty()) {
                    FlowPendingExit exit = exits.head;
                    exits = exits.tail;
                    if (exit.thrown == null) {
                        Assert.check(exit.tree.hasTag(RETURN));
                    } else {
                        // uncaught throws will be reported later
                        pendingExits.append(exit);
                    }
                }
            } finally {
                caught = caughtPrev;
                lint = lintPrev;
            }
        }

        public void visitVarDef(JCVariableDecl tree) {
            if (tree.init != null) {
                Lint lintPrev = lint;
                lint = lint.augment(tree.sym);
                try{
                    scan(tree.init);
                } finally {
                    lint = lintPrev;
                }
            }
        }

        public void visitBlock(JCBlock tree) {
            scan(tree.stats);
        }

        public void visitDoLoop(JCDoWhileLoop tree) {
            ListBuffer<FlowPendingExit> prevPendingExits = pendingExits;
            pendingExits = new ListBuffer<>();
            scan(tree.body);
            resolveContinues(tree);
            scan(tree.cond);
            resolveBreaks(tree, prevPendingExits);
        }

        public void visitWhileLoop(JCWhileLoop tree) {
            ListBuffer<FlowPendingExit> prevPendingExits = pendingExits;
            pendingExits = new ListBuffer<>();
            scan(tree.cond);
            scan(tree.body);
            resolveContinues(tree);
            resolveBreaks(tree, prevPendingExits);
        }

        public void visitForLoop(JCForLoop tree) {
            ListBuffer<FlowPendingExit> prevPendingExits = pendingExits;
            scan(tree.init);
            pendingExits = new ListBuffer<>();
            if (tree.cond != null) {
                scan(tree.cond);
            }
            scan(tree.body);
            resolveContinues(tree);
            scan(tree.step);
            resolveBreaks(tree, prevPendingExits);
        }

        public void visitForeachLoop(JCEnhancedForLoop tree) {
            visitVarDef(tree.var);
            ListBuffer<FlowPendingExit> prevPendingExits = pendingExits;
            scan(tree.expr);
            pendingExits = new ListBuffer<>();
            scan(tree.body);
            resolveContinues(tree);
            resolveBreaks(tree, prevPendingExits);
        }

        public void visitLabelled(JCLabeledStatement tree) {
            ListBuffer<FlowPendingExit> prevPendingExits = pendingExits;
            pendingExits = new ListBuffer<>();
            scan(tree.body);
            resolveBreaks(tree, prevPendingExits);
        }

        public void visitSwitch(JCSwitch tree) {
            handleSwitch(tree, tree.selector, tree.cases);
        }

        @Override
        public void visitSwitchExpression(JCSwitchExpression tree) {
            handleSwitch(tree, tree.selector, tree.cases);
        }

        private void handleSwitch(JCTree tree, JCExpression selector, List<JCCase> cases) {
            ListBuffer<FlowPendingExit> prevPendingExits = pendingExits;
            pendingExits = new ListBuffer<>();
            scan(selector);
            for (List<JCCase> l = cases; l.nonEmpty(); l = l.tail) {
                JCCase c = l.head;
                scan(c.pats);
                scan(c.stats);
            }
            resolveBreaks(tree, prevPendingExits);
        }

        public void visitTry(JCTry tree) {
            List<Type> caughtPrev = caught;
            List<Type> thrownPrev = thrown;
            thrown = List.nil();
            for (List<JCCatch> l = tree.catchers; l.nonEmpty(); l = l.tail) {
                List<JCExpression> subClauses = TreeInfo.isMultiCatch(l.head) ?
                        ((JCTypeUnion)l.head.param.vartype).alternatives :
                        List.of(l.head.param.vartype);
                for (JCExpression ct : subClauses) {
                    caught = chk.incl(ct.type, caught);
                }
            }

            ListBuffer<FlowPendingExit> prevPendingExits = pendingExits;
            pendingExits = new ListBuffer<>();
            for (JCTree resource : tree.resources) {
                if (resource instanceof JCVariableDecl) {
                    JCVariableDecl vdecl = (JCVariableDecl) resource;
                    visitVarDef(vdecl);
                } else if (resource instanceof JCExpression) {
                    scan((JCExpression) resource);
                } else {
                    throw new AssertionError(tree);  // parser error
                }
            }
            for (JCTree resource : tree.resources) {
                List<Type> closeableSupertypes = resource.type.isCompound() ?
                    types.interfaces(resource.type).prepend(types.supertype(resource.type)) :
                    List.of(resource.type);
                for (Type sup : closeableSupertypes) {
                    if (types.asSuper(sup, syms.autoCloseableType.tsym) != null) {
                        Symbol closeMethod = rs.resolveQualifiedMethod(tree,
                                attrEnv,
                                types.skipTypeVars(sup, false),
                                names.close,
                                List.nil(),
                                List.nil());
                        Type mt = types.memberType(resource.type, closeMethod);
                        if (closeMethod.kind == MTH) {
                            for (Type t : mt.getThrownTypes()) {
                                markThrown(resource, t);
                            }
                        }
                    }
                }
            }
            scan(tree.body);
            List<Type> thrownInTry = chk.union(thrown, List.of(syms.runtimeExceptionType, syms.errorType));
            thrown = thrownPrev;
            caught = caughtPrev;

            List<Type> caughtInTry = List.nil();
            for (List<JCCatch> l = tree.catchers; l.nonEmpty(); l = l.tail) {
                JCVariableDecl param = l.head.param;
                List<JCExpression> subClauses = TreeInfo.isMultiCatch(l.head) ?
                        ((JCTypeUnion)l.head.param.vartype).alternatives :
                        List.of(l.head.param.vartype);
                List<Type> ctypes = List.nil();
                List<Type> rethrownTypes = chk.diff(thrownInTry, caughtInTry);
                for (JCExpression ct : subClauses) {
                    Type exc = ct.type;
                    if (exc != syms.unknownType) {
                        ctypes = ctypes.append(exc);
                        if (types.isSameType(exc, syms.objectType))
                            continue;
                        checkCaughtType(l.head.pos(), exc, thrownInTry, caughtInTry);
                        caughtInTry = chk.incl(exc, caughtInTry);
                    }
                }
                scan(param);
                preciseRethrowTypes.put(param.sym, chk.intersect(ctypes, rethrownTypes));
                scan(l.head.body);
                preciseRethrowTypes.remove(param.sym);
            }
            if (tree.finalizer != null) {
                List<Type> savedThrown = thrown;
                thrown = List.nil();
                ListBuffer<FlowPendingExit> exits = pendingExits;
                pendingExits = prevPendingExits;
                scan(tree.finalizer);
                if (!tree.finallyCanCompleteNormally) {
                    // discard exits and exceptions from try and finally
                    thrown = chk.union(thrown, thrownPrev);
                } else {
                    thrown = chk.union(thrown, chk.diff(thrownInTry, caughtInTry));
                    thrown = chk.union(thrown, savedThrown);
                    // FIX: this doesn't preserve source order of exits in catch
                    // versus finally!
                    while (exits.nonEmpty()) {
                        pendingExits.append(exits.next());
                    }
                }
            } else {
                thrown = chk.union(thrown, chk.diff(thrownInTry, caughtInTry));
                ListBuffer<FlowPendingExit> exits = pendingExits;
                pendingExits = prevPendingExits;
                while (exits.nonEmpty()) pendingExits.append(exits.next());
            }
        }

        @Override
        public void visitIf(JCIf tree) {
            scan(tree.cond);
            scan(tree.thenpart);
            if (tree.elsepart != null) {
                scan(tree.elsepart);
            }
        }

        void checkCaughtType(DiagnosticPosition pos, Type exc, List<Type> thrownInTry, List<Type> caughtInTry) {
            if (chk.subset(exc, caughtInTry)) {
                log.error(pos, Errors.ExceptAlreadyCaught(exc));
            } else if (!chk.isUnchecked(pos, exc) &&
                    !isExceptionOrThrowable(exc) &&
                    !chk.intersects(exc, thrownInTry)) {
                log.error(pos, Errors.ExceptNeverThrownInTry(exc));
            } else {
                List<Type> catchableThrownTypes = chk.intersect(List.of(exc), thrownInTry);
                // 'catchableThrownTypes' cannnot possibly be empty - if 'exc' was an
                // unchecked exception, the result list would not be empty, as the augmented
                // thrown set includes { RuntimeException, Error }; if 'exc' was a checked
                // exception, that would have been covered in the branch above
                if (chk.diff(catchableThrownTypes, caughtInTry).isEmpty() &&
                        !isExceptionOrThrowable(exc)) {
                    Warning key = catchableThrownTypes.length() == 1 ?
                            Warnings.UnreachableCatch(catchableThrownTypes) :
                            Warnings.UnreachableCatch1(catchableThrownTypes);
                    log.warning(pos, key);
                }
            }
        }
        //where
            private boolean isExceptionOrThrowable(Type exc) {
                return exc.tsym == syms.throwableType.tsym ||
                    exc.tsym == syms.exceptionType.tsym;
            }

        public void visitBreak(JCBreak tree) {
            if (tree.isValueBreak())
                scan(tree.value);
            recordExit(new FlowPendingExit(tree, null));
        }

        public void visitContinue(JCContinue tree) {
            recordExit(new FlowPendingExit(tree, null));
        }

        public void visitReturn(JCReturn tree) {
            scan(tree.expr);
            recordExit(new FlowPendingExit(tree, null));
        }

        public void visitThrow(JCThrow tree) {
            scan(tree.expr);
            Symbol sym = TreeInfo.symbol(tree.expr);
            if (sym != null &&
                sym.kind == VAR &&
                (sym.flags() & (FINAL | EFFECTIVELY_FINAL)) != 0 &&
                preciseRethrowTypes.get(sym) != null) {
                for (Type t : preciseRethrowTypes.get(sym)) {
                    markThrown(tree, t);
                }
            }
            else {
                markThrown(tree, tree.expr.type);
            }
            markDead();
        }

        public void visitApply(JCMethodInvocation tree) {
            scan(tree.meth);
            scan(tree.args);
            for (List<Type> l = tree.meth.type.getThrownTypes(); l.nonEmpty(); l = l.tail)
                markThrown(tree, l.head);
        }

        public void visitNewClass(JCNewClass tree) {
            scan(tree.encl);
            scan(tree.args);
           // scan(tree.def);
            for (List<Type> l = tree.constructorType.getThrownTypes();
                 l.nonEmpty();
                 l = l.tail) {
                markThrown(tree, l.head);
            }
            List<Type> caughtPrev = caught;
            try {
                // If the new class expression defines an anonymous class,
                // analysis of the anonymous constructor may encounter thrown
                // types which are unsubstituted type variables.
                // However, since the constructor's actual thrown types have
                // already been marked as thrown, it is safe to simply include
                // each of the constructor's formal thrown types in the set of
                // 'caught/declared to be thrown' types, for the duration of
                // the class def analysis.
                if (tree.def != null)
                    for (List<Type> l = tree.constructor.type.getThrownTypes();
                         l.nonEmpty();
                         l = l.tail) {
                        caught = chk.incl(l.head, caught);
                    }
                scan(tree.def);
            }
            finally {
                caught = caughtPrev;
            }
        }

        @Override
        public void visitLambda(JCLambda tree) {
            if (tree.type != null &&
                    tree.type.isErroneous()) {
                return;
            }
            List<Type> prevCaught = caught;
            List<Type> prevThrown = thrown;
            ListBuffer<FlowPendingExit> prevPending = pendingExits;
            try {
                pendingExits = new ListBuffer<>();
                caught = tree.getDescriptorType(types).getThrownTypes();
                thrown = List.nil();
                scan(tree.body);
                List<FlowPendingExit> exits = pendingExits.toList();
                pendingExits = new ListBuffer<>();
                while (exits.nonEmpty()) {
                    FlowPendingExit exit = exits.head;
                    exits = exits.tail;
                    if (exit.thrown == null) {
                        Assert.check(exit.tree.hasTag(RETURN));
                    } else {
                        // uncaught throws will be reported later
                        pendingExits.append(exit);
                    }
                }

                errorUncaught();
            } finally {
                pendingExits = prevPending;
                caught = prevCaught;
                thrown = prevThrown;
            }
        }

        public void visitModuleDef(JCModuleDecl tree) {
            // Do nothing for modules
        }

    /**************************************************************************
     * main method
     *************************************************************************/

        /** Perform definite assignment/unassignment analysis on a tree.
         */
        public void analyzeTree(Env<AttrContext> env, TreeMaker make) {
            analyzeTree(env, env.tree, make);
        }
        public void analyzeTree(Env<AttrContext> env, JCTree tree, TreeMaker make) {
            try {
                attrEnv = env;
                Flow.this.make = make;
                pendingExits = new ListBuffer<>();
                preciseRethrowTypes = new HashMap<>();
                this.thrown = this.caught = null;
                this.classDef = null;
                scan(tree);
            } finally {
                pendingExits = null;
                Flow.this.make = null;
                this.thrown = this.caught = null;
                this.classDef = null;
            }
        }
    }

    /**
     * Specialized pass that performs reachability analysis on a lambda
     */
    class LambdaAliveAnalyzer extends AliveAnalyzer {

        boolean inLambda;

        @Override
        public void visitReturn(JCReturn tree) {
            //ignore lambda return expression (which might not even be attributed)
            recordExit(new PendingExit(tree));
        }

        @Override
        public void visitLambda(JCLambda tree) {
            if (inLambda || tree.getBodyKind() == BodyKind.EXPRESSION) {
                return;
            }
            inLambda = true;
            try {
                super.visitLambda(tree);
            } finally {
                inLambda = false;
            }
        }

        @Override
        public void visitClassDef(JCClassDecl tree) {
            //skip
        }
    }

    /**
<<<<<<< HEAD
     * TODO
     */
    class CaseAliveAnalyzer extends AliveAnalyzer {
=======
     * Determine if alive after the given tree.
     */
    class SnippetAliveAnalyzer extends AliveAnalyzer {
>>>>>>> a37177f2
        @Override
        public void visitClassDef(JCClassDecl tree) {
            //skip
        }
        public boolean isAlive() {
            return super.alive;
        }
    }

    /**
     * Specialized pass that performs DA/DU on a lambda
     */
    class LambdaAssignAnalyzer extends AssignAnalyzer {
        WriteableScope enclosedSymbols;
        boolean inLambda;

        LambdaAssignAnalyzer(Env<AttrContext> env) {
            enclosedSymbols = WriteableScope.create(env.enclClass.sym);
        }

        @Override
        public void visitLambda(JCLambda tree) {
            if (inLambda) {
                return;
            }
            inLambda = true;
            try {
                super.visitLambda(tree);
            } finally {
                inLambda = false;
            }
        }

        @Override
        public void visitVarDef(JCVariableDecl tree) {
            enclosedSymbols.enter(tree.sym);
            super.visitVarDef(tree);
        }
        @Override
        protected boolean trackable(VarSymbol sym) {
            return enclosedSymbols.includes(sym) &&
                   sym.owner.kind == MTH;
        }

        @Override
        public void visitClassDef(JCClassDecl tree) {
            //skip
        }
    }

    /**
     * Specialized pass that performs inference of thrown types for lambdas.
     */
    class LambdaFlowAnalyzer extends FlowAnalyzer {
        List<Type> inferredThrownTypes;
        boolean inLambda;
        @Override
        public void visitLambda(JCLambda tree) {
            if ((tree.type != null &&
                    tree.type.isErroneous()) || inLambda) {
                return;
            }
            List<Type> prevCaught = caught;
            List<Type> prevThrown = thrown;
            ListBuffer<FlowPendingExit> prevPending = pendingExits;
            inLambda = true;
            try {
                pendingExits = new ListBuffer<>();
                caught = List.of(syms.throwableType);
                thrown = List.nil();
                scan(tree.body);
                inferredThrownTypes = thrown;
            } finally {
                pendingExits = prevPending;
                caught = prevCaught;
                thrown = prevThrown;
                inLambda = false;
            }
        }
        @Override
        public void visitClassDef(JCClassDecl tree) {
            //skip
        }
    }

    /**
     * This pass implements (i) definite assignment analysis, which ensures that
     * each variable is assigned when used and (ii) definite unassignment analysis,
     * which ensures that no final variable is assigned more than once. This visitor
     * depends on the results of the liveliness analyzer. This pass is also used to mark
     * effectively-final local variables/parameters.
     */

    public class AssignAnalyzer extends BaseAnalyzer<AssignAnalyzer.AssignPendingExit> {

        /** The set of definitely assigned variables.
         */
        final Bits inits;

        /** The set of definitely unassigned variables.
         */
        final Bits uninits;

        /** The set of variables that are definitely unassigned everywhere
         *  in current try block. This variable is maintained lazily; it is
         *  updated only when something gets removed from uninits,
         *  typically by being assigned in reachable code.  To obtain the
         *  correct set of variables which are definitely unassigned
         *  anywhere in current try block, intersect uninitsTry and
         *  uninits.
         */
        final Bits uninitsTry;

        /** When analyzing a condition, inits and uninits are null.
         *  Instead we have:
         */
        final Bits initsWhenTrue;
        final Bits initsWhenFalse;
        final Bits uninitsWhenTrue;
        final Bits uninitsWhenFalse;

        /** A mapping from addresses to variable symbols.
         */
        protected JCVariableDecl[] vardecls;

        /** The current class being defined.
         */
        JCClassDecl classDef;

        /** The first variable sequence number in this class definition.
         */
        int firstadr;

        /** The next available variable sequence number.
         */
        protected int nextadr;

        /** The first variable sequence number in a block that can return.
         */
        protected int returnadr;

        /** The list of unreferenced automatic resources.
         */
        WriteableScope unrefdResources;

        /** Modified when processing a loop body the second time for DU analysis. */
        FlowKind flowKind = FlowKind.NORMAL;

        /** The starting position of the analyzed tree */
        int startPos;

        public class AssignPendingExit extends BaseAnalyzer.PendingExit {

            final Bits inits;
            final Bits uninits;
            final Bits exit_inits = new Bits(true);
            final Bits exit_uninits = new Bits(true);

            public AssignPendingExit(JCTree tree, final Bits inits, final Bits uninits) {
                super(tree);
                this.inits = inits;
                this.uninits = uninits;
                this.exit_inits.assign(inits);
                this.exit_uninits.assign(uninits);
            }

            @Override
            public void resolveJump() {
                inits.andSet(exit_inits);
                uninits.andSet(exit_uninits);
            }
        }

        public AssignAnalyzer() {
            this.inits = new Bits();
            uninits = new Bits();
            uninitsTry = new Bits();
            initsWhenTrue = new Bits(true);
            initsWhenFalse = new Bits(true);
            uninitsWhenTrue = new Bits(true);
            uninitsWhenFalse = new Bits(true);
        }

        private boolean isInitialConstructor = false;

        @Override
        protected void markDead() {
            if (!isInitialConstructor) {
                inits.inclRange(returnadr, nextadr);
            } else {
                for (int address = returnadr; address < nextadr; address++) {
                    if (!(isFinalUninitializedStaticField(vardecls[address].sym))) {
                        inits.incl(address);
                    }
                }
            }
            uninits.inclRange(returnadr, nextadr);
        }

        /*-------------- Processing variables ----------------------*/

        /** Do we need to track init/uninit state of this symbol?
         *  I.e. is symbol either a local or a blank final variable?
         */
        protected boolean trackable(VarSymbol sym) {
            return
                sym.pos >= startPos && ((sym.flags() & MATCH_BINDING) == 0) &&
                ((sym.owner.kind == MTH ||
                isFinalUninitializedField(sym)));
        }

        boolean isFinalUninitializedField(VarSymbol sym) {
            return sym.owner.kind == TYP &&
                   ((sym.flags() & (FINAL | HASINIT | PARAMETER)) == FINAL &&
                   classDef.sym.isEnclosedBy((ClassSymbol)sym.owner));
        }

        boolean isFinalUninitializedStaticField(VarSymbol sym) {
            return isFinalUninitializedField(sym) && sym.isStatic();
        }

        /** Initialize new trackable variable by setting its address field
         *  to the next available sequence number and entering it under that
         *  index into the vars array.
         */
        void newVar(JCVariableDecl varDecl) {
            VarSymbol sym = varDecl.sym;
            vardecls = ArrayUtils.ensureCapacity(vardecls, nextadr);
            if ((sym.flags() & FINAL) == 0) {
                sym.flags_field |= EFFECTIVELY_FINAL;
            }
            sym.adr = nextadr;
            vardecls[nextadr] = varDecl;
            inits.excl(nextadr);
            uninits.incl(nextadr);
            nextadr++;
        }

        /** Record an initialization of a trackable variable.
         */
        void letInit(DiagnosticPosition pos, VarSymbol sym) {
            if (sym.adr >= firstadr && trackable(sym)) {
                if ((sym.flags() & EFFECTIVELY_FINAL) != 0) {
                    if (!uninits.isMember(sym.adr)) {
                        //assignment targeting an effectively final variable
                        //makes the variable lose its status of effectively final
                        //if the variable is _not_ definitively unassigned
                        sym.flags_field &= ~EFFECTIVELY_FINAL;
                    } else {
                        uninit(sym);
                    }
                }
                else if ((sym.flags() & FINAL) != 0) {
                    if ((sym.flags() & PARAMETER) != 0) {
                        if ((sym.flags() & UNION) != 0) { //multi-catch parameter
                            log.error(pos, Errors.MulticatchParameterMayNotBeAssigned(sym));
                        }
                        else {
                            log.error(pos,
                                      Errors.FinalParameterMayNotBeAssigned(sym));
                        }
                    } else if (!uninits.isMember(sym.adr)) {
                        log.error(pos, diags.errorKey(flowKind.errKey, sym));
                    } else {
                        uninit(sym);
                    }
                }
                inits.incl(sym.adr);
            } else if ((sym.flags() & FINAL) != 0) {
                log.error(pos, Errors.VarMightAlreadyBeAssigned(sym));
            }
        }
        //where
            void uninit(VarSymbol sym) {
                if (!inits.isMember(sym.adr)) {
                    // reachable assignment
                    uninits.excl(sym.adr);
                    uninitsTry.excl(sym.adr);
                } else {
                    //log.rawWarning(pos, "unreachable assignment");//DEBUG
                    uninits.excl(sym.adr);
                }
            }

        /** If tree is either a simple name or of the form this.name or
         *  C.this.name, and tree represents a trackable variable,
         *  record an initialization of the variable.
         */
        void letInit(JCTree tree) {
            tree = TreeInfo.skipParens(tree);
            if (tree.hasTag(IDENT) || tree.hasTag(SELECT)) {
                Symbol sym = TreeInfo.symbol(tree);
                if (sym.kind == VAR) {
                    letInit(tree.pos(), (VarSymbol)sym);
                }
            }
        }

        /** Check that trackable variable is initialized.
         */
        void checkInit(DiagnosticPosition pos, VarSymbol sym) {
            checkInit(pos, sym, Errors.VarMightNotHaveBeenInitialized(sym));
        }

        void checkInit(DiagnosticPosition pos, VarSymbol sym, Error errkey) {
            if ((sym.adr >= firstadr || sym.owner.kind != TYP) &&
                trackable(sym) &&
                !inits.isMember(sym.adr)) {
                log.error(pos, errkey);
                inits.incl(sym.adr);
            }
        }

        /** Utility method to reset several Bits instances.
         */
        private void resetBits(Bits... bits) {
            for (Bits b : bits) {
                b.reset();
            }
        }

        /** Split (duplicate) inits/uninits into WhenTrue/WhenFalse sets
         */
        void split(boolean setToNull) {
            initsWhenFalse.assign(inits);
            uninitsWhenFalse.assign(uninits);
            initsWhenTrue.assign(inits);
            uninitsWhenTrue.assign(uninits);
            if (setToNull) {
                resetBits(inits, uninits);
            }
        }

        /** Merge (intersect) inits/uninits from WhenTrue/WhenFalse sets.
         */
        protected void merge() {
            inits.assign(initsWhenFalse.andSet(initsWhenTrue));
            uninits.assign(uninitsWhenFalse.andSet(uninitsWhenTrue));
        }

    /* ************************************************************************
     * Visitor methods for statements and definitions
     *************************************************************************/

        /** Analyze an expression. Make sure to set (un)inits rather than
         *  (un)initsWhenTrue(WhenFalse) on exit.
         */
        void scanExpr(JCTree tree) {
            if (tree != null) {
                scan(tree);
                if (inits.isReset()) {
                    merge();
                }
            }
        }

        /** Analyze a list of expressions.
         */
        void scanExprs(List<? extends JCExpression> trees) {
            if (trees != null)
                for (List<? extends JCExpression> l = trees; l.nonEmpty(); l = l.tail)
                    scanExpr(l.head);
        }

        /** Analyze a condition. Make sure to set (un)initsWhenTrue(WhenFalse)
         *  rather than (un)inits on exit.
         */
        void scanCond(JCTree tree) {
            if (tree.type.isFalse()) {
                if (inits.isReset()) merge();
                initsWhenTrue.assign(inits);
                initsWhenTrue.inclRange(firstadr, nextadr);
                uninitsWhenTrue.assign(uninits);
                uninitsWhenTrue.inclRange(firstadr, nextadr);
                initsWhenFalse.assign(inits);
                uninitsWhenFalse.assign(uninits);
            } else if (tree.type.isTrue()) {
                if (inits.isReset()) merge();
                initsWhenFalse.assign(inits);
                initsWhenFalse.inclRange(firstadr, nextadr);
                uninitsWhenFalse.assign(uninits);
                uninitsWhenFalse.inclRange(firstadr, nextadr);
                initsWhenTrue.assign(inits);
                uninitsWhenTrue.assign(uninits);
            } else {
                scan(tree);
                if (!inits.isReset())
                    split(tree.type != syms.unknownType);
            }
            if (tree.type != syms.unknownType) {
                resetBits(inits, uninits);
            }
        }

        /* ------------ Visitor methods for various sorts of trees -------------*/

        public void visitClassDef(JCClassDecl tree) {
            if (tree.sym == null) {
                return;
            }

            Lint lintPrev = lint;
            lint = lint.augment(tree.sym);
            try {
                if (tree.sym == null) {
                    return;
                }

                JCClassDecl classDefPrev = classDef;
                int firstadrPrev = firstadr;
                int nextadrPrev = nextadr;
                ListBuffer<AssignPendingExit> pendingExitsPrev = pendingExits;

                pendingExits = new ListBuffer<>();
                if (tree.name != names.empty) {
                    firstadr = nextadr;
                }
                classDef = tree;
                try {
                    // define all the static fields
                    for (List<JCTree> l = tree.defs; l.nonEmpty(); l = l.tail) {
                        if (l.head.hasTag(VARDEF)) {
                            JCVariableDecl def = (JCVariableDecl)l.head;
                            if ((def.mods.flags & STATIC) != 0) {
                                VarSymbol sym = def.sym;
                                if (trackable(sym)) {
                                    newVar(def);
                                }
                            }
                        }
                    }

                    // process all the static initializers
                    for (List<JCTree> l = tree.defs; l.nonEmpty(); l = l.tail) {
                        if (!l.head.hasTag(METHODDEF) &&
                            (TreeInfo.flags(l.head) & STATIC) != 0) {
                            scan(l.head);
                        }
                    }

                    // define all the instance fields
                    for (List<JCTree> l = tree.defs; l.nonEmpty(); l = l.tail) {
                        if (l.head.hasTag(VARDEF)) {
                            JCVariableDecl def = (JCVariableDecl)l.head;
                            if ((def.mods.flags & STATIC) == 0) {
                                VarSymbol sym = def.sym;
                                if (trackable(sym)) {
                                    newVar(def);
                                }
                            }
                        }
                    }

                    // process all the instance initializers
                    for (List<JCTree> l = tree.defs; l.nonEmpty(); l = l.tail) {
                        if (!l.head.hasTag(METHODDEF) &&
                            (TreeInfo.flags(l.head) & STATIC) == 0) {
                            scan(l.head);
                        }
                    }

                    // process all the methods
                    for (List<JCTree> l = tree.defs; l.nonEmpty(); l = l.tail) {
                        if (l.head.hasTag(METHODDEF)) {
                            scan(l.head);
                        }
                    }
                } finally {
                    pendingExits = pendingExitsPrev;
                    nextadr = nextadrPrev;
                    firstadr = firstadrPrev;
                    classDef = classDefPrev;
                }
            } finally {
                lint = lintPrev;
            }
        }

        public void visitMethodDef(JCMethodDecl tree) {
            if (tree.body == null) {
                return;
            }

            /*  MemberEnter can generate synthetic methods ignore them
             */
            if ((tree.sym.flags() & SYNTHETIC) != 0) {
                return;
            }

            Lint lintPrev = lint;
            lint = lint.augment(tree.sym);
            try {
                if (tree.body == null) {
                    return;
                }
                /*  Ignore synthetic methods, except for translated lambda methods.
                 */
                if ((tree.sym.flags() & (SYNTHETIC | LAMBDA_METHOD)) == SYNTHETIC) {
                    return;
                }

                final Bits initsPrev = new Bits(inits);
                final Bits uninitsPrev = new Bits(uninits);
                int nextadrPrev = nextadr;
                int firstadrPrev = firstadr;
                int returnadrPrev = returnadr;

                Assert.check(pendingExits.isEmpty());
                boolean lastInitialConstructor = isInitialConstructor;
                try {
                    isInitialConstructor = TreeInfo.isInitialConstructor(tree);

                    if (!isInitialConstructor) {
                        firstadr = nextadr;
                    }
                    for (List<JCVariableDecl> l = tree.params; l.nonEmpty(); l = l.tail) {
                        JCVariableDecl def = l.head;
                        scan(def);
                        Assert.check((def.sym.flags() & PARAMETER) != 0, "Method parameter without PARAMETER flag");
                        /*  If we are executing the code from Gen, then there can be
                         *  synthetic or mandated variables, ignore them.
                         */
                        initParam(def);
                    }
                    // else we are in an instance initializer block;
                    // leave caught unchanged.
                    scan(tree.body);

                    if (isInitialConstructor) {
                        boolean isSynthesized = (tree.sym.flags() &
                                                 GENERATEDCONSTR) != 0;
                        for (int i = firstadr; i < nextadr; i++) {
                            JCVariableDecl vardecl = vardecls[i];
                            VarSymbol var = vardecl.sym;
                            if (var.owner == classDef.sym) {
                                // choose the diagnostic position based on whether
                                // the ctor is default(synthesized) or not
                                if (isSynthesized) {
                                    checkInit(TreeInfo.diagnosticPositionFor(var, vardecl),
                                        var, Errors.VarNotInitializedInDefaultConstructor(var));
                                } else {
                                    checkInit(TreeInfo.diagEndPos(tree.body), var);
                                }
                            }
                        }
                    }
                    List<AssignPendingExit> exits = pendingExits.toList();
                    pendingExits = new ListBuffer<>();
                    while (exits.nonEmpty()) {
                        AssignPendingExit exit = exits.head;
                        exits = exits.tail;
                        Assert.check(exit.tree.hasTag(RETURN), exit.tree);
                        if (isInitialConstructor) {
                            inits.assign(exit.exit_inits);
                            for (int i = firstadr; i < nextadr; i++) {
                                checkInit(exit.tree.pos(), vardecls[i].sym);
                            }
                        }
                    }
                } finally {
                    inits.assign(initsPrev);
                    uninits.assign(uninitsPrev);
                    nextadr = nextadrPrev;
                    firstadr = firstadrPrev;
                    returnadr = returnadrPrev;
                    isInitialConstructor = lastInitialConstructor;
                }
            } finally {
                lint = lintPrev;
            }
        }

        protected void initParam(JCVariableDecl def) {
            inits.incl(def.sym.adr);
            uninits.excl(def.sym.adr);
        }

        public void visitVarDef(JCVariableDecl tree) {
            Lint lintPrev = lint;
            lint = lint.augment(tree.sym);
            try{
                boolean track = trackable(tree.sym);
                if (track && tree.sym.owner.kind == MTH) {
                    newVar(tree);
                }
                if (tree.init != null) {
                    scanExpr(tree.init);
                    if (track) {
                        letInit(tree.pos(), tree.sym);
                    }
                }
            } finally {
                lint = lintPrev;
            }
        }

        public void visitBlock(JCBlock tree) {
            int nextadrPrev = nextadr;
            scan(tree.stats);
            nextadr = nextadrPrev;
        }

        public void visitDoLoop(JCDoWhileLoop tree) {
            ListBuffer<AssignPendingExit> prevPendingExits = pendingExits;
            FlowKind prevFlowKind = flowKind;
            flowKind = FlowKind.NORMAL;
            final Bits initsSkip = new Bits(true);
            final Bits uninitsSkip = new Bits(true);
            pendingExits = new ListBuffer<>();
            int prevErrors = log.nerrors;
            do {
                final Bits uninitsEntry = new Bits(uninits);
                uninitsEntry.excludeFrom(nextadr);
                scan(tree.body);
                resolveContinues(tree);
                scanCond(tree.cond);
                if (!flowKind.isFinal()) {
                    initsSkip.assign(initsWhenFalse);
                    uninitsSkip.assign(uninitsWhenFalse);
                }
                if (log.nerrors !=  prevErrors ||
                    flowKind.isFinal() ||
                    new Bits(uninitsEntry).diffSet(uninitsWhenTrue).nextBit(firstadr)==-1)
                    break;
                inits.assign(initsWhenTrue);
                uninits.assign(uninitsEntry.andSet(uninitsWhenTrue));
                flowKind = FlowKind.SPECULATIVE_LOOP;
            } while (true);
            flowKind = prevFlowKind;
            inits.assign(initsSkip);
            uninits.assign(uninitsSkip);
            resolveBreaks(tree, prevPendingExits);
        }

        public void visitWhileLoop(JCWhileLoop tree) {
            ListBuffer<AssignPendingExit> prevPendingExits = pendingExits;
            FlowKind prevFlowKind = flowKind;
            flowKind = FlowKind.NORMAL;
            final Bits initsSkip = new Bits(true);
            final Bits uninitsSkip = new Bits(true);
            pendingExits = new ListBuffer<>();
            int prevErrors = log.nerrors;
            final Bits uninitsEntry = new Bits(uninits);
            uninitsEntry.excludeFrom(nextadr);
            do {
                scanCond(tree.cond);
                if (!flowKind.isFinal()) {
                    initsSkip.assign(initsWhenFalse) ;
                    uninitsSkip.assign(uninitsWhenFalse);
                }
                inits.assign(initsWhenTrue);
                uninits.assign(uninitsWhenTrue);
                scan(tree.body);
                resolveContinues(tree);
                if (log.nerrors != prevErrors ||
                    flowKind.isFinal() ||
                    new Bits(uninitsEntry).diffSet(uninits).nextBit(firstadr) == -1) {
                    break;
                }
                uninits.assign(uninitsEntry.andSet(uninits));
                flowKind = FlowKind.SPECULATIVE_LOOP;
            } while (true);
            flowKind = prevFlowKind;
            //a variable is DA/DU after the while statement, if it's DA/DU assuming the
            //branch is not taken AND if it's DA/DU before any break statement
            inits.assign(initsSkip);
            uninits.assign(uninitsSkip);
            resolveBreaks(tree, prevPendingExits);
        }

        public void visitForLoop(JCForLoop tree) {
            ListBuffer<AssignPendingExit> prevPendingExits = pendingExits;
            FlowKind prevFlowKind = flowKind;
            flowKind = FlowKind.NORMAL;
            int nextadrPrev = nextadr;
            scan(tree.init);
            final Bits initsSkip = new Bits(true);
            final Bits uninitsSkip = new Bits(true);
            pendingExits = new ListBuffer<>();
            int prevErrors = log.nerrors;
            do {
                final Bits uninitsEntry = new Bits(uninits);
                uninitsEntry.excludeFrom(nextadr);
                if (tree.cond != null) {
                    scanCond(tree.cond);
                    if (!flowKind.isFinal()) {
                        initsSkip.assign(initsWhenFalse);
                        uninitsSkip.assign(uninitsWhenFalse);
                    }
                    inits.assign(initsWhenTrue);
                    uninits.assign(uninitsWhenTrue);
                } else if (!flowKind.isFinal()) {
                    initsSkip.assign(inits);
                    initsSkip.inclRange(firstadr, nextadr);
                    uninitsSkip.assign(uninits);
                    uninitsSkip.inclRange(firstadr, nextadr);
                }
                scan(tree.body);
                resolveContinues(tree);
                scan(tree.step);
                if (log.nerrors != prevErrors ||
                    flowKind.isFinal() ||
                    new Bits(uninitsEntry).diffSet(uninits).nextBit(firstadr) == -1)
                    break;
                uninits.assign(uninitsEntry.andSet(uninits));
                flowKind = FlowKind.SPECULATIVE_LOOP;
            } while (true);
            flowKind = prevFlowKind;
            //a variable is DA/DU after a for loop, if it's DA/DU assuming the
            //branch is not taken AND if it's DA/DU before any break statement
            inits.assign(initsSkip);
            uninits.assign(uninitsSkip);
            resolveBreaks(tree, prevPendingExits);
            nextadr = nextadrPrev;
        }

        public void visitForeachLoop(JCEnhancedForLoop tree) {
            visitVarDef(tree.var);

            ListBuffer<AssignPendingExit> prevPendingExits = pendingExits;
            FlowKind prevFlowKind = flowKind;
            flowKind = FlowKind.NORMAL;
            int nextadrPrev = nextadr;
            scan(tree.expr);
            final Bits initsStart = new Bits(inits);
            final Bits uninitsStart = new Bits(uninits);

            letInit(tree.pos(), tree.var.sym);
            pendingExits = new ListBuffer<>();
            int prevErrors = log.nerrors;
            do {
                final Bits uninitsEntry = new Bits(uninits);
                uninitsEntry.excludeFrom(nextadr);
                scan(tree.body);
                resolveContinues(tree);
                if (log.nerrors != prevErrors ||
                    flowKind.isFinal() ||
                    new Bits(uninitsEntry).diffSet(uninits).nextBit(firstadr) == -1)
                    break;
                uninits.assign(uninitsEntry.andSet(uninits));
                flowKind = FlowKind.SPECULATIVE_LOOP;
            } while (true);
            flowKind = prevFlowKind;
            inits.assign(initsStart);
            uninits.assign(uninitsStart.andSet(uninits));
            resolveBreaks(tree, prevPendingExits);
            nextadr = nextadrPrev;
        }

        public void visitLabelled(JCLabeledStatement tree) {
            ListBuffer<AssignPendingExit> prevPendingExits = pendingExits;
            pendingExits = new ListBuffer<>();
            scan(tree.body);
            resolveBreaks(tree, prevPendingExits);
        }

        public void visitSwitch(JCSwitch tree) {
            handleSwitch(tree, tree.selector, tree.cases);
        }

        public void visitSwitchExpression(JCSwitchExpression tree) {
            handleSwitch(tree, tree.selector, tree.cases);
        }

        private void handleSwitch(JCTree tree, JCExpression selector, List<JCCase> cases) {
            ListBuffer<AssignPendingExit> prevPendingExits = pendingExits;
            pendingExits = new ListBuffer<>();
            int nextadrPrev = nextadr;
            scanExpr(selector);
            final Bits initsSwitch = new Bits(inits);
            final Bits uninitsSwitch = new Bits(uninits);
            boolean hasDefault = false;
            for (List<JCCase> l = cases; l.nonEmpty(); l = l.tail) {
                inits.assign(initsSwitch);
                uninits.assign(uninits.andSet(uninitsSwitch));
                JCCase c = l.head;
                if (c.pats.isEmpty()) {
                    hasDefault = true;
                } else {
                    for (JCPattern pat : c.pats) {
                        scanExpr(pat);
                    }
                }
                if (hasDefault) {
                    inits.assign(initsSwitch);
                    uninits.assign(uninits.andSet(uninitsSwitch));
                }
                scan(c.stats);
                if (c.completesNormally && c.caseKind == JCCase.RULE) {
                    scanSyntheticBreak(make, tree);
                }
                addVars(c.stats, initsSwitch, uninitsSwitch);
                if (!hasDefault) {
                    inits.assign(initsSwitch);
                    uninits.assign(uninits.andSet(uninitsSwitch));
                }
                // Warn about fall-through if lint switch fallthrough enabled.
            }
            if (!hasDefault) {
                inits.andSet(initsSwitch);
            }
            resolveBreaks(tree, prevPendingExits);
            nextadr = nextadrPrev;
        }
        // where
            /** Add any variables defined in stats to inits and uninits. */
            private void addVars(List<JCStatement> stats, final Bits inits,
                                        final Bits uninits) {
                for (;stats.nonEmpty(); stats = stats.tail) {
                    JCTree stat = stats.head;
                    if (stat.hasTag(VARDEF)) {
                        int adr = ((JCVariableDecl) stat).sym.adr;
                        inits.excl(adr);
                        uninits.incl(adr);
                    }
                }
            }

        public void visitTry(JCTry tree) {
            ListBuffer<JCVariableDecl> resourceVarDecls = new ListBuffer<>();
            final Bits uninitsTryPrev = new Bits(uninitsTry);
            ListBuffer<AssignPendingExit> prevPendingExits = pendingExits;
            pendingExits = new ListBuffer<>();
            final Bits initsTry = new Bits(inits);
            uninitsTry.assign(uninits);
            for (JCTree resource : tree.resources) {
                if (resource instanceof JCVariableDecl) {
                    JCVariableDecl vdecl = (JCVariableDecl) resource;
                    visitVarDef(vdecl);
                    unrefdResources.enter(vdecl.sym);
                    resourceVarDecls.append(vdecl);
                } else if (resource instanceof JCExpression) {
                    scanExpr((JCExpression) resource);
                } else {
                    throw new AssertionError(tree);  // parser error
                }
            }
            scan(tree.body);
            uninitsTry.andSet(uninits);
            final Bits initsEnd = new Bits(inits);
            final Bits uninitsEnd = new Bits(uninits);
            int nextadrCatch = nextadr;

            if (!resourceVarDecls.isEmpty() &&
                    lint.isEnabled(Lint.LintCategory.TRY)) {
                for (JCVariableDecl resVar : resourceVarDecls) {
                    if (unrefdResources.includes(resVar.sym)) {
                        log.warning(Lint.LintCategory.TRY, resVar.pos(),
                                    Warnings.TryResourceNotReferenced(resVar.sym));
                        unrefdResources.remove(resVar.sym);
                    }
                }
            }

            /*  The analysis of each catch should be independent.
             *  Each one should have the same initial values of inits and
             *  uninits.
             */
            final Bits initsCatchPrev = new Bits(initsTry);
            final Bits uninitsCatchPrev = new Bits(uninitsTry);

            for (List<JCCatch> l = tree.catchers; l.nonEmpty(); l = l.tail) {
                JCVariableDecl param = l.head.param;
                inits.assign(initsCatchPrev);
                uninits.assign(uninitsCatchPrev);
                scan(param);
                /* If this is a TWR and we are executing the code from Gen,
                 * then there can be synthetic variables, ignore them.
                 */
                initParam(param);
                scan(l.head.body);
                initsEnd.andSet(inits);
                uninitsEnd.andSet(uninits);
                nextadr = nextadrCatch;
            }
            if (tree.finalizer != null) {
                inits.assign(initsTry);
                uninits.assign(uninitsTry);
                ListBuffer<AssignPendingExit> exits = pendingExits;
                pendingExits = prevPendingExits;
                scan(tree.finalizer);
                if (!tree.finallyCanCompleteNormally) {
                    // discard exits and exceptions from try and finally
                } else {
                    uninits.andSet(uninitsEnd);
                    // FIX: this doesn't preserve source order of exits in catch
                    // versus finally!
                    while (exits.nonEmpty()) {
                        AssignPendingExit exit = exits.next();
                        if (exit.exit_inits != null) {
                            exit.exit_inits.orSet(inits);
                            exit.exit_uninits.andSet(uninits);
                        }
                        pendingExits.append(exit);
                    }
                    inits.orSet(initsEnd);
                }
            } else {
                inits.assign(initsEnd);
                uninits.assign(uninitsEnd);
                ListBuffer<AssignPendingExit> exits = pendingExits;
                pendingExits = prevPendingExits;
                while (exits.nonEmpty()) pendingExits.append(exits.next());
            }
            uninitsTry.andSet(uninitsTryPrev).andSet(uninits);
        }

        public void visitConditional(JCConditional tree) {
            scanCond(tree.cond);
            final Bits initsBeforeElse = new Bits(initsWhenFalse);
            final Bits uninitsBeforeElse = new Bits(uninitsWhenFalse);
            inits.assign(initsWhenTrue);
            uninits.assign(uninitsWhenTrue);
            if (tree.truepart.type.hasTag(BOOLEAN) &&
                tree.falsepart.type.hasTag(BOOLEAN)) {
                // if b and c are boolean valued, then
                // v is (un)assigned after a?b:c when true iff
                //    v is (un)assigned after b when true and
                //    v is (un)assigned after c when true
                scanCond(tree.truepart);
                final Bits initsAfterThenWhenTrue = new Bits(initsWhenTrue);
                final Bits initsAfterThenWhenFalse = new Bits(initsWhenFalse);
                final Bits uninitsAfterThenWhenTrue = new Bits(uninitsWhenTrue);
                final Bits uninitsAfterThenWhenFalse = new Bits(uninitsWhenFalse);
                inits.assign(initsBeforeElse);
                uninits.assign(uninitsBeforeElse);
                scanCond(tree.falsepart);
                initsWhenTrue.andSet(initsAfterThenWhenTrue);
                initsWhenFalse.andSet(initsAfterThenWhenFalse);
                uninitsWhenTrue.andSet(uninitsAfterThenWhenTrue);
                uninitsWhenFalse.andSet(uninitsAfterThenWhenFalse);
            } else {
                scanExpr(tree.truepart);
                final Bits initsAfterThen = new Bits(inits);
                final Bits uninitsAfterThen = new Bits(uninits);
                inits.assign(initsBeforeElse);
                uninits.assign(uninitsBeforeElse);
                scanExpr(tree.falsepart);
                inits.andSet(initsAfterThen);
                uninits.andSet(uninitsAfterThen);
            }
        }

        public void visitIf(JCIf tree) {
            scanCond(tree.cond);
            final Bits initsBeforeElse = new Bits(initsWhenFalse);
            final Bits uninitsBeforeElse = new Bits(uninitsWhenFalse);
            inits.assign(initsWhenTrue);
            uninits.assign(uninitsWhenTrue);
            scan(tree.thenpart);
            if (tree.elsepart != null) {
                final Bits initsAfterThen = new Bits(inits);
                final Bits uninitsAfterThen = new Bits(uninits);
                inits.assign(initsBeforeElse);
                uninits.assign(uninitsBeforeElse);
                scan(tree.elsepart);
                inits.andSet(initsAfterThen);
                uninits.andSet(uninitsAfterThen);
            } else {
                inits.andSet(initsBeforeElse);
                uninits.andSet(uninitsBeforeElse);
            }
        }

        @Override
        public void visitBreak(JCBreak tree) {
            if (tree.isValueBreak())
                scan(tree.value);
            recordExit(new AssignPendingExit(tree, inits, uninits));
        }

        @Override
        public void visitContinue(JCContinue tree) {
            recordExit(new AssignPendingExit(tree, inits, uninits));
        }

        @Override
        public void visitReturn(JCReturn tree) {
            scanExpr(tree.expr);
            recordExit(new AssignPendingExit(tree, inits, uninits));
        }

        public void visitThrow(JCThrow tree) {
            scanExpr(tree.expr);
            markDead();
        }

        public void visitApply(JCMethodInvocation tree) {
            scanExpr(tree.meth);
            scanExprs(tree.args);
        }

        public void visitNewClass(JCNewClass tree) {
            scanExpr(tree.encl);
            scanExprs(tree.args);
            scan(tree.def);
        }

        @Override
        public void visitLambda(JCLambda tree) {
            final Bits prevUninits = new Bits(uninits);
            final Bits prevInits = new Bits(inits);
            int returnadrPrev = returnadr;
            int nextadrPrev = nextadr;
            ListBuffer<AssignPendingExit> prevPending = pendingExits;
            try {
                returnadr = nextadr;
                pendingExits = new ListBuffer<>();
                for (List<JCVariableDecl> l = tree.params; l.nonEmpty(); l = l.tail) {
                    JCVariableDecl def = l.head;
                    scan(def);
                    inits.incl(def.sym.adr);
                    uninits.excl(def.sym.adr);
                }
                if (tree.getBodyKind() == JCLambda.BodyKind.EXPRESSION) {
                    scanExpr(tree.body);
                } else {
                    scan(tree.body);
                }
            }
            finally {
                returnadr = returnadrPrev;
                uninits.assign(prevUninits);
                inits.assign(prevInits);
                pendingExits = prevPending;
                nextadr = nextadrPrev;
            }
        }

        public void visitNewArray(JCNewArray tree) {
            scanExprs(tree.dims);
            scanExprs(tree.elems);
        }

        public void visitAssert(JCAssert tree) {
            final Bits initsExit = new Bits(inits);
            final Bits uninitsExit = new Bits(uninits);
            scanCond(tree.cond);
            uninitsExit.andSet(uninitsWhenTrue);
            if (tree.detail != null) {
                inits.assign(initsWhenFalse);
                uninits.assign(uninitsWhenFalse);
                scanExpr(tree.detail);
            }
            inits.assign(initsExit);
            uninits.assign(uninitsExit);
        }

        public void visitAssign(JCAssign tree) {
            if (!TreeInfo.isIdentOrThisDotIdent(tree.lhs))
                scanExpr(tree.lhs);
            scanExpr(tree.rhs);
            letInit(tree.lhs);
        }

        // check fields accessed through this.<field> are definitely
        // assigned before reading their value
        public void visitSelect(JCFieldAccess tree) {
            super.visitSelect(tree);
            if (TreeInfo.isThisQualifier(tree.selected) &&
                tree.sym.kind == VAR) {
                checkInit(tree.pos(), (VarSymbol)tree.sym);
            }
        }

        public void visitAssignop(JCAssignOp tree) {
            scanExpr(tree.lhs);
            scanExpr(tree.rhs);
            letInit(tree.lhs);
        }

        public void visitUnary(JCUnary tree) {
            switch (tree.getTag()) {
            case NOT:
                scanCond(tree.arg);
                final Bits t = new Bits(initsWhenFalse);
                initsWhenFalse.assign(initsWhenTrue);
                initsWhenTrue.assign(t);
                t.assign(uninitsWhenFalse);
                uninitsWhenFalse.assign(uninitsWhenTrue);
                uninitsWhenTrue.assign(t);
                break;
            case PREINC: case POSTINC:
            case PREDEC: case POSTDEC:
                scanExpr(tree.arg);
                letInit(tree.arg);
                break;
            default:
                scanExpr(tree.arg);
            }
        }

        public void visitBinary(JCBinary tree) {
            switch (tree.getTag()) {
            case AND:
                scanCond(tree.lhs);
                final Bits initsWhenFalseLeft = new Bits(initsWhenFalse);
                final Bits uninitsWhenFalseLeft = new Bits(uninitsWhenFalse);
                inits.assign(initsWhenTrue);
                uninits.assign(uninitsWhenTrue);
                scanCond(tree.rhs);
                initsWhenFalse.andSet(initsWhenFalseLeft);
                uninitsWhenFalse.andSet(uninitsWhenFalseLeft);
                break;
            case OR:
                scanCond(tree.lhs);
                final Bits initsWhenTrueLeft = new Bits(initsWhenTrue);
                final Bits uninitsWhenTrueLeft = new Bits(uninitsWhenTrue);
                inits.assign(initsWhenFalse);
                uninits.assign(uninitsWhenFalse);
                scanCond(tree.rhs);
                initsWhenTrue.andSet(initsWhenTrueLeft);
                uninitsWhenTrue.andSet(uninitsWhenTrueLeft);
                break;
            default:
                scanExpr(tree.lhs);
                scanExpr(tree.rhs);
            }
        }

        public void visitIdent(JCIdent tree) {
            if (tree.sym.kind == VAR) {
                checkInit(tree.pos(), (VarSymbol)tree.sym);
                referenced(tree.sym);
            }
        }

        void referenced(Symbol sym) {
            unrefdResources.remove(sym);
        }

        public void visitAnnotatedType(JCAnnotatedType tree) {
            // annotations don't get scanned
            tree.underlyingType.accept(this);
        }

        public void visitModuleDef(JCModuleDecl tree) {
            // Do nothing for modules
        }

        // TODO: 2017-02-02 JUST TO ALLOW THINGS TO CONTINUE
        public void visitTypeTestPattern(JCBindingPattern tree) {
            // Do nothing
        }

    /**************************************************************************
     * main method
     *************************************************************************/

        /** Perform definite assignment/unassignment analysis on a tree.
         */
        public void analyzeTree(Env<?> env, TreeMaker make) {
            analyzeTree(env, env.tree, make);
         }

        public void analyzeTree(Env<?> env, JCTree tree, TreeMaker make) {
            try {
                startPos = tree.pos().getStartPosition();

                if (vardecls == null)
                    vardecls = new JCVariableDecl[32];
                else
                    for (int i=0; i<vardecls.length; i++)
                        vardecls[i] = null;
                firstadr = 0;
                nextadr = 0;
                Flow.this.make = make;
                pendingExits = new ListBuffer<>();
                this.classDef = null;
                unrefdResources = WriteableScope.create(env.enclClass.sym);
                scan(tree);
            } finally {
                // note that recursive invocations of this method fail hard
                startPos = -1;
                resetBits(inits, uninits, uninitsTry, initsWhenTrue,
                        initsWhenFalse, uninitsWhenTrue, uninitsWhenFalse);
                if (vardecls != null) {
                    for (int i=0; i<vardecls.length; i++)
                        vardecls[i] = null;
                }
                firstadr = 0;
                nextadr = 0;
                Flow.this.make = null;
                pendingExits = null;
                this.classDef = null;
                unrefdResources = null;
            }
        }
    }

    /**
     * This pass implements the last step of the dataflow analysis, namely
     * the effectively-final analysis check. This checks that every local variable
     * reference from a lambda body/local inner class is either final or effectively final.
     * Additional this also checks that every variable that is used as an operand to
     * try-with-resources is final or effectively final.
     * As effectively final variables are marked as such during DA/DU, this pass must run after
     * AssignAnalyzer.
     */
    class CaptureAnalyzer extends BaseAnalyzer<BaseAnalyzer.PendingExit> {

        JCTree currentTree; //local class or lambda

        @Override
        void markDead() {
            //do nothing
        }

        @SuppressWarnings("fallthrough")
        void checkEffectivelyFinal(DiagnosticPosition pos, VarSymbol sym) {
            if (currentTree != null &&
                    sym.owner.kind == MTH &&
                    sym.pos < currentTree.getStartPosition()) {
                switch (currentTree.getTag()) {
                    case CLASSDEF:
                        if (!allowEffectivelyFinalInInnerClasses) {
                            if ((sym.flags() & FINAL) == 0) {
                                reportInnerClsNeedsFinalError(pos, sym);
                            }
                            break;
                        }
                    case LAMBDA:
                        if ((sym.flags() & (EFFECTIVELY_FINAL | FINAL)) == 0) {
                           reportEffectivelyFinalError(pos, sym);
                        }
                }
            }
        }

        @SuppressWarnings("fallthrough")
        void letInit(JCTree tree) {
            tree = TreeInfo.skipParens(tree);
            if (tree.hasTag(IDENT) || tree.hasTag(SELECT)) {
                Symbol sym = TreeInfo.symbol(tree);
                if (currentTree != null &&
                        sym.kind == VAR &&
                        sym.owner.kind == MTH &&
                        ((VarSymbol)sym).pos < currentTree.getStartPosition()) {
                    switch (currentTree.getTag()) {
                        case CLASSDEF:
                            if (!allowEffectivelyFinalInInnerClasses) {
                                reportInnerClsNeedsFinalError(tree, sym);
                                break;
                            }
                        case LAMBDA:
                            reportEffectivelyFinalError(tree, sym);
                    }
                }
            }
        }

        void reportEffectivelyFinalError(DiagnosticPosition pos, Symbol sym) {
            String subKey = currentTree.hasTag(LAMBDA) ?
                  "lambda"  : "inner.cls";
            log.error(pos, Errors.CantRefNonEffectivelyFinalVar(sym, diags.fragment(subKey)));
        }

        void reportInnerClsNeedsFinalError(DiagnosticPosition pos, Symbol sym) {
            log.error(pos,
                      Errors.LocalVarAccessedFromIclsNeedsFinal(sym));
        }

    /*************************************************************************
     * Visitor methods for statements and definitions
     *************************************************************************/

        /* ------------ Visitor methods for various sorts of trees -------------*/

        public void visitClassDef(JCClassDecl tree) {
            JCTree prevTree = currentTree;
            try {
                currentTree = tree.sym.isLocal() ? tree : null;
                super.visitClassDef(tree);
            } finally {
                currentTree = prevTree;
            }
        }

        @Override
        public void visitLambda(JCLambda tree) {
            JCTree prevTree = currentTree;
            try {
                currentTree = tree;
                super.visitLambda(tree);
            } finally {
                currentTree = prevTree;
            }
        }

        @Override
        public void visitIdent(JCIdent tree) {
            if (tree.sym.kind == VAR) {
                checkEffectivelyFinal(tree, (VarSymbol)tree.sym);
            }
        }

        public void visitAssign(JCAssign tree) {
            JCTree lhs = TreeInfo.skipParens(tree.lhs);
            if (!(lhs instanceof JCIdent)) {
                scan(lhs);
            }
            scan(tree.rhs);
            letInit(lhs);
        }

        public void visitAssignop(JCAssignOp tree) {
            scan(tree.lhs);
            scan(tree.rhs);
            letInit(tree.lhs);
        }

        public void visitUnary(JCUnary tree) {
            switch (tree.getTag()) {
                case PREINC: case POSTINC:
                case PREDEC: case POSTDEC:
                    scan(tree.arg);
                    letInit(tree.arg);
                    break;
                default:
                    scan(tree.arg);
            }
        }

        public void visitTry(JCTry tree) {
            for (JCTree resource : tree.resources) {
                if (!resource.hasTag(VARDEF)) {
                    Symbol var = TreeInfo.symbol(resource);
                    if (var != null && (var.flags() & (FINAL | EFFECTIVELY_FINAL)) == 0) {
                        log.error(resource.pos(), Errors.TryWithResourcesExprEffectivelyFinalVar(var));
                    }
                }
            }
            super.visitTry(tree);
        }

        @Override
        public void visitBreak(JCBreak tree) {
            if (tree.isValueBreak())
                scan(tree.value);
        }

        public void visitModuleDef(JCModuleDecl tree) {
            // Do nothing for modules
        }

        // TODO: 2017-02-02 JUST TO ALLOW THINGS TO CONTINUE
        public void visitTypeTestPattern(JCBindingPattern tree) {
            // Do nothing
        }

    /**************************************************************************
     * main method
     *************************************************************************/

        /** Perform definite assignment/unassignment analysis on a tree.
         */
        public void analyzeTree(Env<AttrContext> env, TreeMaker make) {
            analyzeTree(env, env.tree, make);
        }
        public void analyzeTree(Env<AttrContext> env, JCTree tree, TreeMaker make) {
            try {
                attrEnv = env;
                Flow.this.make = make;
                pendingExits = new ListBuffer<>();
                scan(tree);
            } finally {
                pendingExits = null;
                Flow.this.make = null;
            }
        }
    }
}<|MERGE_RESOLUTION|>--- conflicted
+++ resolved
@@ -256,11 +256,7 @@
         }
     }
 
-<<<<<<< HEAD
-    public void aliveAfterCase(Env<AttrContext> env, JCCase that, TreeMaker make) {
-=======
     public boolean aliveAfter(Env<AttrContext> env, JCTree that, TreeMaker make) {
->>>>>>> a37177f2
         //we need to disable diagnostics temporarily; the problem is that if
         //a lambda expression contains e.g. an unreachable statement, an error
         //message will be reported and will cause compilation to skip the flow analyis
@@ -268,17 +264,10 @@
         //related errors, which will allow for more errors to be detected
         Log.DiagnosticHandler diagHandler = new Log.DiscardDiagnosticHandler(log);
         try {
-<<<<<<< HEAD
-            CaseAliveAnalyzer analyzer = new CaseAliveAnalyzer();
-
-            analyzer.analyzeTree(env, that.stats, make);
-            that.completesNormally = analyzer.isAlive();
-=======
             SnippetAliveAnalyzer analyzer = new SnippetAliveAnalyzer();
 
             analyzer.analyzeTree(env, that, make);
             return analyzer.isAlive();
->>>>>>> a37177f2
         } finally {
             log.popDiagnosticHandler(diagHandler);
         }
@@ -1555,15 +1544,9 @@
     }
 
     /**
-<<<<<<< HEAD
-     * TODO
-     */
-    class CaseAliveAnalyzer extends AliveAnalyzer {
-=======
      * Determine if alive after the given tree.
      */
     class SnippetAliveAnalyzer extends AliveAnalyzer {
->>>>>>> a37177f2
         @Override
         public void visitClassDef(JCClassDecl tree) {
             //skip
