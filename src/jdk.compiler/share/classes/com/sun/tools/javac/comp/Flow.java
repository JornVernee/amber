--- conflicted
+++ resolved
@@ -1768,11 +1768,7 @@
                 trackable(sym) &&
                 !inits.isMember(sym.adr)) {
                 if (sym.owner.kind != TYP || !compactConstructor || !uninits.isMember(sym.adr)) {
-<<<<<<< HEAD
-                    log.error(pos, errkey);
-=======
                 log.error(pos, errkey);
->>>>>>> e4bec31a
                 }
                 inits.incl(sym.adr);
                 return false;
