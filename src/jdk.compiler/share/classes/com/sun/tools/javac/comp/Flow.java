--- conflicted
+++ resolved
@@ -534,7 +534,7 @@
                 while (exits.nonEmpty()) {
                     PendingExit exit = exits.head;
                     exits = exits.tail;
-                    Assert.check(exit.tree.hasTag(RETURN), () -> exit.tree.toString());
+                    Assert.check(exit.tree.hasTag(RETURN));
                 }
             } finally {
                 lint = lintPrev;
@@ -1662,13 +1662,8 @@
          */
         protected boolean trackable(VarSymbol sym) {
             return
-<<<<<<< HEAD
                 sym.pos >= startPos && ((sym.flags() & MATCH_BINDING) == 0) &&
-                ((sym.owner.kind == MTH ||
-=======
-                sym.pos >= startPos &&
                 ((sym.owner.kind == MTH || sym.owner.kind == VAR ||
->>>>>>> f1ec6199
                 isFinalUninitializedField(sym)));
         }
 
