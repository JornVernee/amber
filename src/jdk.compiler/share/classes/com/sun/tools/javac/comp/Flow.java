/*
 * Copyright (c) 1999, 2018, Oracle and/or its affiliates. All rights reserved.
 * DO NOT ALTER OR REMOVE COPYRIGHT NOTICES OR THIS FILE HEADER.
 *
 * This code is free software; you can redistribute it and/or modify it
 * under the terms of the GNU General Public License version 2 only, as
 * published by the Free Software Foundation.  Oracle designates this
 * particular file as subject to the "Classpath" exception as provided
 * by Oracle in the LICENSE file that accompanied this code.
 *
 * This code is distributed in the hope that it will be useful, but WITHOUT
 * ANY WARRANTY; without even the implied warranty of MERCHANTABILITY or
 * FITNESS FOR A PARTICULAR PURPOSE.  See the GNU General Public License
 * version 2 for more details (a copy is included in the LICENSE file that
 * accompanied this code).
 *
 * You should have received a copy of the GNU General Public License version
 * 2 along with this work; if not, write to the Free Software Foundation,
 * Inc., 51 Franklin St, Fifth Floor, Boston, MA 02110-1301 USA.
 *
 * Please contact Oracle, 500 Oracle Parkway, Redwood Shores, CA 94065 USA
 * or visit www.oracle.com if you need additional information or have any
 * questions.
 */

//todo: one might eliminate uninits.andSets when monotonic

package com.sun.tools.javac.comp;

import java.util.HashMap;
import java.util.HashSet;
import java.util.Set;
import java.util.stream.Collectors;

import com.sun.source.tree.LambdaExpressionTree.BodyKind;
import com.sun.tools.javac.code.*;
import com.sun.tools.javac.code.Scope.WriteableScope;
import com.sun.tools.javac.code.Source.Feature;
import com.sun.tools.javac.resources.CompilerProperties.Errors;
import com.sun.tools.javac.resources.CompilerProperties.Warnings;
import com.sun.tools.javac.tree.*;
import com.sun.tools.javac.util.*;
import com.sun.tools.javac.util.JCDiagnostic.DiagnosticPosition;
import com.sun.tools.javac.util.JCDiagnostic.Error;
import com.sun.tools.javac.util.JCDiagnostic.Warning;

import com.sun.tools.javac.code.Symbol.*;
import com.sun.tools.javac.tree.JCTree.*;

import static com.sun.tools.javac.code.Flags.*;
import static com.sun.tools.javac.code.Flags.BLOCK;
import static com.sun.tools.javac.code.Kinds.Kind.*;
import static com.sun.tools.javac.code.TypeTag.BOOLEAN;
import static com.sun.tools.javac.code.TypeTag.VOID;
import static com.sun.tools.javac.tree.JCTree.Tag.*;

/** This pass implements dataflow analysis for Java programs though
 *  different AST visitor steps. Liveness analysis (see AliveAnalyzer) checks that
 *  every statement is reachable. Exception analysis (see FlowAnalyzer) ensures that
 *  every checked exception that is thrown is declared or caught.  Definite assignment analysis
 *  (see AssignAnalyzer) ensures that each variable is assigned when used.  Definite
 *  unassignment analysis (see AssignAnalyzer) in ensures that no final variable
 *  is assigned more than once. Finally, local variable capture analysis (see CaptureAnalyzer)
 *  determines that local variables accessed within the scope of an inner class/lambda
 *  are either final or effectively-final.
 *
 *  <p>The JLS has a number of problems in the
 *  specification of these flow analysis problems. This implementation
 *  attempts to address those issues.
 *
 *  <p>First, there is no accommodation for a finally clause that cannot
 *  complete normally. For liveness analysis, an intervening finally
 *  clause can cause a break, continue, or return not to reach its
 *  target.  For exception analysis, an intervening finally clause can
 *  cause any exception to be "caught".  For DA/DU analysis, the finally
 *  clause can prevent a transfer of control from propagating DA/DU
 *  state to the target.  In addition, code in the finally clause can
 *  affect the DA/DU status of variables.
 *
 *  <p>For try statements, we introduce the idea of a variable being
 *  definitely unassigned "everywhere" in a block.  A variable V is
 *  "unassigned everywhere" in a block iff it is unassigned at the
 *  beginning of the block and there is no reachable assignment to V
 *  in the block.  An assignment V=e is reachable iff V is not DA
 *  after e.  Then we can say that V is DU at the beginning of the
 *  catch block iff V is DU everywhere in the try block.  Similarly, V
 *  is DU at the beginning of the finally block iff V is DU everywhere
 *  in the try block and in every catch block.  Specifically, the
 *  following bullet is added to 16.2.2
 *  <pre>
 *      V is <em>unassigned everywhere</em> in a block if it is
 *      unassigned before the block and there is no reachable
 *      assignment to V within the block.
 *  </pre>
 *  <p>In 16.2.15, the third bullet (and all of its sub-bullets) for all
 *  try blocks is changed to
 *  <pre>
 *      V is definitely unassigned before a catch block iff V is
 *      definitely unassigned everywhere in the try block.
 *  </pre>
 *  <p>The last bullet (and all of its sub-bullets) for try blocks that
 *  have a finally block is changed to
 *  <pre>
 *      V is definitely unassigned before the finally block iff
 *      V is definitely unassigned everywhere in the try block
 *      and everywhere in each catch block of the try statement.
 *  </pre>
 *  <p>In addition,
 *  <pre>
 *      V is definitely assigned at the end of a constructor iff
 *      V is definitely assigned after the block that is the body
 *      of the constructor and V is definitely assigned at every
 *      return that can return from the constructor.
 *  </pre>
 *  <p>In addition, each continue statement with the loop as its target
 *  is treated as a jump to the end of the loop body, and "intervening"
 *  finally clauses are treated as follows: V is DA "due to the
 *  continue" iff V is DA before the continue statement or V is DA at
 *  the end of any intervening finally block.  V is DU "due to the
 *  continue" iff any intervening finally cannot complete normally or V
 *  is DU at the end of every intervening finally block.  This "due to
 *  the continue" concept is then used in the spec for the loops.
 *
 *  <p>Similarly, break statements must consider intervening finally
 *  blocks.  For liveness analysis, a break statement for which any
 *  intervening finally cannot complete normally is not considered to
 *  cause the target statement to be able to complete normally. Then
 *  we say V is DA "due to the break" iff V is DA before the break or
 *  V is DA at the end of any intervening finally block.  V is DU "due
 *  to the break" iff any intervening finally cannot complete normally
 *  or V is DU at the break and at the end of every intervening
 *  finally block.  (I suspect this latter condition can be
 *  simplified.)  This "due to the break" is then used in the spec for
 *  all statements that can be "broken".
 *
 *  <p>The return statement is treated similarly.  V is DA "due to a
 *  return statement" iff V is DA before the return statement or V is
 *  DA at the end of any intervening finally block.  Note that we
 *  don't have to worry about the return expression because this
 *  concept is only used for construcrors.
 *
 *  <p>There is no spec in the JLS for when a variable is definitely
 *  assigned at the end of a constructor, which is needed for final
 *  fields (8.3.1.2).  We implement the rule that V is DA at the end
 *  of the constructor iff it is DA and the end of the body of the
 *  constructor and V is DA "due to" every return of the constructor.
 *
 *  <p>Intervening finally blocks similarly affect exception analysis.  An
 *  intervening finally that cannot complete normally allows us to ignore
 *  an otherwise uncaught exception.
 *
 *  <p>To implement the semantics of intervening finally clauses, all
 *  nonlocal transfers (break, continue, return, throw, method call that
 *  can throw a checked exception, and a constructor invocation that can
 *  thrown a checked exception) are recorded in a queue, and removed
 *  from the queue when we complete processing the target of the
 *  nonlocal transfer.  This allows us to modify the queue in accordance
 *  with the above rules when we encounter a finally clause.  The only
 *  exception to this [no pun intended] is that checked exceptions that
 *  are known to be caught or declared to be caught in the enclosing
 *  method are not recorded in the queue, but instead are recorded in a
 *  global variable "{@code Set<Type> thrown}" that records the type of all
 *  exceptions that can be thrown.
 *
 *  <p>Other minor issues the treatment of members of other classes
 *  (always considered DA except that within an anonymous class
 *  constructor, where DA status from the enclosing scope is
 *  preserved), treatment of the case expression (V is DA before the
 *  case expression iff V is DA after the switch expression),
 *  treatment of variables declared in a switch block (the implied
 *  DA/DU status after the switch expression is DU and not DA for
 *  variables defined in a switch block), the treatment of boolean ?:
 *  expressions (The JLS rules only handle b and c non-boolean; the
 *  new rule is that if b and c are boolean valued, then V is
 *  (un)assigned after a?b:c when true/false iff V is (un)assigned
 *  after b when true/false and V is (un)assigned after c when
 *  true/false).
 *
 *  <p>There is the remaining question of what syntactic forms constitute a
 *  reference to a variable.  It is conventional to allow this.x on the
 *  left-hand-side to initialize a final instance field named x, yet
 *  this.x isn't considered a "use" when appearing on a right-hand-side
 *  in most implementations.  Should parentheses affect what is
 *  considered a variable reference?  The simplest rule would be to
 *  allow unqualified forms only, parentheses optional, and phase out
 *  support for assigning to a final field via this.x.
 *
 *  <p><b>This is NOT part of any supported API.
 *  If you write code that depends on this, you do so at your own risk.
 *  This code and its internal interfaces are subject to change or
 *  deletion without notice.</b>
 */
public class Flow {
    protected static final Context.Key<Flow> flowKey = new Context.Key<>();

    private final Names names;
    private final Log log;
    private final Symtab syms;
    private final Types types;
    private final Check chk;
    private       TreeMaker make;
    private final Resolve rs;
    private final JCDiagnostic.Factory diags;
    private Env<AttrContext> attrEnv;
    private       Lint lint;
    private final boolean allowEffectivelyFinalInInnerClasses;

    public static Flow instance(Context context) {
        Flow instance = context.get(flowKey);
        if (instance == null)
            instance = new Flow(context);
        return instance;
    }

    public void analyzeTree(Env<AttrContext> env, TreeMaker make) {
        new AliveAnalyzer().analyzeTree(env, make);
        new AssignAnalyzer().analyzeTree(env, make);
        new FlowAnalyzer().analyzeTree(env, make);
        new CaptureAnalyzer().analyzeTree(env, make);
    }

    public void analyzeLambda(Env<AttrContext> env, JCLambda that, TreeMaker make, boolean speculative) {
        Log.DiagnosticHandler diagHandler = null;
        //we need to disable diagnostics temporarily; the problem is that if
        //a lambda expression contains e.g. an unreachable statement, an error
        //message will be reported and will cause compilation to skip the flow analyis
        //step - if we suppress diagnostics, we won't stop at Attr for flow-analysis
        //related errors, which will allow for more errors to be detected
        if (!speculative) {
            diagHandler = new Log.DiscardDiagnosticHandler(log);
        }
        try {
            new LambdaAliveAnalyzer().analyzeTree(env, that, make);
        } finally {
            if (!speculative) {
                log.popDiagnosticHandler(diagHandler);
            }
        }
    }

    public List<Type> analyzeLambdaThrownTypes(final Env<AttrContext> env,
            JCLambda that, TreeMaker make) {
        //we need to disable diagnostics temporarily; the problem is that if
        //a lambda expression contains e.g. an unreachable statement, an error
        //message will be reported and will cause compilation to skip the flow analyis
        //step - if we suppress diagnostics, we won't stop at Attr for flow-analysis
        //related errors, which will allow for more errors to be detected
        Log.DiagnosticHandler diagHandler = new Log.DiscardDiagnosticHandler(log);
        try {
            new LambdaAssignAnalyzer(env).analyzeTree(env, that, make);
            LambdaFlowAnalyzer flowAnalyzer = new LambdaFlowAnalyzer();
            flowAnalyzer.analyzeTree(env, that, make);
            return flowAnalyzer.inferredThrownTypes;
        } finally {
            log.popDiagnosticHandler(diagHandler);
        }
    }

    public boolean aliveAfter(Env<AttrContext> env, JCTree that, TreeMaker make) {
        //we need to disable diagnostics temporarily; the problem is that if
        //a lambda expression contains e.g. an unreachable statement, an error
        //message will be reported and will cause compilation to skip the flow analyis
        //step - if we suppress diagnostics, we won't stop at Attr for flow-analysis
        //related errors, which will allow for more errors to be detected
        Log.DiagnosticHandler diagHandler = new Log.DiscardDiagnosticHandler(log);
        try {
            SnippetAliveAnalyzer analyzer = new SnippetAliveAnalyzer();

            analyzer.analyzeTree(env, that, make);
            return analyzer.isAlive();
        } finally {
            log.popDiagnosticHandler(diagHandler);
        }
    }

    /**
     * Definite assignment scan mode
     */
    enum FlowKind {
        /**
         * This is the normal DA/DU analysis mode
         */
        NORMAL("var.might.already.be.assigned", false),
        /**
         * This is the speculative DA/DU analysis mode used to speculatively
         * derive assertions within loop bodies
         */
        SPECULATIVE_LOOP("var.might.be.assigned.in.loop", true);

        final String errKey;
        final boolean isFinal;

        FlowKind(String errKey, boolean isFinal) {
            this.errKey = errKey;
            this.isFinal = isFinal;
        }

        boolean isFinal() {
            return isFinal;
        }
    }

    protected Flow(Context context) {
        context.put(flowKey, this);
        names = Names.instance(context);
        log = Log.instance(context);
        syms = Symtab.instance(context);
        types = Types.instance(context);
        chk = Check.instance(context);
        lint = Lint.instance(context);
        rs = Resolve.instance(context);
        diags = JCDiagnostic.Factory.instance(context);
        Source source = Source.instance(context);
        allowEffectivelyFinalInInnerClasses = Feature.EFFECTIVELY_FINAL_IN_INNER_CLASSES.allowedInSource(source);
    }

    /**
     * Base visitor class for all visitors implementing dataflow analysis logic.
     * This class define the shared logic for handling jumps (break/continue statements).
     */
    static abstract class BaseAnalyzer extends TreeScanner {

        enum JumpKind {
            BREAK(JCTree.Tag.BREAK) {
                @Override
                JCTree getTarget(JCTree tree) {
                    return ((JCBreak)tree).target;
                }
            },
            CONTINUE(JCTree.Tag.CONTINUE) {
                @Override
                JCTree getTarget(JCTree tree) {
                    return ((JCContinue)tree).target;
                }
            };

            final JCTree.Tag treeTag;

            private JumpKind(Tag treeTag) {
                this.treeTag = treeTag;
            }

            abstract JCTree getTarget(JCTree tree);
        }

        /** The currently pending exits that go from current inner blocks
         *  to an enclosing block, in source order.
         */
        ListBuffer<PendingExit> pendingExits;

        /** A pending exit.  These are the statements return, break, and
         *  continue.  In addition, exception-throwing expressions or
         *  statements are put here when not known to be caught.  This
         *  will typically result in an error unless it is within a
         *  try-finally whose finally block cannot complete normally.
         */
        static class PendingExit {
            JCTree tree;

            PendingExit(JCTree tree) {
                this.tree = tree;
            }

            void resolveJump() {
                //do nothing
            }
        }

        abstract void markDead();

        /** Record an outward transfer of control. */
        void recordExit(PendingExit pe) {
            pendingExits.append(pe);
            markDead();
        }

        /** Resolve all jumps of this statement. */
        private Liveness resolveJump(JCTree tree,
                         ListBuffer<PendingExit> oldPendingExits,
                         JumpKind jk) {
            boolean resolved = false;
            List<PendingExit> exits = pendingExits.toList();
            pendingExits = oldPendingExits;
            for (; exits.nonEmpty(); exits = exits.tail) {
                PendingExit exit = exits.head;
                if (exit.tree.hasTag(jk.treeTag) &&
                        jk.getTarget(exit.tree) == tree) {
                    exit.resolveJump();
                    resolved = true;
                } else {
                    pendingExits.append(exit);
                }
            }
            return Liveness.from(resolved);
        }

        /** Resolve all continues of this statement. */
        Liveness resolveContinues(JCTree tree) {
            return resolveJump(tree, new ListBuffer<PendingExit>(), JumpKind.CONTINUE);
        }

        /** Resolve all breaks of this statement. */
        Liveness resolveBreaks(JCTree tree, ListBuffer<PendingExit> oldPendingExits) {
            return resolveJump(tree, oldPendingExits, JumpKind.BREAK);
        }

        @Override
        public void scan(JCTree tree) {
            if (tree != null && (
                    tree.type == null ||
                    tree.type != Type.stuckType)) {
                super.scan(tree);
            }
        }

        public void visitPackageDef(JCPackageDecl tree) {
            // Do nothing for PackageDecl
        }

        protected void scanSyntheticBreak(TreeMaker make, JCTree swtch) {
            JCBreak brk = make.at(Position.NOPOS).Break(null);
            brk.target = swtch;
            scan(brk);
        }
    }

    /**
     * This pass implements the first step of the dataflow analysis, namely
     * the liveness analysis check. This checks that every statement is reachable.
     * The output of this analysis pass are used by other analyzers. This analyzer
     * sets the 'finallyCanCompleteNormally' field in the JCTry class.
     */
    class AliveAnalyzer extends BaseAnalyzer {

        /** A flag that indicates whether the last statement could
         *  complete normally.
         */
        private Liveness alive;

        @Override
        void markDead() {
            alive = Liveness.DEAD;
        }

    /*************************************************************************
     * Visitor methods for statements and definitions
     *************************************************************************/

        /** Analyze a definition.
         */
        void scanDef(JCTree tree) {
            scanStat(tree);
            if (tree != null && tree.hasTag(JCTree.Tag.BLOCK) && alive == Liveness.DEAD) {
                log.error(tree.pos(),
                          Errors.InitializerMustBeAbleToCompleteNormally);
            }
        }

        /** Analyze a statement. Check that statement is reachable.
         */
        void scanStat(JCTree tree) {
            if (alive == Liveness.DEAD && tree != null) {
                log.error(tree.pos(), Errors.UnreachableStmt);
                if (!tree.hasTag(SKIP)) alive = Liveness.RECOVERY;
            }
            scan(tree);
        }

        /** Analyze list of statements.
         */
        void scanStats(List<? extends JCStatement> trees) {
            if (trees != null)
                for (List<? extends JCStatement> l = trees; l.nonEmpty(); l = l.tail)
                    scanStat(l.head);
        }

        /* ------------ Visitor methods for various sorts of trees -------------*/

        public void visitClassDef(JCClassDecl tree) {
            if (tree.sym == null) return;
            Liveness alivePrev = alive;
            ListBuffer<PendingExit> pendingExitsPrev = pendingExits;
            Lint lintPrev = lint;

            pendingExits = new ListBuffer<>();
            lint = lint.augment(tree.sym);

            try {
                // process all the static initializers
                for (List<JCTree> l = tree.defs; l.nonEmpty(); l = l.tail) {
                    if (!l.head.hasTag(METHODDEF) &&
                        (TreeInfo.flags(l.head) & STATIC) != 0) {
                        scanDef(l.head);
                    }
                }

                // process all the instance initializers
                for (List<JCTree> l = tree.defs; l.nonEmpty(); l = l.tail) {
                    if (!l.head.hasTag(METHODDEF) &&
                        (TreeInfo.flags(l.head) & STATIC) == 0) {
                        scanDef(l.head);
                    }
                }

                // process all the methods
                for (List<JCTree> l = tree.defs; l.nonEmpty(); l = l.tail) {
                    if (l.head.hasTag(METHODDEF)) {
                        scan(l.head);
                    }
                }
            } finally {
                pendingExits = pendingExitsPrev;
                alive = alivePrev;
                lint = lintPrev;
            }
        }

        public void visitMethodDef(JCMethodDecl tree) {
            if (tree.body == null) return;
            Lint lintPrev = lint;

            lint = lint.augment(tree.sym);

            Assert.check(pendingExits.isEmpty());

            try {
                alive = Liveness.ALIVE;
                scanStat(tree.body);

                if (alive == Liveness.ALIVE && !tree.sym.type.getReturnType().hasTag(VOID))
                    log.error(TreeInfo.diagEndPos(tree.body), Errors.MissingRetStmt);

                List<PendingExit> exits = pendingExits.toList();
                pendingExits = new ListBuffer<>();
                while (exits.nonEmpty()) {
                    PendingExit exit = exits.head;
                    exits = exits.tail;
                    Assert.check(exit.tree.hasTag(RETURN), () -> exit.tree.toString());
                }
            } finally {
                lint = lintPrev;
            }
        }

        public void visitVarDef(JCVariableDecl tree) {
            if (tree.init != null) {
                Lint lintPrev = lint;
                lint = lint.augment(tree.sym);
                try{
                    scan(tree.init);
                } finally {
                    lint = lintPrev;
                }
            }
        }

        public void visitBlock(JCBlock tree) {
            scanStats(tree.stats);
        }

        public void visitDoLoop(JCDoWhileLoop tree) {
            ListBuffer<PendingExit> prevPendingExits = pendingExits;
            pendingExits = new ListBuffer<>();
            scanStat(tree.body);
            alive = alive.or(resolveContinues(tree));
            scan(tree.cond);
            alive = alive.and(!tree.cond.type.isTrue());
            alive = alive.or(resolveBreaks(tree, prevPendingExits));
        }

        public void visitWhileLoop(JCWhileLoop tree) {
            ListBuffer<PendingExit> prevPendingExits = pendingExits;
            pendingExits = new ListBuffer<>();
            scan(tree.cond);
            alive = Liveness.from(!tree.cond.type.isFalse());
            scanStat(tree.body);
            alive = alive.or(resolveContinues(tree));
            alive = resolveBreaks(tree, prevPendingExits).or(
                !tree.cond.type.isTrue());
        }

        public void visitForLoop(JCForLoop tree) {
            ListBuffer<PendingExit> prevPendingExits = pendingExits;
            scanStats(tree.init);
            pendingExits = new ListBuffer<>();
            if (tree.cond != null) {
                scan(tree.cond);
                alive = Liveness.from(!tree.cond.type.isFalse());
            } else {
                alive = Liveness.ALIVE;
            }
            scanStat(tree.body);
            alive = alive.or(resolveContinues(tree));
            scan(tree.step);
            alive = resolveBreaks(tree, prevPendingExits).or(
                tree.cond != null && !tree.cond.type.isTrue());
        }

        public void visitForeachLoop(JCEnhancedForLoop tree) {
            visitVarDef(tree.var);
            ListBuffer<PendingExit> prevPendingExits = pendingExits;
            scan(tree.expr);
            pendingExits = new ListBuffer<>();
            scanStat(tree.body);
            alive = alive.or(resolveContinues(tree));
            resolveBreaks(tree, prevPendingExits);
            alive = Liveness.ALIVE;
        }

        public void visitLabelled(JCLabeledStatement tree) {
            ListBuffer<PendingExit> prevPendingExits = pendingExits;
            pendingExits = new ListBuffer<>();
            scanStat(tree.body);
            alive = alive.or(resolveBreaks(tree, prevPendingExits));
        }

        public void visitSwitch(JCSwitch tree) {
            ListBuffer<PendingExit> prevPendingExits = pendingExits;
            pendingExits = new ListBuffer<>();
            scan(tree.selector);
            boolean hasDefault = false;
            for (List<JCCase> l = tree.cases; l.nonEmpty(); l = l.tail) {
                alive = Liveness.ALIVE;
                JCCase c = l.head;
                if (c.pats.isEmpty())
                    hasDefault = true;
                else {
                    for (JCExpression pat : c.pats) {
                        scan(pat);
                    }
                }
                scanStats(c.stats);
                c.completesNormally = alive != Liveness.DEAD;
                if (alive != Liveness.DEAD && c.caseKind == JCCase.RULE) {
                    scanSyntheticBreak(make, tree);
                    alive = Liveness.DEAD;
                }
                // Warn about fall-through if lint switch fallthrough enabled.
                if (alive == Liveness.ALIVE &&
                    lint.isEnabled(Lint.LintCategory.FALLTHROUGH) &&
                    c.stats.nonEmpty() && l.tail.nonEmpty())
                    log.warning(Lint.LintCategory.FALLTHROUGH,
                                l.tail.head.pos(),
                                Warnings.PossibleFallThroughIntoCase);
            }
            if (!hasDefault) {
                alive = Liveness.ALIVE;
            }
            alive = alive.or(resolveBreaks(tree, prevPendingExits));
        }

        @Override
        public void visitSwitchExpression(JCSwitchExpression tree) {
            ListBuffer<PendingExit> prevPendingExits = pendingExits;
            pendingExits = new ListBuffer<>();
            scan(tree.selector);
            Set<Object> constants = null;
            if ((tree.selector.type.tsym.flags() & ENUM) != 0) {
                constants = new HashSet<>();
                for (Symbol s : tree.selector.type.tsym.members().getSymbols(s -> (s.flags() & ENUM) != 0)) {
                    constants.add(s.name);
                }
            }
            boolean hasDefault = false;
            Liveness prevAlive = alive;
            for (List<JCCase> l = tree.cases; l.nonEmpty(); l = l.tail) {
                alive = Liveness.ALIVE;
                JCCase c = l.head;
                if (c.pats.isEmpty())
                    hasDefault = true;
                else {
                    for (JCExpression pat : c.pats) {
                        scan(pat);
                        if (constants != null) {
                            if (pat.hasTag(IDENT))
                                constants.remove(((JCIdent) pat).name);
                            if (pat.type != null)
                                constants.remove(pat.type.constValue());
                        }
                    }
                }
                scanStats(c.stats);
                if (alive == Liveness.ALIVE) {
                    if (c.caseKind == JCCase.RULE) {
                        log.error(TreeInfo.diagEndPos(c.body),
                                  Errors.RuleCompletesNormally);
                    } else if (l.tail.isEmpty()) {
                        log.error(TreeInfo.diagEndPos(tree),
                                  Errors.SwitchExpressionCompletesNormally);
                    }
                }
                c.completesNormally = alive != Liveness.DEAD;
            }
            if ((constants == null || !constants.isEmpty()) && !hasDefault) {
                log.error(tree, Errors.NotExhaustive);
            }
            alive = prevAlive;
            alive = alive.or(resolveBreaks(tree, prevPendingExits));
        }

        public void visitTry(JCTry tree) {
            ListBuffer<PendingExit> prevPendingExits = pendingExits;
            pendingExits = new ListBuffer<>();
            for (JCTree resource : tree.resources) {
                if (resource instanceof JCVariableDecl) {
                    JCVariableDecl vdecl = (JCVariableDecl) resource;
                    visitVarDef(vdecl);
                } else if (resource instanceof JCExpression) {
                    scan((JCExpression) resource);
                } else {
                    throw new AssertionError(tree);  // parser error
                }
            }

            scanStat(tree.body);
            Liveness aliveEnd = alive;

            for (List<JCCatch> l = tree.catchers; l.nonEmpty(); l = l.tail) {
                alive = Liveness.ALIVE;
                JCVariableDecl param = l.head.param;
                scan(param);
                scanStat(l.head.body);
                aliveEnd = aliveEnd.or(alive);
            }
            if (tree.finalizer != null) {
                ListBuffer<PendingExit> exits = pendingExits;
                pendingExits = prevPendingExits;
                alive = Liveness.ALIVE;
                scanStat(tree.finalizer);
                tree.finallyCanCompleteNormally = alive != Liveness.DEAD;
                if (alive == Liveness.DEAD) {
                    if (lint.isEnabled(Lint.LintCategory.FINALLY)) {
                        log.warning(Lint.LintCategory.FINALLY,
                                TreeInfo.diagEndPos(tree.finalizer),
                                Warnings.FinallyCannotComplete);
                    }
                } else {
                    while (exits.nonEmpty()) {
                        pendingExits.append(exits.next());
                    }
                    alive = aliveEnd;
                }
            } else {
                alive = aliveEnd;
                ListBuffer<PendingExit> exits = pendingExits;
                pendingExits = prevPendingExits;
                while (exits.nonEmpty()) pendingExits.append(exits.next());
            }
        }

        @Override
        public void visitIf(JCIf tree) {
            scan(tree.cond);
            scanStat(tree.thenpart);
            if (tree.elsepart != null) {
                Liveness aliveAfterThen = alive;
                alive = Liveness.ALIVE;
                scanStat(tree.elsepart);
                alive = alive.or(aliveAfterThen);
            } else {
                alive = Liveness.ALIVE;
            }
        }

        public void visitBreak(JCBreak tree) {
            if (tree.isValueBreak())
                scan(tree.value);
            recordExit(new PendingExit(tree));
        }

        public void visitContinue(JCContinue tree) {
            recordExit(new PendingExit(tree));
        }

        public void visitReturn(JCReturn tree) {
            scan(tree.expr);
            recordExit(new PendingExit(tree));
        }

        public void visitThrow(JCThrow tree) {
            scan(tree.expr);
            markDead();
        }

        public void visitApply(JCMethodInvocation tree) {
            scan(tree.meth);
            scan(tree.args);
        }

        public void visitNewClass(JCNewClass tree) {
            scan(tree.encl);
            scan(tree.args);
            if (tree.def != null) {
                scan(tree.def);
            }
        }

        @Override
        public void visitLambda(JCLambda tree) {
            if (tree.type != null &&
                    tree.type.isErroneous()) {
                return;
            }

            ListBuffer<PendingExit> prevPending = pendingExits;
            Liveness prevAlive = alive;
            try {
                pendingExits = new ListBuffer<>();
                alive = Liveness.ALIVE;
                scanStat(tree.body);
                tree.canCompleteNormally = alive != Liveness.DEAD;
            }
            finally {
                pendingExits = prevPending;
                alive = prevAlive;
            }
        }

        public void visitModuleDef(JCModuleDecl tree) {
            // Do nothing for modules
        }

    /**************************************************************************
     * main method
     *************************************************************************/

        /** Perform definite assignment/unassignment analysis on a tree.
         */
        public void analyzeTree(Env<AttrContext> env, TreeMaker make) {
            analyzeTree(env, env.tree, make);
        }
        public void analyzeTree(Env<AttrContext> env, JCTree tree, TreeMaker make) {
            try {
                attrEnv = env;
                Flow.this.make = make;
                pendingExits = new ListBuffer<>();
                alive = Liveness.ALIVE;
                scan(tree);
            } finally {
                pendingExits = null;
                Flow.this.make = null;
            }
        }
    }

    /**
     * This pass implements the second step of the dataflow analysis, namely
     * the exception analysis. This is to ensure that every checked exception that is
     * thrown is declared or caught. The analyzer uses some info that has been set by
     * the liveliness analyzer.
     */
    class FlowAnalyzer extends BaseAnalyzer {

        /** A flag that indicates whether the last statement could
         *  complete normally.
         */
        HashMap<Symbol, List<Type>> preciseRethrowTypes;

        /** The current class being defined.
         */
        JCClassDecl classDef;

        /** The list of possibly thrown declarable exceptions.
         */
        List<Type> thrown;

        /** The list of exceptions that are either caught or declared to be
         *  thrown.
         */
        List<Type> caught;

        class ThrownPendingExit extends BaseAnalyzer.PendingExit {

            Type thrown;

            ThrownPendingExit(JCTree tree, Type thrown) {
                super(tree);
                this.thrown = thrown;
            }
        }

        @Override
        void markDead() {
            //do nothing
        }

        /*-------------------- Exceptions ----------------------*/

        /** Complain that pending exceptions are not caught.
         */
        void errorUncaught() {
            for (PendingExit exit = pendingExits.next();
                 exit != null;
                 exit = pendingExits.next()) {
                Assert.check(exit instanceof ThrownPendingExit);
                ThrownPendingExit thrownExit = (ThrownPendingExit) exit;
                if (classDef != null &&
                    classDef.pos == exit.tree.pos) {
                    log.error(exit.tree.pos(),
                              Errors.UnreportedExceptionDefaultConstructor(thrownExit.thrown));
                } else if (exit.tree.hasTag(VARDEF) &&
                        ((JCVariableDecl)exit.tree).sym.isResourceVariable()) {
                    log.error(exit.tree.pos(),
                              Errors.UnreportedExceptionImplicitClose(thrownExit.thrown,
                                                                      ((JCVariableDecl)exit.tree).sym.name));
                } else {
                    log.error(exit.tree.pos(),
                              Errors.UnreportedExceptionNeedToCatchOrThrow(thrownExit.thrown));
                }
            }
        }

        /** Record that exception is potentially thrown and check that it
         *  is caught.
         */
        void markThrown(JCTree tree, Type exc) {
            if (!chk.isUnchecked(tree.pos(), exc)) {
                if (!chk.isHandled(exc, caught)) {
                    pendingExits.append(new ThrownPendingExit(tree, exc));
                }
                thrown = chk.incl(exc, thrown);
            }
        }

    /*************************************************************************
     * Visitor methods for statements and definitions
     *************************************************************************/

        /* ------------ Visitor methods for various sorts of trees -------------*/

        public void visitClassDef(JCClassDecl tree) {
            if (tree.sym == null) return;

            JCClassDecl classDefPrev = classDef;
            List<Type> thrownPrev = thrown;
            List<Type> caughtPrev = caught;
            ListBuffer<PendingExit> pendingExitsPrev = pendingExits;
            Lint lintPrev = lint;
            boolean anonymousClass = tree.name == names.empty;
            pendingExits = new ListBuffer<>();
            if (!anonymousClass) {
                caught = List.nil();
            }
            classDef = tree;
            thrown = List.nil();
            lint = lint.augment(tree.sym);

            try {
                // process all the static initializers
                for (List<JCTree> l = tree.defs; l.nonEmpty(); l = l.tail) {
                    if (!l.head.hasTag(METHODDEF) &&
                        (TreeInfo.flags(l.head) & STATIC) != 0) {
                        scan(l.head);
                        errorUncaught();
                    }
                }

                // add intersection of all thrown clauses of initial constructors
                // to set of caught exceptions, unless class is anonymous.
                if (!anonymousClass) {
                    boolean firstConstructor = true;
                    for (List<JCTree> l = tree.defs; l.nonEmpty(); l = l.tail) {
                        if (TreeInfo.isInitialConstructor(l.head)) {
                            List<Type> mthrown =
                                ((JCMethodDecl) l.head).sym.type.getThrownTypes();
                            if (firstConstructor) {
                                caught = mthrown;
                                firstConstructor = false;
                            } else {
                                caught = chk.intersect(mthrown, caught);
                            }
                        }
                    }
                }

                // process all the instance initializers
                for (List<JCTree> l = tree.defs; l.nonEmpty(); l = l.tail) {
                    if (!l.head.hasTag(METHODDEF) &&
                        (TreeInfo.flags(l.head) & STATIC) == 0) {
                        scan(l.head);
                        errorUncaught();
                    }
                }

                // in an anonymous class, add the set of thrown exceptions to
                // the throws clause of the synthetic constructor and propagate
                // outwards.
                // Changing the throws clause on the fly is okay here because
                // the anonymous constructor can't be invoked anywhere else,
                // and its type hasn't been cached.
                if (anonymousClass) {
                    for (List<JCTree> l = tree.defs; l.nonEmpty(); l = l.tail) {
                        if (TreeInfo.isConstructor(l.head)) {
                            JCMethodDecl mdef = (JCMethodDecl)l.head;
                            scan(mdef);
                            mdef.thrown = make.Types(thrown);
                            mdef.sym.type = types.createMethodTypeWithThrown(mdef.sym.type, thrown);
                        }
                    }
                    thrownPrev = chk.union(thrown, thrownPrev);
                }

                // process all the methods
                for (List<JCTree> l = tree.defs; l.nonEmpty(); l = l.tail) {
                    if (anonymousClass && TreeInfo.isConstructor(l.head))
                        continue; // there can never be an uncaught exception.
                    if (l.head.hasTag(METHODDEF)) {
                        scan(l.head);
                        errorUncaught();
                    }
                }

                thrown = thrownPrev;
            } finally {
                pendingExits = pendingExitsPrev;
                caught = caughtPrev;
                classDef = classDefPrev;
                lint = lintPrev;
            }
        }

        public void visitMethodDef(JCMethodDecl tree) {
            if (tree.body == null) return;

            List<Type> caughtPrev = caught;
            List<Type> mthrown = tree.sym.type.getThrownTypes();
            Lint lintPrev = lint;

            lint = lint.augment(tree.sym);

            Assert.check(pendingExits.isEmpty());

            try {
                for (List<JCVariableDecl> l = tree.params; l.nonEmpty(); l = l.tail) {
                    JCVariableDecl def = l.head;
                    scan(def);
                }
                if (TreeInfo.isInitialConstructor(tree))
                    caught = chk.union(caught, mthrown);
                else if ((tree.sym.flags() & (BLOCK | STATIC)) != BLOCK)
                    caught = mthrown;
                // else we are in an instance initializer block;
                // leave caught unchanged.

                scan(tree.body);

                List<PendingExit> exits = pendingExits.toList();
                pendingExits = new ListBuffer<>();
                while (exits.nonEmpty()) {
                    PendingExit exit = exits.head;
                    exits = exits.tail;
                    if (!(exit instanceof ThrownPendingExit)) {
                        Assert.check(exit.tree.hasTag(RETURN));
                    } else {
                        // uncaught throws will be reported later
                        pendingExits.append(exit);
                    }
                }
            } finally {
                caught = caughtPrev;
                lint = lintPrev;
            }
        }

        public void visitVarDef(JCVariableDecl tree) {
            if (tree.init != null) {
                Lint lintPrev = lint;
                lint = lint.augment(tree.sym);
                try{
                    scan(tree.init);
                } finally {
                    lint = lintPrev;
                }
            }
        }

        public void visitBlock(JCBlock tree) {
            scan(tree.stats);
        }

        public void visitDoLoop(JCDoWhileLoop tree) {
            ListBuffer<PendingExit> prevPendingExits = pendingExits;
            pendingExits = new ListBuffer<>();
            scan(tree.body);
            resolveContinues(tree);
            scan(tree.cond);
            resolveBreaks(tree, prevPendingExits);
        }

        public void visitWhileLoop(JCWhileLoop tree) {
            ListBuffer<PendingExit> prevPendingExits = pendingExits;
            pendingExits = new ListBuffer<>();
            scan(tree.cond);
            scan(tree.body);
            resolveContinues(tree);
            resolveBreaks(tree, prevPendingExits);
        }

        public void visitForLoop(JCForLoop tree) {
            ListBuffer<PendingExit> prevPendingExits = pendingExits;
            scan(tree.init);
            pendingExits = new ListBuffer<>();
            if (tree.cond != null) {
                scan(tree.cond);
            }
            scan(tree.body);
            resolveContinues(tree);
            scan(tree.step);
            resolveBreaks(tree, prevPendingExits);
        }

        public void visitForeachLoop(JCEnhancedForLoop tree) {
            visitVarDef(tree.var);
            ListBuffer<PendingExit> prevPendingExits = pendingExits;
            scan(tree.expr);
            pendingExits = new ListBuffer<>();
            scan(tree.body);
            resolveContinues(tree);
            resolveBreaks(tree, prevPendingExits);
        }

        public void visitLabelled(JCLabeledStatement tree) {
            ListBuffer<PendingExit> prevPendingExits = pendingExits;
            pendingExits = new ListBuffer<>();
            scan(tree.body);
            resolveBreaks(tree, prevPendingExits);
        }

        public void visitSwitch(JCSwitch tree) {
            handleSwitch(tree, tree.selector, tree.cases);
        }

        @Override
        public void visitSwitchExpression(JCSwitchExpression tree) {
            handleSwitch(tree, tree.selector, tree.cases);
        }

        private void handleSwitch(JCTree tree, JCExpression selector, List<JCCase> cases) {
            ListBuffer<PendingExit> prevPendingExits = pendingExits;
            pendingExits = new ListBuffer<>();
            scan(selector);
            for (List<JCCase> l = cases; l.nonEmpty(); l = l.tail) {
                JCCase c = l.head;
                scan(c.pats);
                scan(c.stats);
            }
            resolveBreaks(tree, prevPendingExits);
        }

        public void visitTry(JCTry tree) {
            List<Type> caughtPrev = caught;
            List<Type> thrownPrev = thrown;
            thrown = List.nil();
            for (List<JCCatch> l = tree.catchers; l.nonEmpty(); l = l.tail) {
                List<JCExpression> subClauses = TreeInfo.isMultiCatch(l.head) ?
                        ((JCTypeUnion)l.head.param.vartype).alternatives :
                        List.of(l.head.param.vartype);
                for (JCExpression ct : subClauses) {
                    caught = chk.incl(ct.type, caught);
                }
            }

            ListBuffer<PendingExit> prevPendingExits = pendingExits;
            pendingExits = new ListBuffer<>();
            for (JCTree resource : tree.resources) {
                if (resource instanceof JCVariableDecl) {
                    JCVariableDecl vdecl = (JCVariableDecl) resource;
                    visitVarDef(vdecl);
                } else if (resource instanceof JCExpression) {
                    scan((JCExpression) resource);
                } else {
                    throw new AssertionError(tree);  // parser error
                }
            }
            for (JCTree resource : tree.resources) {
                List<Type> closeableSupertypes = resource.type.isCompound() ?
                    types.interfaces(resource.type).prepend(types.supertype(resource.type)) :
                    List.of(resource.type);
                for (Type sup : closeableSupertypes) {
                    if (types.asSuper(sup, syms.autoCloseableType.tsym) != null) {
                        Symbol closeMethod = rs.resolveQualifiedMethod(tree,
                                attrEnv,
                                types.skipTypeVars(sup, false),
                                names.close,
                                List.nil(),
                                List.nil());
                        Type mt = types.memberType(resource.type, closeMethod);
                        if (closeMethod.kind == MTH) {
                            for (Type t : mt.getThrownTypes()) {
                                markThrown(resource, t);
                            }
                        }
                    }
                }
            }
            scan(tree.body);
            List<Type> thrownInTry = chk.union(thrown, List.of(syms.runtimeExceptionType, syms.errorType));
            thrown = thrownPrev;
            caught = caughtPrev;

            List<Type> caughtInTry = List.nil();
            for (List<JCCatch> l = tree.catchers; l.nonEmpty(); l = l.tail) {
                JCVariableDecl param = l.head.param;
                List<JCExpression> subClauses = TreeInfo.isMultiCatch(l.head) ?
                        ((JCTypeUnion)l.head.param.vartype).alternatives :
                        List.of(l.head.param.vartype);
                List<Type> ctypes = List.nil();
                List<Type> rethrownTypes = chk.diff(thrownInTry, caughtInTry);
                for (JCExpression ct : subClauses) {
                    Type exc = ct.type;
                    if (exc != syms.unknownType) {
                        ctypes = ctypes.append(exc);
                        if (types.isSameType(exc, syms.objectType))
                            continue;
                        checkCaughtType(l.head.pos(), exc, thrownInTry, caughtInTry);
                        caughtInTry = chk.incl(exc, caughtInTry);
                    }
                }
                scan(param);
                preciseRethrowTypes.put(param.sym, chk.intersect(ctypes, rethrownTypes));
                scan(l.head.body);
                preciseRethrowTypes.remove(param.sym);
            }
            if (tree.finalizer != null) {
                List<Type> savedThrown = thrown;
                thrown = List.nil();
                ListBuffer<PendingExit> exits = pendingExits;
                pendingExits = prevPendingExits;
                scan(tree.finalizer);
                if (!tree.finallyCanCompleteNormally) {
                    // discard exits and exceptions from try and finally
                    thrown = chk.union(thrown, thrownPrev);
                } else {
                    thrown = chk.union(thrown, chk.diff(thrownInTry, caughtInTry));
                    thrown = chk.union(thrown, savedThrown);
                    // FIX: this doesn't preserve source order of exits in catch
                    // versus finally!
                    while (exits.nonEmpty()) {
                        pendingExits.append(exits.next());
                    }
                }
            } else {
                thrown = chk.union(thrown, chk.diff(thrownInTry, caughtInTry));
                ListBuffer<PendingExit> exits = pendingExits;
                pendingExits = prevPendingExits;
                while (exits.nonEmpty()) pendingExits.append(exits.next());
            }
        }

        @Override
        public void visitIf(JCIf tree) {
            scan(tree.cond);
            scan(tree.thenpart);
            if (tree.elsepart != null) {
                scan(tree.elsepart);
            }
        }

        void checkCaughtType(DiagnosticPosition pos, Type exc, List<Type> thrownInTry, List<Type> caughtInTry) {
            if (chk.subset(exc, caughtInTry)) {
                log.error(pos, Errors.ExceptAlreadyCaught(exc));
            } else if (!chk.isUnchecked(pos, exc) &&
                    !isExceptionOrThrowable(exc) &&
                    !chk.intersects(exc, thrownInTry)) {
                log.error(pos, Errors.ExceptNeverThrownInTry(exc));
            } else {
                List<Type> catchableThrownTypes = chk.intersect(List.of(exc), thrownInTry);
                // 'catchableThrownTypes' cannnot possibly be empty - if 'exc' was an
                // unchecked exception, the result list would not be empty, as the augmented
                // thrown set includes { RuntimeException, Error }; if 'exc' was a checked
                // exception, that would have been covered in the branch above
                if (chk.diff(catchableThrownTypes, caughtInTry).isEmpty() &&
                        !isExceptionOrThrowable(exc)) {
                    Warning key = catchableThrownTypes.length() == 1 ?
                            Warnings.UnreachableCatch(catchableThrownTypes) :
                            Warnings.UnreachableCatch1(catchableThrownTypes);
                    log.warning(pos, key);
                }
            }
        }
        //where
            private boolean isExceptionOrThrowable(Type exc) {
                return exc.tsym == syms.throwableType.tsym ||
                    exc.tsym == syms.exceptionType.tsym;
            }

        public void visitBreak(JCBreak tree) {
            if (tree.isValueBreak())
                scan(tree.value);
            recordExit(new PendingExit(tree));
        }

        public void visitContinue(JCContinue tree) {
            recordExit(new PendingExit(tree));
        }

        public void visitReturn(JCReturn tree) {
            scan(tree.expr);
            recordExit(new PendingExit(tree));
        }

        public void visitThrow(JCThrow tree) {
            scan(tree.expr);
            Symbol sym = TreeInfo.symbol(tree.expr);
            if (sym != null &&
                sym.kind == VAR &&
                (sym.flags() & (FINAL | EFFECTIVELY_FINAL)) != 0 &&
                preciseRethrowTypes.get(sym) != null) {
                for (Type t : preciseRethrowTypes.get(sym)) {
                    markThrown(tree, t);
                }
            }
            else {
                markThrown(tree, tree.expr.type);
            }
            markDead();
        }

        public void visitApply(JCMethodInvocation tree) {
            scan(tree.meth);
            scan(tree.args);
            for (List<Type> l = tree.meth.type.getThrownTypes(); l.nonEmpty(); l = l.tail)
                markThrown(tree, l.head);
        }

        public void visitNewClass(JCNewClass tree) {
            scan(tree.encl);
            scan(tree.args);
           // scan(tree.def);
            for (List<Type> l = tree.constructorType.getThrownTypes();
                 l.nonEmpty();
                 l = l.tail) {
                markThrown(tree, l.head);
            }
            List<Type> caughtPrev = caught;
            try {
                // If the new class expression defines an anonymous class,
                // analysis of the anonymous constructor may encounter thrown
                // types which are unsubstituted type variables.
                // However, since the constructor's actual thrown types have
                // already been marked as thrown, it is safe to simply include
                // each of the constructor's formal thrown types in the set of
                // 'caught/declared to be thrown' types, for the duration of
                // the class def analysis.
                if (tree.def != null)
                    for (List<Type> l = tree.constructor.type.getThrownTypes();
                         l.nonEmpty();
                         l = l.tail) {
                        caught = chk.incl(l.head, caught);
                    }
                scan(tree.def);
            }
            finally {
                caught = caughtPrev;
            }
        }

        @Override
        public void visitLambda(JCLambda tree) {
            if (tree.type != null &&
                    tree.type.isErroneous()) {
                return;
            }
            List<Type> prevCaught = caught;
            List<Type> prevThrown = thrown;
            ListBuffer<PendingExit> prevPending = pendingExits;
            try {
                pendingExits = new ListBuffer<>();
                caught = tree.getDescriptorType(types).getThrownTypes();
                thrown = List.nil();
                scan(tree.body);
                List<PendingExit> exits = pendingExits.toList();
                pendingExits = new ListBuffer<>();
                while (exits.nonEmpty()) {
                    PendingExit exit = exits.head;
                    exits = exits.tail;
                    if (!(exit instanceof ThrownPendingExit)) {
                        Assert.check(exit.tree.hasTag(RETURN));
                    } else {
                        // uncaught throws will be reported later
                        pendingExits.append(exit);
                    }
                }

                errorUncaught();
            } finally {
                pendingExits = prevPending;
                caught = prevCaught;
                thrown = prevThrown;
            }
        }

        public void visitModuleDef(JCModuleDecl tree) {
            // Do nothing for modules
        }

    /**************************************************************************
     * main method
     *************************************************************************/

        /** Perform definite assignment/unassignment analysis on a tree.
         */
        public void analyzeTree(Env<AttrContext> env, TreeMaker make) {
            analyzeTree(env, env.tree, make);
        }
        public void analyzeTree(Env<AttrContext> env, JCTree tree, TreeMaker make) {
            try {
                attrEnv = env;
                Flow.this.make = make;
                pendingExits = new ListBuffer<>();
                preciseRethrowTypes = new HashMap<>();
                this.thrown = this.caught = null;
                this.classDef = null;
                scan(tree);
            } finally {
                pendingExits = null;
                Flow.this.make = null;
                this.thrown = this.caught = null;
                this.classDef = null;
            }
        }
    }

    /**
     * Specialized pass that performs reachability analysis on a lambda
     */
    class LambdaAliveAnalyzer extends AliveAnalyzer {

        boolean inLambda;

        @Override
        public void visitReturn(JCReturn tree) {
            //ignore lambda return expression (which might not even be attributed)
            recordExit(new PendingExit(tree));
        }

        @Override
        public void visitLambda(JCLambda tree) {
            if (inLambda || tree.getBodyKind() == BodyKind.EXPRESSION) {
                return;
            }
            inLambda = true;
            try {
                super.visitLambda(tree);
            } finally {
                inLambda = false;
            }
        }

        @Override
        public void visitClassDef(JCClassDecl tree) {
            //skip
        }
    }

    /**
     * Determine if alive after the given tree.
     */
    class SnippetAliveAnalyzer extends AliveAnalyzer {
        @Override
        public void visitClassDef(JCClassDecl tree) {
            //skip
        }
        public boolean isAlive() {
            return super.alive != Liveness.DEAD;
        }
    }

    /**
     * Specialized pass that performs DA/DU on a lambda
     */
    class LambdaAssignAnalyzer extends AssignAnalyzer {
        WriteableScope enclosedSymbols;
        boolean inLambda;

        LambdaAssignAnalyzer(Env<AttrContext> env) {
            enclosedSymbols = WriteableScope.create(env.enclClass.sym);
        }

        @Override
        public void visitLambda(JCLambda tree) {
            if (inLambda) {
                return;
            }
            inLambda = true;
            try {
                super.visitLambda(tree);
            } finally {
                inLambda = false;
            }
        }

        @Override
        public void visitVarDef(JCVariableDecl tree) {
            enclosedSymbols.enter(tree.sym);
            super.visitVarDef(tree);
        }
        @Override
        protected boolean trackable(VarSymbol sym) {
            return enclosedSymbols.includes(sym) &&
                   sym.owner.kind == MTH;
        }

        @Override
        public void visitClassDef(JCClassDecl tree) {
            //skip
        }
    }

    /**
     * Specialized pass that performs inference of thrown types for lambdas.
     */
    class LambdaFlowAnalyzer extends FlowAnalyzer {
        List<Type> inferredThrownTypes;
        boolean inLambda;
        @Override
        public void visitLambda(JCLambda tree) {
            if ((tree.type != null &&
                    tree.type.isErroneous()) || inLambda) {
                return;
            }
            List<Type> prevCaught = caught;
            List<Type> prevThrown = thrown;
            ListBuffer<PendingExit> prevPending = pendingExits;
            inLambda = true;
            try {
                pendingExits = new ListBuffer<>();
                caught = List.of(syms.throwableType);
                thrown = List.nil();
                scan(tree.body);
                inferredThrownTypes = thrown;
            } finally {
                pendingExits = prevPending;
                caught = prevCaught;
                thrown = prevThrown;
                inLambda = false;
            }
        }
        @Override
        public void visitClassDef(JCClassDecl tree) {
            //skip
        }
    }

    /**
     * This pass implements (i) definite assignment analysis, which ensures that
     * each variable is assigned when used and (ii) definite unassignment analysis,
     * which ensures that no final variable is assigned more than once. This visitor
     * depends on the results of the liveliness analyzer. This pass is also used to mark
     * effectively-final local variables/parameters.
     */

    public class AssignAnalyzer extends BaseAnalyzer {

        /** The set of definitely assigned variables.
         */
        final Bits inits;

        /** The set of definitely unassigned variables.
         */
        final Bits uninits;

        /** The set of variables that are definitely unassigned everywhere
         *  in current try block. This variable is maintained lazily; it is
         *  updated only when something gets removed from uninits,
         *  typically by being assigned in reachable code.  To obtain the
         *  correct set of variables which are definitely unassigned
         *  anywhere in current try block, intersect uninitsTry and
         *  uninits.
         */
        final Bits uninitsTry;

        /** When analyzing a condition, inits and uninits are null.
         *  Instead we have:
         */
        final Bits initsWhenTrue;
        final Bits initsWhenFalse;
        final Bits uninitsWhenTrue;
        final Bits uninitsWhenFalse;

        /** A mapping from addresses to variable symbols.
         */
        protected JCVariableDecl[] vardecls;

        /** The current class being defined.
         */
        JCClassDecl classDef;

        /** The first variable sequence number in this class definition.
         */
        int firstadr;

        /** The next available variable sequence number.
         */
        protected int nextadr;

        /** The first variable sequence number in a block that can return.
         */
        protected int returnadr;

        /** The list of unreferenced automatic resources.
         */
        WriteableScope unrefdResources;

        /** Modified when processing a loop body the second time for DU analysis. */
        FlowKind flowKind = FlowKind.NORMAL;

        /** The starting position of the analyzed tree */
        int startPos;

        public class AssignPendingExit extends BaseAnalyzer.PendingExit {

            final Bits inits;
            final Bits uninits;
            final Bits exit_inits = new Bits(true);
            final Bits exit_uninits = new Bits(true);

            public AssignPendingExit(JCTree tree, final Bits inits, final Bits uninits) {
                super(tree);
                this.inits = inits;
                this.uninits = uninits;
                this.exit_inits.assign(inits);
                this.exit_uninits.assign(uninits);
            }

            @Override
            public void resolveJump() {
                inits.andSet(exit_inits);
                uninits.andSet(exit_uninits);
            }
        }

        public AssignAnalyzer() {
            this.inits = new Bits();
            uninits = new Bits();
            uninitsTry = new Bits();
            initsWhenTrue = new Bits(true);
            initsWhenFalse = new Bits(true);
            uninitsWhenTrue = new Bits(true);
            uninitsWhenFalse = new Bits(true);
        }

        private boolean isInitialConstructor = false;

        @Override
        protected void markDead() {
            if (!isInitialConstructor) {
                inits.inclRange(returnadr, nextadr);
            } else {
                for (int address = returnadr; address < nextadr; address++) {
                    if (!(isFinalUninitializedStaticField(vardecls[address].sym))) {
                        inits.incl(address);
                    }
                }
            }
            uninits.inclRange(returnadr, nextadr);
        }

        /*-------------- Processing variables ----------------------*/

        /** Do we need to track init/uninit state of this symbol?
         *  I.e. is symbol either a local or a blank final variable?
         */
        protected boolean trackable(VarSymbol sym) {
            return
<<<<<<< HEAD
                sym.pos >= startPos && ((sym.flags() & MATCH_BINDING) == 0) &&
                ((sym.owner.kind == MTH ||
=======
                sym.pos >= startPos &&
                ((sym.owner.kind == MTH || sym.owner.kind == VAR ||
>>>>>>> d1bf8c5c
                isFinalUninitializedField(sym)));
        }

        boolean isFinalUninitializedField(VarSymbol sym) {
            return sym.owner.kind == TYP &&
                   ((sym.flags() & (FINAL | HASINIT | PARAMETER)) == FINAL &&
                   classDef.sym.isEnclosedBy((ClassSymbol)sym.owner));
        }

        boolean isFinalUninitializedStaticField(VarSymbol sym) {
            return isFinalUninitializedField(sym) && sym.isStatic();
        }

        /** Initialize new trackable variable by setting its address field
         *  to the next available sequence number and entering it under that
         *  index into the vars array.
         */
        void newVar(JCVariableDecl varDecl) {
            VarSymbol sym = varDecl.sym;
            vardecls = ArrayUtils.ensureCapacity(vardecls, nextadr);
            if ((sym.flags() & FINAL) == 0) {
                sym.flags_field |= EFFECTIVELY_FINAL;
            }
            sym.adr = nextadr;
            vardecls[nextadr] = varDecl;
            inits.excl(nextadr);
            uninits.incl(nextadr);
            nextadr++;
        }

        /** Record an initialization of a trackable variable.
         */
        void letInit(DiagnosticPosition pos, VarSymbol sym) {
            if (sym.adr >= firstadr && trackable(sym)) {
                if ((sym.flags() & EFFECTIVELY_FINAL) != 0) {
                    if (!uninits.isMember(sym.adr)) {
                        //assignment targeting an effectively final variable
                        //makes the variable lose its status of effectively final
                        //if the variable is _not_ definitively unassigned
                        sym.flags_field &= ~EFFECTIVELY_FINAL;
                    } else {
                        uninit(sym);
                    }
                }
                else if ((sym.flags() & FINAL) != 0) {
                    if ((sym.flags() & PARAMETER) != 0) {
                        if ((sym.flags() & UNION) != 0) { //multi-catch parameter
                            log.error(pos, Errors.MulticatchParameterMayNotBeAssigned(sym));
                        }
                        else {
                            log.error(pos,
                                      Errors.FinalParameterMayNotBeAssigned(sym));
                        }
                    } else if (!uninits.isMember(sym.adr)) {
                        log.error(pos, diags.errorKey(flowKind.errKey, sym));
                    } else {
                        uninit(sym);
                    }
                }
                inits.incl(sym.adr);
            } else if ((sym.flags() & FINAL) != 0) {
                log.error(pos, Errors.VarMightAlreadyBeAssigned(sym));
            }
        }
        //where
            void uninit(VarSymbol sym) {
                if (!inits.isMember(sym.adr)) {
                    // reachable assignment
                    uninits.excl(sym.adr);
                    uninitsTry.excl(sym.adr);
                } else {
                    //log.rawWarning(pos, "unreachable assignment");//DEBUG
                    uninits.excl(sym.adr);
                }
            }

        /** If tree is either a simple name or of the form this.name or
         *  C.this.name, and tree represents a trackable variable,
         *  record an initialization of the variable.
         */
        void letInit(JCTree tree) {
            tree = TreeInfo.skipParens(tree);
            if (tree.hasTag(IDENT) || tree.hasTag(SELECT)) {
                Symbol sym = TreeInfo.symbol(tree);
                if (sym.kind == VAR) {
                    letInit(tree.pos(), (VarSymbol)sym);
                }
            }
        }

        /** Check that trackable variable is initialized.
         */
        void checkInit(DiagnosticPosition pos, VarSymbol sym) {
            checkInit(pos, sym, Errors.VarMightNotHaveBeenInitialized(sym));
        }

        void checkInit(DiagnosticPosition pos, VarSymbol sym, Error errkey) {
            if ((sym.adr >= firstadr || sym.owner.kind != TYP) &&
                trackable(sym) &&
                !inits.isMember(sym.adr)) {
                log.error(pos, errkey);
                inits.incl(sym.adr);
            }
        }

        /** Utility method to reset several Bits instances.
         */
        private void resetBits(Bits... bits) {
            for (Bits b : bits) {
                b.reset();
            }
        }

        /** Split (duplicate) inits/uninits into WhenTrue/WhenFalse sets
         */
        void split(boolean setToNull) {
            initsWhenFalse.assign(inits);
            uninitsWhenFalse.assign(uninits);
            initsWhenTrue.assign(inits);
            uninitsWhenTrue.assign(uninits);
            if (setToNull) {
                resetBits(inits, uninits);
            }
        }

        /** Merge (intersect) inits/uninits from WhenTrue/WhenFalse sets.
         */
        protected void merge() {
            inits.assign(initsWhenFalse.andSet(initsWhenTrue));
            uninits.assign(uninitsWhenFalse.andSet(uninitsWhenTrue));
        }

    /* ************************************************************************
     * Visitor methods for statements and definitions
     *************************************************************************/

        /** Analyze an expression. Make sure to set (un)inits rather than
         *  (un)initsWhenTrue(WhenFalse) on exit.
         */
        void scanExpr(JCTree tree) {
            if (tree != null) {
                scan(tree);
                if (inits.isReset()) {
                    merge();
                }
            }
        }

        /** Analyze a list of expressions.
         */
        void scanExprs(List<? extends JCExpression> trees) {
            if (trees != null)
                for (List<? extends JCExpression> l = trees; l.nonEmpty(); l = l.tail)
                    scanExpr(l.head);
        }

        /** Analyze a condition. Make sure to set (un)initsWhenTrue(WhenFalse)
         *  rather than (un)inits on exit.
         */
        void scanCond(JCTree tree) {
            if (tree.type.isFalse()) {
                if (inits.isReset()) merge();
                initsWhenTrue.assign(inits);
                initsWhenTrue.inclRange(firstadr, nextadr);
                uninitsWhenTrue.assign(uninits);
                uninitsWhenTrue.inclRange(firstadr, nextadr);
                initsWhenFalse.assign(inits);
                uninitsWhenFalse.assign(uninits);
            } else if (tree.type.isTrue()) {
                if (inits.isReset()) merge();
                initsWhenFalse.assign(inits);
                initsWhenFalse.inclRange(firstadr, nextadr);
                uninitsWhenFalse.assign(uninits);
                uninitsWhenFalse.inclRange(firstadr, nextadr);
                initsWhenTrue.assign(inits);
                uninitsWhenTrue.assign(uninits);
            } else {
                scan(tree);
                if (!inits.isReset())
                    split(tree.type != syms.unknownType);
            }
            if (tree.type != syms.unknownType) {
                resetBits(inits, uninits);
            }
        }

        /* ------------ Visitor methods for various sorts of trees -------------*/

        public void visitClassDef(JCClassDecl tree) {
            if (tree.sym == null) {
                return;
            }

            Lint lintPrev = lint;
            lint = lint.augment(tree.sym);
            try {
                if (tree.sym == null) {
                    return;
                }

                JCClassDecl classDefPrev = classDef;
                int firstadrPrev = firstadr;
                int nextadrPrev = nextadr;
                ListBuffer<PendingExit> pendingExitsPrev = pendingExits;

                pendingExits = new ListBuffer<>();
                if (tree.name != names.empty) {
                    firstadr = nextadr;
                }
                classDef = tree;
                try {
                    // define all the static fields
                    for (List<JCTree> l = tree.defs; l.nonEmpty(); l = l.tail) {
                        if (l.head.hasTag(VARDEF)) {
                            JCVariableDecl def = (JCVariableDecl)l.head;
                            if ((def.mods.flags & STATIC) != 0) {
                                VarSymbol sym = def.sym;
                                if (trackable(sym)) {
                                    newVar(def);
                                }
                            }
                        }
                    }

                    // process all the static initializers
                    for (List<JCTree> l = tree.defs; l.nonEmpty(); l = l.tail) {
                        if (!l.head.hasTag(METHODDEF) &&
                            (TreeInfo.flags(l.head) & STATIC) != 0) {
                            scan(l.head);
                        }
                    }

                    // define all the instance fields
                    for (List<JCTree> l = tree.defs; l.nonEmpty(); l = l.tail) {
                        if (l.head.hasTag(VARDEF)) {
                            JCVariableDecl def = (JCVariableDecl)l.head;
                            if ((def.mods.flags & STATIC) == 0) {
                                VarSymbol sym = def.sym;
                                if (trackable(sym)) {
                                    newVar(def);
                                }
                            }
                        }
                    }

                    // process all the instance initializers
                    for (List<JCTree> l = tree.defs; l.nonEmpty(); l = l.tail) {
                        if (!l.head.hasTag(METHODDEF) &&
                            (TreeInfo.flags(l.head) & STATIC) == 0) {
                            scan(l.head);
                        }
                    }

                    // process all the methods
                    for (List<JCTree> l = tree.defs; l.nonEmpty(); l = l.tail) {
                        if (l.head.hasTag(METHODDEF)) {
                            scan(l.head);
                        }
                    }
                } finally {
                    pendingExits = pendingExitsPrev;
                    nextadr = nextadrPrev;
                    firstadr = firstadrPrev;
                    classDef = classDefPrev;
                }
            } finally {
                lint = lintPrev;
            }
        }

        public void visitMethodDef(JCMethodDecl tree) {
            if (tree.body == null) {
                return;
            }

            /*  MemberEnter can generate synthetic methods ignore them
             */
            if ((tree.sym.flags() & SYNTHETIC) != 0) {
                return;
            }

            Lint lintPrev = lint;
            lint = lint.augment(tree.sym);
            try {
                if (tree.body == null) {
                    return;
                }
                /*  Ignore synthetic methods, except for translated lambda methods.
                 */
                if ((tree.sym.flags() & (SYNTHETIC | LAMBDA_METHOD)) == SYNTHETIC) {
                    return;
                }

                final Bits initsPrev = new Bits(inits);
                final Bits uninitsPrev = new Bits(uninits);
                int nextadrPrev = nextadr;
                int firstadrPrev = firstadr;
                int returnadrPrev = returnadr;

                Assert.check(pendingExits.isEmpty());
                boolean lastInitialConstructor = isInitialConstructor;
                try {
                    isInitialConstructor = TreeInfo.isInitialConstructor(tree);

                    if (!isInitialConstructor) {
                        firstadr = nextadr;
                    }
                    for (List<JCVariableDecl> l = tree.params; l.nonEmpty(); l = l.tail) {
                        JCVariableDecl def = l.head;
                        scan(def);
                        Assert.check((def.sym.flags() & PARAMETER) != 0, "Method parameter without PARAMETER flag");
                        /*  If we are executing the code from Gen, then there can be
                         *  synthetic or mandated variables, ignore them.
                         */
                        initParam(def);
                    }
                    // else we are in an instance initializer block;
                    // leave caught unchanged.
                    scan(tree.body);

                    if (isInitialConstructor) {
                        boolean isSynthesized = (tree.sym.flags() &
                                                 GENERATEDCONSTR) != 0;
                        boolean isRecord = (tree.sym.owner.flags() & Flags.RECORD) != 0;
                        // skip record as they are generated by the compiler and guaranteed to be correct
                        if (!isRecord || !isSynthesized) {
                            for (int i = firstadr; i < nextadr; i++) {
                                JCVariableDecl vardecl = vardecls[i];
                                VarSymbol var = vardecl.sym;
                                if (var.owner == classDef.sym) {
                                    // choose the diagnostic position based on whether
                                    // the ctor is default(synthesized) or not
                                    if (isSynthesized) {
                                        checkInit(TreeInfo.diagnosticPositionFor(var, vardecl),
                                            var, Errors.VarNotInitializedInDefaultConstructor(var));
                                    } else {
                                        checkInit(TreeInfo.diagEndPos(tree.body), var);
                                    }
                                }
                            }
                        }
                    }
                    List<PendingExit> exits = pendingExits.toList();
                    pendingExits = new ListBuffer<>();
                    while (exits.nonEmpty()) {
                        PendingExit exit = exits.head;
                        exits = exits.tail;
                        Assert.check(exit.tree.hasTag(RETURN), exit.tree);
                        if (isInitialConstructor) {
                            Assert.check(exit instanceof AssignPendingExit);
                            inits.assign(((AssignPendingExit) exit).exit_inits);
                            for (int i = firstadr; i < nextadr; i++) {
                                checkInit(exit.tree.pos(), vardecls[i].sym);
                            }
                        }
                    }
                } finally {
                    inits.assign(initsPrev);
                    uninits.assign(uninitsPrev);
                    nextadr = nextadrPrev;
                    firstadr = firstadrPrev;
                    returnadr = returnadrPrev;
                    isInitialConstructor = lastInitialConstructor;
                }
            } finally {
                lint = lintPrev;
            }
        }

        protected void initParam(JCVariableDecl def) {
            inits.incl(def.sym.adr);
            uninits.excl(def.sym.adr);
        }

        public void visitVarDef(JCVariableDecl tree) {
            Lint lintPrev = lint;
            lint = lint.augment(tree.sym);
            try{
                boolean track = trackable(tree.sym);
                if (track && (tree.sym.owner.kind == MTH || tree.sym.owner.kind == VAR)) {
                    newVar(tree);
                }
                if (tree.init != null) {
                    scanExpr(tree.init);
                    if (track) {
                        letInit(tree.pos(), tree.sym);
                    }
                }
            } finally {
                lint = lintPrev;
            }
        }

        public void visitBlock(JCBlock tree) {
            int nextadrPrev = nextadr;
            scan(tree.stats);
            nextadr = nextadrPrev;
        }

        public void visitDoLoop(JCDoWhileLoop tree) {
            ListBuffer<PendingExit> prevPendingExits = pendingExits;
            FlowKind prevFlowKind = flowKind;
            flowKind = FlowKind.NORMAL;
            final Bits initsSkip = new Bits(true);
            final Bits uninitsSkip = new Bits(true);
            pendingExits = new ListBuffer<>();
            int prevErrors = log.nerrors;
            do {
                final Bits uninitsEntry = new Bits(uninits);
                uninitsEntry.excludeFrom(nextadr);
                scan(tree.body);
                resolveContinues(tree);
                scanCond(tree.cond);
                if (!flowKind.isFinal()) {
                    initsSkip.assign(initsWhenFalse);
                    uninitsSkip.assign(uninitsWhenFalse);
                }
                if (log.nerrors !=  prevErrors ||
                    flowKind.isFinal() ||
                    new Bits(uninitsEntry).diffSet(uninitsWhenTrue).nextBit(firstadr)==-1)
                    break;
                inits.assign(initsWhenTrue);
                uninits.assign(uninitsEntry.andSet(uninitsWhenTrue));
                flowKind = FlowKind.SPECULATIVE_LOOP;
            } while (true);
            flowKind = prevFlowKind;
            inits.assign(initsSkip);
            uninits.assign(uninitsSkip);
            resolveBreaks(tree, prevPendingExits);
        }

        public void visitWhileLoop(JCWhileLoop tree) {
            ListBuffer<PendingExit> prevPendingExits = pendingExits;
            FlowKind prevFlowKind = flowKind;
            flowKind = FlowKind.NORMAL;
            final Bits initsSkip = new Bits(true);
            final Bits uninitsSkip = new Bits(true);
            pendingExits = new ListBuffer<>();
            int prevErrors = log.nerrors;
            final Bits uninitsEntry = new Bits(uninits);
            uninitsEntry.excludeFrom(nextadr);
            do {
                scanCond(tree.cond);
                if (!flowKind.isFinal()) {
                    initsSkip.assign(initsWhenFalse) ;
                    uninitsSkip.assign(uninitsWhenFalse);
                }
                inits.assign(initsWhenTrue);
                uninits.assign(uninitsWhenTrue);
                scan(tree.body);
                resolveContinues(tree);
                if (log.nerrors != prevErrors ||
                    flowKind.isFinal() ||
                    new Bits(uninitsEntry).diffSet(uninits).nextBit(firstadr) == -1) {
                    break;
                }
                uninits.assign(uninitsEntry.andSet(uninits));
                flowKind = FlowKind.SPECULATIVE_LOOP;
            } while (true);
            flowKind = prevFlowKind;
            //a variable is DA/DU after the while statement, if it's DA/DU assuming the
            //branch is not taken AND if it's DA/DU before any break statement
            inits.assign(initsSkip);
            uninits.assign(uninitsSkip);
            resolveBreaks(tree, prevPendingExits);
        }

        public void visitForLoop(JCForLoop tree) {
            ListBuffer<PendingExit> prevPendingExits = pendingExits;
            FlowKind prevFlowKind = flowKind;
            flowKind = FlowKind.NORMAL;
            int nextadrPrev = nextadr;
            scan(tree.init);
            final Bits initsSkip = new Bits(true);
            final Bits uninitsSkip = new Bits(true);
            pendingExits = new ListBuffer<>();
            int prevErrors = log.nerrors;
            do {
                final Bits uninitsEntry = new Bits(uninits);
                uninitsEntry.excludeFrom(nextadr);
                if (tree.cond != null) {
                    scanCond(tree.cond);
                    if (!flowKind.isFinal()) {
                        initsSkip.assign(initsWhenFalse);
                        uninitsSkip.assign(uninitsWhenFalse);
                    }
                    inits.assign(initsWhenTrue);
                    uninits.assign(uninitsWhenTrue);
                } else if (!flowKind.isFinal()) {
                    initsSkip.assign(inits);
                    initsSkip.inclRange(firstadr, nextadr);
                    uninitsSkip.assign(uninits);
                    uninitsSkip.inclRange(firstadr, nextadr);
                }
                scan(tree.body);
                resolveContinues(tree);
                scan(tree.step);
                if (log.nerrors != prevErrors ||
                    flowKind.isFinal() ||
                    new Bits(uninitsEntry).diffSet(uninits).nextBit(firstadr) == -1)
                    break;
                uninits.assign(uninitsEntry.andSet(uninits));
                flowKind = FlowKind.SPECULATIVE_LOOP;
            } while (true);
            flowKind = prevFlowKind;
            //a variable is DA/DU after a for loop, if it's DA/DU assuming the
            //branch is not taken AND if it's DA/DU before any break statement
            inits.assign(initsSkip);
            uninits.assign(uninitsSkip);
            resolveBreaks(tree, prevPendingExits);
            nextadr = nextadrPrev;
        }

        public void visitForeachLoop(JCEnhancedForLoop tree) {
            visitVarDef(tree.var);

            ListBuffer<PendingExit> prevPendingExits = pendingExits;
            FlowKind prevFlowKind = flowKind;
            flowKind = FlowKind.NORMAL;
            int nextadrPrev = nextadr;
            scan(tree.expr);
            final Bits initsStart = new Bits(inits);
            final Bits uninitsStart = new Bits(uninits);

            letInit(tree.pos(), tree.var.sym);
            pendingExits = new ListBuffer<>();
            int prevErrors = log.nerrors;
            do {
                final Bits uninitsEntry = new Bits(uninits);
                uninitsEntry.excludeFrom(nextadr);
                scan(tree.body);
                resolveContinues(tree);
                if (log.nerrors != prevErrors ||
                    flowKind.isFinal() ||
                    new Bits(uninitsEntry).diffSet(uninits).nextBit(firstadr) == -1)
                    break;
                uninits.assign(uninitsEntry.andSet(uninits));
                flowKind = FlowKind.SPECULATIVE_LOOP;
            } while (true);
            flowKind = prevFlowKind;
            inits.assign(initsStart);
            uninits.assign(uninitsStart.andSet(uninits));
            resolveBreaks(tree, prevPendingExits);
            nextadr = nextadrPrev;
        }

        public void visitLabelled(JCLabeledStatement tree) {
            ListBuffer<PendingExit> prevPendingExits = pendingExits;
            pendingExits = new ListBuffer<>();
            scan(tree.body);
            resolveBreaks(tree, prevPendingExits);
        }

        public void visitSwitch(JCSwitch tree) {
            handleSwitch(tree, tree.selector, tree.cases);
        }

        public void visitSwitchExpression(JCSwitchExpression tree) {
            handleSwitch(tree, tree.selector, tree.cases);
        }

        private void handleSwitch(JCTree tree, JCExpression selector, List<JCCase> cases) {
            ListBuffer<PendingExit> prevPendingExits = pendingExits;
            pendingExits = new ListBuffer<>();
            int nextadrPrev = nextadr;
            scanExpr(selector);
            final Bits initsSwitch = new Bits(inits);
            final Bits uninitsSwitch = new Bits(uninits);
            boolean hasDefault = false;
            for (List<JCCase> l = cases; l.nonEmpty(); l = l.tail) {
                inits.assign(initsSwitch);
                uninits.assign(uninits.andSet(uninitsSwitch));
                JCCase c = l.head;
                if (c.pats.isEmpty()) {
                    hasDefault = true;
                } else {
                    for (JCExpression pat : c.pats) {
                        scanExpr(pat);
                    }
                }
                if (hasDefault) {
                    inits.assign(initsSwitch);
                    uninits.assign(uninits.andSet(uninitsSwitch));
                }
                scan(c.stats);
                if (c.completesNormally && c.caseKind == JCCase.RULE) {
                    scanSyntheticBreak(make, tree);
                }
                addVars(c.stats, initsSwitch, uninitsSwitch);
                if (!hasDefault) {
                    inits.assign(initsSwitch);
                    uninits.assign(uninits.andSet(uninitsSwitch));
                }
                // Warn about fall-through if lint switch fallthrough enabled.
            }
            if (!hasDefault) {
                inits.andSet(initsSwitch);
            }
            resolveBreaks(tree, prevPendingExits);
            nextadr = nextadrPrev;
        }
        // where
            /** Add any variables defined in stats to inits and uninits. */
            private void addVars(List<JCStatement> stats, final Bits inits,
                                        final Bits uninits) {
                for (;stats.nonEmpty(); stats = stats.tail) {
                    JCTree stat = stats.head;
                    if (stat.hasTag(VARDEF)) {
                        int adr = ((JCVariableDecl) stat).sym.adr;
                        inits.excl(adr);
                        uninits.incl(adr);
                    }
                }
            }

        public void visitTry(JCTry tree) {
            ListBuffer<JCVariableDecl> resourceVarDecls = new ListBuffer<>();
            final Bits uninitsTryPrev = new Bits(uninitsTry);
            ListBuffer<PendingExit> prevPendingExits = pendingExits;
            pendingExits = new ListBuffer<>();
            final Bits initsTry = new Bits(inits);
            uninitsTry.assign(uninits);
            for (JCTree resource : tree.resources) {
                if (resource instanceof JCVariableDecl) {
                    JCVariableDecl vdecl = (JCVariableDecl) resource;
                    visitVarDef(vdecl);
                    unrefdResources.enter(vdecl.sym);
                    resourceVarDecls.append(vdecl);
                } else if (resource instanceof JCExpression) {
                    scanExpr((JCExpression) resource);
                } else {
                    throw new AssertionError(tree);  // parser error
                }
            }
            scan(tree.body);
            uninitsTry.andSet(uninits);
            final Bits initsEnd = new Bits(inits);
            final Bits uninitsEnd = new Bits(uninits);
            int nextadrCatch = nextadr;

            if (!resourceVarDecls.isEmpty() &&
                    lint.isEnabled(Lint.LintCategory.TRY)) {
                for (JCVariableDecl resVar : resourceVarDecls) {
                    if (unrefdResources.includes(resVar.sym)) {
                        log.warning(Lint.LintCategory.TRY, resVar.pos(),
                                    Warnings.TryResourceNotReferenced(resVar.sym));
                        unrefdResources.remove(resVar.sym);
                    }
                }
            }

            /*  The analysis of each catch should be independent.
             *  Each one should have the same initial values of inits and
             *  uninits.
             */
            final Bits initsCatchPrev = new Bits(initsTry);
            final Bits uninitsCatchPrev = new Bits(uninitsTry);

            for (List<JCCatch> l = tree.catchers; l.nonEmpty(); l = l.tail) {
                JCVariableDecl param = l.head.param;
                inits.assign(initsCatchPrev);
                uninits.assign(uninitsCatchPrev);
                scan(param);
                /* If this is a TWR and we are executing the code from Gen,
                 * then there can be synthetic variables, ignore them.
                 */
                initParam(param);
                scan(l.head.body);
                initsEnd.andSet(inits);
                uninitsEnd.andSet(uninits);
                nextadr = nextadrCatch;
            }
            if (tree.finalizer != null) {
                inits.assign(initsTry);
                uninits.assign(uninitsTry);
                ListBuffer<PendingExit> exits = pendingExits;
                pendingExits = prevPendingExits;
                scan(tree.finalizer);
                if (!tree.finallyCanCompleteNormally) {
                    // discard exits and exceptions from try and finally
                } else {
                    uninits.andSet(uninitsEnd);
                    // FIX: this doesn't preserve source order of exits in catch
                    // versus finally!
                    while (exits.nonEmpty()) {
                        PendingExit exit = exits.next();
                        if (exit instanceof AssignPendingExit) {
                            ((AssignPendingExit) exit).exit_inits.orSet(inits);
                            ((AssignPendingExit) exit).exit_uninits.andSet(uninits);
                        }
                        pendingExits.append(exit);
                    }
                    inits.orSet(initsEnd);
                }
            } else {
                inits.assign(initsEnd);
                uninits.assign(uninitsEnd);
                ListBuffer<PendingExit> exits = pendingExits;
                pendingExits = prevPendingExits;
                while (exits.nonEmpty()) pendingExits.append(exits.next());
            }
            uninitsTry.andSet(uninitsTryPrev).andSet(uninits);
        }

        public void visitConditional(JCConditional tree) {
            scanCond(tree.cond);
            final Bits initsBeforeElse = new Bits(initsWhenFalse);
            final Bits uninitsBeforeElse = new Bits(uninitsWhenFalse);
            inits.assign(initsWhenTrue);
            uninits.assign(uninitsWhenTrue);
            if (tree.truepart.type.hasTag(BOOLEAN) &&
                tree.falsepart.type.hasTag(BOOLEAN)) {
                // if b and c are boolean valued, then
                // v is (un)assigned after a?b:c when true iff
                //    v is (un)assigned after b when true and
                //    v is (un)assigned after c when true
                scanCond(tree.truepart);
                final Bits initsAfterThenWhenTrue = new Bits(initsWhenTrue);
                final Bits initsAfterThenWhenFalse = new Bits(initsWhenFalse);
                final Bits uninitsAfterThenWhenTrue = new Bits(uninitsWhenTrue);
                final Bits uninitsAfterThenWhenFalse = new Bits(uninitsWhenFalse);
                inits.assign(initsBeforeElse);
                uninits.assign(uninitsBeforeElse);
                scanCond(tree.falsepart);
                initsWhenTrue.andSet(initsAfterThenWhenTrue);
                initsWhenFalse.andSet(initsAfterThenWhenFalse);
                uninitsWhenTrue.andSet(uninitsAfterThenWhenTrue);
                uninitsWhenFalse.andSet(uninitsAfterThenWhenFalse);
            } else {
                scanExpr(tree.truepart);
                final Bits initsAfterThen = new Bits(inits);
                final Bits uninitsAfterThen = new Bits(uninits);
                inits.assign(initsBeforeElse);
                uninits.assign(uninitsBeforeElse);
                scanExpr(tree.falsepart);
                inits.andSet(initsAfterThen);
                uninits.andSet(uninitsAfterThen);
            }
        }

        public void visitIf(JCIf tree) {
            scanCond(tree.cond);
            final Bits initsBeforeElse = new Bits(initsWhenFalse);
            final Bits uninitsBeforeElse = new Bits(uninitsWhenFalse);
            inits.assign(initsWhenTrue);
            uninits.assign(uninitsWhenTrue);
            scan(tree.thenpart);
            if (tree.elsepart != null) {
                final Bits initsAfterThen = new Bits(inits);
                final Bits uninitsAfterThen = new Bits(uninits);
                inits.assign(initsBeforeElse);
                uninits.assign(uninitsBeforeElse);
                scan(tree.elsepart);
                inits.andSet(initsAfterThen);
                uninits.andSet(uninitsAfterThen);
            } else {
                inits.andSet(initsBeforeElse);
                uninits.andSet(uninitsBeforeElse);
            }
        }

        @Override
        public void visitBreak(JCBreak tree) {
            if (tree.isValueBreak()) {
                if (tree.target.hasTag(SWITCH_EXPRESSION)) {
                    JCSwitchExpression expr = (JCSwitchExpression) tree.target;
                    if (expr.type.hasTag(BOOLEAN)) {
                        scanCond(tree.value);
                        Bits initsAfterBreakWhenTrue = new Bits(initsWhenTrue);
                        Bits initsAfterBreakWhenFalse = new Bits(initsWhenFalse);
                        Bits uninitsAfterBreakWhenTrue = new Bits(uninitsWhenTrue);
                        Bits uninitsAfterBreakWhenFalse = new Bits(uninitsWhenFalse);
                        PendingExit exit = new PendingExit(tree) {
                            @Override
                            void resolveJump() {
                                if (!inits.isReset()) {
                                    split(true);
                                }
                                initsWhenTrue.andSet(initsAfterBreakWhenTrue);
                                initsWhenFalse.andSet(initsAfterBreakWhenFalse);
                                uninitsWhenTrue.andSet(uninitsAfterBreakWhenTrue);
                                uninitsWhenFalse.andSet(uninitsAfterBreakWhenFalse);
                            }
                        };
                        merge();
                        recordExit(exit);
                        return ;
                    }
                }
                scan(tree.value);
            }
            recordExit(new AssignPendingExit(tree, inits, uninits));
        }

        @Override
        public void visitContinue(JCContinue tree) {
            recordExit(new AssignPendingExit(tree, inits, uninits));
        }

        @Override
        public void visitReturn(JCReturn tree) {
            scanExpr(tree.expr);
            recordExit(new AssignPendingExit(tree, inits, uninits));
        }

        public void visitThrow(JCThrow tree) {
            scanExpr(tree.expr);
            markDead();
        }

        public void visitApply(JCMethodInvocation tree) {
            scanExpr(tree.meth);
            scanExprs(tree.args);
        }

        public void visitNewClass(JCNewClass tree) {
            scanExpr(tree.encl);
            scanExprs(tree.args);
            scan(tree.def);
        }

        @Override
        public void visitLambda(JCLambda tree) {
            final Bits prevUninits = new Bits(uninits);
            final Bits prevInits = new Bits(inits);
            int returnadrPrev = returnadr;
            int nextadrPrev = nextadr;
            ListBuffer<PendingExit> prevPending = pendingExits;
            try {
                returnadr = nextadr;
                pendingExits = new ListBuffer<>();
                for (List<JCVariableDecl> l = tree.params; l.nonEmpty(); l = l.tail) {
                    JCVariableDecl def = l.head;
                    scan(def);
                    inits.incl(def.sym.adr);
                    uninits.excl(def.sym.adr);
                }
                if (tree.getBodyKind() == JCLambda.BodyKind.EXPRESSION) {
                    scanExpr(tree.body);
                } else {
                    scan(tree.body);
                }
            }
            finally {
                returnadr = returnadrPrev;
                uninits.assign(prevUninits);
                inits.assign(prevInits);
                pendingExits = prevPending;
                nextadr = nextadrPrev;
            }
        }

        public void visitNewArray(JCNewArray tree) {
            scanExprs(tree.dims);
            scanExprs(tree.elems);
        }

        public void visitAssert(JCAssert tree) {
            final Bits initsExit = new Bits(inits);
            final Bits uninitsExit = new Bits(uninits);
            scanCond(tree.cond);
            uninitsExit.andSet(uninitsWhenTrue);
            if (tree.detail != null) {
                inits.assign(initsWhenFalse);
                uninits.assign(uninitsWhenFalse);
                scanExpr(tree.detail);
            }
            inits.assign(initsExit);
            uninits.assign(uninitsExit);
        }

        public void visitAssign(JCAssign tree) {
            if (!TreeInfo.isIdentOrThisDotIdent(tree.lhs))
                scanExpr(tree.lhs);
            scanExpr(tree.rhs);
            letInit(tree.lhs);
        }

        // check fields accessed through this.<field> are definitely
        // assigned before reading their value
        public void visitSelect(JCFieldAccess tree) {
            super.visitSelect(tree);
            if (TreeInfo.isThisQualifier(tree.selected) &&
                tree.sym.kind == VAR) {
                checkInit(tree.pos(), (VarSymbol)tree.sym);
            }
        }

        public void visitAssignop(JCAssignOp tree) {
            scanExpr(tree.lhs);
            scanExpr(tree.rhs);
            letInit(tree.lhs);
        }

        public void visitUnary(JCUnary tree) {
            switch (tree.getTag()) {
            case NOT:
                scanCond(tree.arg);
                final Bits t = new Bits(initsWhenFalse);
                initsWhenFalse.assign(initsWhenTrue);
                initsWhenTrue.assign(t);
                t.assign(uninitsWhenFalse);
                uninitsWhenFalse.assign(uninitsWhenTrue);
                uninitsWhenTrue.assign(t);
                break;
            case PREINC: case POSTINC:
            case PREDEC: case POSTDEC:
                scanExpr(tree.arg);
                letInit(tree.arg);
                break;
            default:
                scanExpr(tree.arg);
            }
        }

        public void visitBinary(JCBinary tree) {
            switch (tree.getTag()) {
            case AND:
                scanCond(tree.lhs);
                final Bits initsWhenFalseLeft = new Bits(initsWhenFalse);
                final Bits uninitsWhenFalseLeft = new Bits(uninitsWhenFalse);
                inits.assign(initsWhenTrue);
                uninits.assign(uninitsWhenTrue);
                scanCond(tree.rhs);
                initsWhenFalse.andSet(initsWhenFalseLeft);
                uninitsWhenFalse.andSet(uninitsWhenFalseLeft);
                break;
            case OR:
                scanCond(tree.lhs);
                final Bits initsWhenTrueLeft = new Bits(initsWhenTrue);
                final Bits uninitsWhenTrueLeft = new Bits(uninitsWhenTrue);
                inits.assign(initsWhenFalse);
                uninits.assign(uninitsWhenFalse);
                scanCond(tree.rhs);
                initsWhenTrue.andSet(initsWhenTrueLeft);
                uninitsWhenTrue.andSet(uninitsWhenTrueLeft);
                break;
            default:
                scanExpr(tree.lhs);
                scanExpr(tree.rhs);
            }
        }

        public void visitIdent(JCIdent tree) {
            if (tree.sym.kind == VAR) {
                checkInit(tree.pos(), (VarSymbol)tree.sym);
                referenced(tree.sym);
            }
        }

        void referenced(Symbol sym) {
            unrefdResources.remove(sym);
        }

        public void visitAnnotatedType(JCAnnotatedType tree) {
            // annotations don't get scanned
            tree.underlyingType.accept(this);
        }

        public void visitModuleDef(JCModuleDecl tree) {
            // Do nothing for modules
        }

        // TODO: 2017-02-02 JUST TO ALLOW THINGS TO CONTINUE
        public void visitTypeTestPattern(JCBindingPattern tree) {
            // Do nothing
        }

    /**************************************************************************
     * main method
     *************************************************************************/

        /** Perform definite assignment/unassignment analysis on a tree.
         */
        public void analyzeTree(Env<?> env, TreeMaker make) {
            analyzeTree(env, env.tree, make);
         }

        public void analyzeTree(Env<?> env, JCTree tree, TreeMaker make) {
            try {
                startPos = tree.pos().getStartPosition();

                if (vardecls == null)
                    vardecls = new JCVariableDecl[32];
                else
                    for (int i=0; i<vardecls.length; i++)
                        vardecls[i] = null;
                firstadr = 0;
                nextadr = 0;
                Flow.this.make = make;
                pendingExits = new ListBuffer<>();
                this.classDef = null;
                unrefdResources = WriteableScope.create(env.enclClass.sym);
                scan(tree);
            } finally {
                // note that recursive invocations of this method fail hard
                startPos = -1;
                resetBits(inits, uninits, uninitsTry, initsWhenTrue,
                        initsWhenFalse, uninitsWhenTrue, uninitsWhenFalse);
                if (vardecls != null) {
                    for (int i=0; i<vardecls.length; i++)
                        vardecls[i] = null;
                }
                firstadr = 0;
                nextadr = 0;
                Flow.this.make = null;
                pendingExits = null;
                this.classDef = null;
                unrefdResources = null;
            }
        }
    }

    /**
     * This pass implements the last step of the dataflow analysis, namely
     * the effectively-final analysis check. This checks that every local variable
     * reference from a lambda body/local inner class is either final or effectively final.
     * Additional this also checks that every variable that is used as an operand to
     * try-with-resources is final or effectively final.
     * As effectively final variables are marked as such during DA/DU, this pass must run after
     * AssignAnalyzer.
     */
    class CaptureAnalyzer extends BaseAnalyzer {

        JCTree currentTree; //local class or lambda

        @Override
        void markDead() {
            //do nothing
        }

        @SuppressWarnings("fallthrough")
        void checkEffectivelyFinal(DiagnosticPosition pos, VarSymbol sym) {
            if (currentTree != null &&
                    sym.owner.kind == MTH &&
                    sym.pos < currentTree.getStartPosition()) {
                switch (currentTree.getTag()) {
                    case CLASSDEF:
                        if (!allowEffectivelyFinalInInnerClasses) {
                            if ((sym.flags() & FINAL) == 0) {
                                reportInnerClsNeedsFinalError(pos, sym);
                            }
                            break;
                        }
                    case LAMBDA:
                        if ((sym.flags() & (EFFECTIVELY_FINAL | FINAL)) == 0) {
                           reportEffectivelyFinalError(pos, sym);
                        }
                }
            }
        }

        @SuppressWarnings("fallthrough")
        void letInit(JCTree tree) {
            tree = TreeInfo.skipParens(tree);
            if (tree.hasTag(IDENT) || tree.hasTag(SELECT)) {
                Symbol sym = TreeInfo.symbol(tree);
                if (currentTree != null &&
                        sym.kind == VAR &&
                        sym.owner.kind == MTH &&
                        ((VarSymbol)sym).pos < currentTree.getStartPosition()) {
                    switch (currentTree.getTag()) {
                        case CLASSDEF:
                            if (!allowEffectivelyFinalInInnerClasses) {
                                reportInnerClsNeedsFinalError(tree, sym);
                                break;
                            }
                        case LAMBDA:
                            reportEffectivelyFinalError(tree, sym);
                    }
                }
            }
        }

        void reportEffectivelyFinalError(DiagnosticPosition pos, Symbol sym) {
            String subKey = currentTree.hasTag(LAMBDA) ?
                  "lambda"  : "inner.cls";
            log.error(pos, Errors.CantRefNonEffectivelyFinalVar(sym, diags.fragment(subKey)));
        }

        void reportInnerClsNeedsFinalError(DiagnosticPosition pos, Symbol sym) {
            log.error(pos,
                      Errors.LocalVarAccessedFromIclsNeedsFinal(sym));
        }

    /*************************************************************************
     * Visitor methods for statements and definitions
     *************************************************************************/

        /* ------------ Visitor methods for various sorts of trees -------------*/

        public void visitClassDef(JCClassDecl tree) {
            JCTree prevTree = currentTree;
            try {
                currentTree = tree.sym.isLocal() ? tree : null;
                super.visitClassDef(tree);
            } finally {
                currentTree = prevTree;
            }
        }

        @Override
        public void visitLambda(JCLambda tree) {
            JCTree prevTree = currentTree;
            try {
                currentTree = tree;
                super.visitLambda(tree);
            } finally {
                currentTree = prevTree;
            }
        }

        @Override
        public void visitIdent(JCIdent tree) {
            if (tree.sym.kind == VAR) {
                checkEffectivelyFinal(tree, (VarSymbol)tree.sym);
            }
        }

        public void visitAssign(JCAssign tree) {
            JCTree lhs = TreeInfo.skipParens(tree.lhs);
            if (!(lhs instanceof JCIdent)) {
                scan(lhs);
            }
            scan(tree.rhs);
            letInit(lhs);
        }

        public void visitAssignop(JCAssignOp tree) {
            scan(tree.lhs);
            scan(tree.rhs);
            letInit(tree.lhs);
        }

        public void visitUnary(JCUnary tree) {
            switch (tree.getTag()) {
                case PREINC: case POSTINC:
                case PREDEC: case POSTDEC:
                    scan(tree.arg);
                    letInit(tree.arg);
                    break;
                default:
                    scan(tree.arg);
            }
        }

        public void visitTry(JCTry tree) {
            for (JCTree resource : tree.resources) {
                if (!resource.hasTag(VARDEF)) {
                    Symbol var = TreeInfo.symbol(resource);
                    if (var != null && (var.flags() & (FINAL | EFFECTIVELY_FINAL)) == 0) {
                        log.error(resource.pos(), Errors.TryWithResourcesExprEffectivelyFinalVar(var));
                    }
                }
            }
            super.visitTry(tree);
        }

        @Override
        public void visitBreak(JCBreak tree) {
            if (tree.isValueBreak())
                scan(tree.value);
        }

        public void visitModuleDef(JCModuleDecl tree) {
            // Do nothing for modules
        }

        // TODO: 2017-02-02 JUST TO ALLOW THINGS TO CONTINUE
        public void visitTypeTestPattern(JCBindingPattern tree) {
            // Do nothing
        }

    /**************************************************************************
     * main method
     *************************************************************************/

        /** Perform definite assignment/unassignment analysis on a tree.
         */
        public void analyzeTree(Env<AttrContext> env, TreeMaker make) {
            analyzeTree(env, env.tree, make);
        }
        public void analyzeTree(Env<AttrContext> env, JCTree tree, TreeMaker make) {
            try {
                attrEnv = env;
                Flow.this.make = make;
                pendingExits = new ListBuffer<>();
                scan(tree);
            } finally {
                pendingExits = null;
                Flow.this.make = null;
            }
        }
    }

    enum Liveness {
        ALIVE {
            @Override
            public Liveness or(Liveness other) {
                return this;
            }
            @Override
            public Liveness and(Liveness other) {
                return other;
            }
        },
        DEAD {
            @Override
            public Liveness or(Liveness other) {
                return other;
            }
            @Override
            public Liveness and(Liveness other) {
                return this;
            }
        },
        RECOVERY {
            @Override
            public Liveness or(Liveness other) {
                if (other == ALIVE) {
                    return ALIVE;
                } else {
                    return this;
                }
            }
            @Override
            public Liveness and(Liveness other) {
                if (other == DEAD) {
                    return DEAD;
                } else {
                    return this;
                }
            }
        };

        public abstract Liveness or(Liveness other);
        public abstract Liveness and(Liveness other);
        public Liveness or(boolean value) {
            return or(from(value));
        }
        public Liveness and(boolean value) {
            return and(from(value));
        }
        public static Liveness from(boolean value) {
            return value ? ALIVE : DEAD;
        }
    }

}<|MERGE_RESOLUTION|>--- conflicted
+++ resolved
@@ -1663,13 +1663,8 @@
          */
         protected boolean trackable(VarSymbol sym) {
             return
-<<<<<<< HEAD
                 sym.pos >= startPos && ((sym.flags() & MATCH_BINDING) == 0) &&
-                ((sym.owner.kind == MTH ||
-=======
-                sym.pos >= startPos &&
                 ((sym.owner.kind == MTH || sym.owner.kind == VAR ||
->>>>>>> d1bf8c5c
                 isFinalUninitializedField(sym)));
         }
 
