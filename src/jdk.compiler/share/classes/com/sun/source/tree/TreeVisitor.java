--- conflicted
+++ resolved
@@ -258,17 +258,6 @@
     R visitLiteral(LiteralTree node, P p);
 
     /**
-<<<<<<< HEAD
-     * Visits a MatchesTree node.
-     * @param node the node being visited
-     * @param p a parameter value
-     * @return a result value
-     */
-    R visitMatches(MatchesTree node, P p);
-
-    /**
-=======
->>>>>>> a37177f2
      * Visits an BindingPattern node.
      * @param node the node being visited
      * @param p a parameter value
@@ -277,7 +266,6 @@
     R visitBindingPattern(BindingPatternTree node, P p);
 
     /**
-<<<<<<< HEAD
      * Visits a LiteralPattern node.
      * @param node the node being visited
      * @param p a parameter value
@@ -286,8 +274,6 @@
     R visitLiteralPattern(LiteralPatternTree node, P p);
 
     /**
-=======
->>>>>>> a37177f2
      * Visits a MethodTree node.
      * @param node the node being visited
      * @param p a parameter value
