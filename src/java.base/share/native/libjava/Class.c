/*
 * Copyright (c) 1994, 2019, Oracle and/or its affiliates. All rights reserved.
 * DO NOT ALTER OR REMOVE COPYRIGHT NOTICES OR THIS FILE HEADER.
 *
 * This code is free software; you can redistribute it and/or modify it
 * under the terms of the GNU General Public License version 2 only, as
 * published by the Free Software Foundation.  Oracle designates this
 * particular file as subject to the "Classpath" exception as provided
 * by Oracle in the LICENSE file that accompanied this code.
 *
 * This code is distributed in the hope that it will be useful, but WITHOUT
 * ANY WARRANTY; without even the implied warranty of MERCHANTABILITY or
 * FITNESS FOR A PARTICULAR PURPOSE.  See the GNU General Public License
 * version 2 for more details (a copy is included in the LICENSE file that
 * accompanied this code).
 *
 * You should have received a copy of the GNU General Public License version
 * 2 along with this work; if not, write to the Free Software Foundation,
 * Inc., 51 Franklin St, Fifth Floor, Boston, MA 02110-1301 USA.
 *
 * Please contact Oracle, 500 Oracle Parkway, Redwood Shores, CA 94065 USA
 * or visit www.oracle.com if you need additional information or have any
 * questions.
 */

/*-
 *      Implementation of class Class
 *
 *      former threadruntime.c, Sun Sep 22 12:09:39 1991
 */

#include <string.h>
#include <stdlib.h>

#include "jni.h"
#include "jni_util.h"
#include "jvm.h"
#include "check_classname.h"
#include "java_lang_Class.h"

/* defined in libverify.so/verify.dll (src file common/check_format.c) */
extern jboolean VerifyClassname(char *utf_name, jboolean arrayAllowed);
extern jboolean VerifyFixClassname(char *utf_name);

#define OBJ "Ljava/lang/Object;"
#define CLS "Ljava/lang/Class;"
#define CPL "Ljdk/internal/reflect/ConstantPool;"
#define STR "Ljava/lang/String;"
#define FLD "Ljava/lang/reflect/Field;"
#define MHD "Ljava/lang/reflect/Method;"
#define CTR "Ljava/lang/reflect/Constructor;"
#define PD  "Ljava/security/ProtectionDomain;"
#define BA  "[B"

static JNINativeMethod methods[] = {
    {"initClassName",    "()" STR,          (void *)&JVM_InitClassName},
    {"getSuperclass",    "()" CLS,          NULL},
    {"getInterfaces0",   "()[" CLS,         (void *)&JVM_GetClassInterfaces},
    {"isInterface",      "()Z",             (void *)&JVM_IsInterface},
    {"getSigners",       "()[" OBJ,         (void *)&JVM_GetClassSigners},
    {"setSigners",       "([" OBJ ")V",     (void *)&JVM_SetClassSigners},
    {"isArray",          "()Z",             (void *)&JVM_IsArrayClass},
    {"isPrimitive",      "()Z",             (void *)&JVM_IsPrimitiveClass},
    {"getModifiers",     "()I",             (void *)&JVM_GetClassModifiers},
    {"getDeclaredFields0","(Z)[" FLD,       (void *)&JVM_GetClassDeclaredFields},
    {"getDeclaredMethods0","(Z)[" MHD,      (void *)&JVM_GetClassDeclaredMethods},
    {"getDeclaredConstructors0","(Z)[" CTR, (void *)&JVM_GetClassDeclaredConstructors},
    {"getProtectionDomain0", "()" PD,       (void *)&JVM_GetProtectionDomain},
    {"getDeclaredClasses0",  "()[" CLS,     (void *)&JVM_GetDeclaredClasses},
    {"getDeclaringClass0",   "()" CLS,      (void *)&JVM_GetDeclaringClass},
    {"getSimpleBinaryName0", "()" STR,      (void *)&JVM_GetSimpleBinaryName},
    {"getGenericSignature0", "()" STR,      (void *)&JVM_GetClassSignature},
    {"getRawAnnotations",      "()" BA,     (void *)&JVM_GetClassAnnotations},
    {"getConstantPool",     "()" CPL,       (void *)&JVM_GetClassConstantPool},
    {"desiredAssertionStatus0","("CLS")Z",  (void *)&JVM_DesiredAssertionStatus},
    {"getEnclosingMethod0", "()[" OBJ,      (void *)&JVM_GetEnclosingMethodInfo},
    {"getRawTypeAnnotations", "()" BA,      (void *)&JVM_GetClassTypeAnnotations},
    {"getNestHost0",         "()" CLS,      (void *)&JVM_GetNestHost},
    {"getNestMembers0",      "()[" CLS,     (void *)&JVM_GetNestMembers},
<<<<<<< HEAD
    {"getRecordComponents0",  "()[" OBJ,        (void *)&JVM_GetRecordComponents},
    {"isRecord0",                 "()Z",        (void *)&JVM_IsRecord},
    {"linkClass",            "(" CLS ")V",  (void *)&JVM_LinkClass},
=======
>>>>>>> b9c7a608
};

#undef OBJ
#undef CLS
#undef STR
#undef FLD
#undef MHD
#undef CTR
#undef PD

JNIEXPORT void JNICALL
Java_java_lang_Class_registerNatives(JNIEnv *env, jclass cls)
{
    methods[1].fnPtr = (void *)(*env)->GetSuperclass;
    (*env)->RegisterNatives(env, cls, methods,
                            sizeof(methods)/sizeof(JNINativeMethod));
}

JNIEXPORT jclass JNICALL
Java_java_lang_Class_forName0(JNIEnv *env, jclass this, jstring classname,
                              jboolean initialize, jobject loader, jclass caller)
{
    char *clname;
    jclass cls = 0;
    char buf[128];
    jsize len;
    jsize unicode_len;

    if (classname == NULL) {
        JNU_ThrowNullPointerException(env, 0);
        return 0;
    }

    len = (*env)->GetStringUTFLength(env, classname);
    unicode_len = (*env)->GetStringLength(env, classname);
    if (len >= (jsize)sizeof(buf)) {
        clname = malloc(len + 1);
        if (clname == NULL) {
            JNU_ThrowOutOfMemoryError(env, NULL);
            return NULL;
        }
    } else {
        clname = buf;
    }
    (*env)->GetStringUTFRegion(env, classname, 0, unicode_len, clname);

    if (verifyFixClassname(clname) == JNI_TRUE) {
        /* slashes present in clname, use name b4 translation for exception */
        (*env)->GetStringUTFRegion(env, classname, 0, unicode_len, clname);
        JNU_ThrowClassNotFoundException(env, clname);
        goto done;
    }

    if (!verifyClassname(clname, JNI_TRUE)) {  /* expects slashed name */
        JNU_ThrowClassNotFoundException(env, clname);
        goto done;
    }

    cls = JVM_FindClassFromCaller(env, clname, initialize, loader, caller);

 done:
    if (clname != buf) {
        free(clname);
    }
    return cls;
}

JNIEXPORT jboolean JNICALL
Java_java_lang_Class_isInstance(JNIEnv *env, jobject cls, jobject obj)
{
    if (obj == NULL) {
        return JNI_FALSE;
    }
    return (*env)->IsInstanceOf(env, obj, (jclass)cls);
}

JNIEXPORT jboolean JNICALL
Java_java_lang_Class_isAssignableFrom(JNIEnv *env, jobject cls, jobject cls2)
{
    if (cls2 == NULL) {
        JNU_ThrowNullPointerException(env, 0);
        return JNI_FALSE;
    }
    return (*env)->IsAssignableFrom(env, cls2, cls);
}

JNIEXPORT jclass JNICALL
Java_java_lang_Class_getPrimitiveClass(JNIEnv *env,
                                       jclass cls,
                                       jstring name)
{
    const char *utfName;
    jclass result;

    if (name == NULL) {
        JNU_ThrowNullPointerException(env, 0);
        return NULL;
    }

    utfName = (*env)->GetStringUTFChars(env, name, 0);
    if (utfName == 0)
        return NULL;

    result = JVM_FindPrimitiveClass(env, utfName);

    (*env)->ReleaseStringUTFChars(env, name, utfName);

    return result;
}<|MERGE_RESOLUTION|>--- conflicted
+++ resolved
@@ -77,12 +77,8 @@
     {"getRawTypeAnnotations", "()" BA,      (void *)&JVM_GetClassTypeAnnotations},
     {"getNestHost0",         "()" CLS,      (void *)&JVM_GetNestHost},
     {"getNestMembers0",      "()[" CLS,     (void *)&JVM_GetNestMembers},
-<<<<<<< HEAD
     {"getRecordComponents0",  "()[" OBJ,        (void *)&JVM_GetRecordComponents},
     {"isRecord0",                 "()Z",        (void *)&JVM_IsRecord},
-    {"linkClass",            "(" CLS ")V",  (void *)&JVM_LinkClass},
-=======
->>>>>>> b9c7a608
 };
 
 #undef OBJ
