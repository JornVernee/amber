/*
 * Copyright (c) 1994, 2018, Oracle and/or its affiliates. All rights reserved.
 * DO NOT ALTER OR REMOVE COPYRIGHT NOTICES OR THIS FILE HEADER.
 *
 * This code is free software; you can redistribute it and/or modify it
 * under the terms of the GNU General Public License version 2 only, as
 * published by the Free Software Foundation.  Oracle designates this
 * particular file as subject to the "Classpath" exception as provided
 * by Oracle in the LICENSE file that accompanied this code.
 *
 * This code is distributed in the hope that it will be useful, but WITHOUT
 * ANY WARRANTY; without even the implied warranty of MERCHANTABILITY or
 * FITNESS FOR A PARTICULAR PURPOSE.  See the GNU General Public License
 * version 2 for more details (a copy is included in the LICENSE file that
 * accompanied this code).
 *
 * You should have received a copy of the GNU General Public License version
 * 2 along with this work; if not, write to the Free Software Foundation,
 * Inc., 51 Franklin St, Fifth Floor, Boston, MA 02110-1301 USA.
 *
 * Please contact Oracle, 500 Oracle Parkway, Redwood Shores, CA 94065 USA
 * or visit www.oracle.com if you need additional information or have any
 * questions.
 */

package java.lang;

import java.lang.annotation.Annotation;
import java.lang.constant.ClassDesc;
import java.lang.invoke.TypeDescriptor;
import java.lang.module.ModuleReader;
import java.lang.ref.SoftReference;
import java.io.IOException;
import java.io.InputStream;
import java.io.ObjectStreamField;
import java.lang.reflect.AnnotatedElement;
import java.lang.reflect.AnnotatedType;
import java.lang.reflect.Array;
import java.lang.reflect.Constructor;
import java.lang.reflect.Executable;
import java.lang.reflect.Field;
import java.lang.reflect.GenericArrayType;
import java.lang.reflect.GenericDeclaration;
import java.lang.reflect.InvocationTargetException;
import java.lang.reflect.Member;
import java.lang.reflect.Method;
import java.lang.reflect.Modifier;
import java.lang.reflect.Proxy;
import java.lang.reflect.Type;
import java.lang.reflect.TypeVariable;
import java.lang.constant.Constable;
import java.net.URL;
import java.security.AccessController;
import java.security.PrivilegedAction;
import java.util.ArrayList;
import java.util.Arrays;
import java.util.Collection;
import java.util.HashMap;
import java.util.LinkedHashMap;
import java.util.LinkedHashSet;
import java.util.List;
import java.util.Map;
import java.util.Objects;
import java.util.Optional;
import java.util.StringJoiner;
import java.util.stream.Stream;
import java.util.stream.Collectors;

import jdk.internal.HotSpotIntrinsicCandidate;
import jdk.internal.loader.BootLoader;
import jdk.internal.loader.BuiltinClassLoader;
import jdk.internal.misc.Unsafe;
import jdk.internal.module.Resources;
import jdk.internal.reflect.CallerSensitive;
import jdk.internal.reflect.ConstantPool;
import jdk.internal.reflect.Reflection;
import jdk.internal.reflect.ReflectionFactory;
import jdk.internal.vm.annotation.ForceInline;
import sun.invoke.util.Wrapper;
import sun.reflect.generics.factory.CoreReflectionFactory;
import sun.reflect.generics.factory.GenericsFactory;
import sun.reflect.generics.repository.ClassRepository;
import sun.reflect.generics.repository.MethodRepository;
import sun.reflect.generics.repository.ConstructorRepository;
import sun.reflect.generics.scope.ClassScope;
import sun.security.util.SecurityConstants;
import sun.reflect.annotation.*;
import sun.reflect.misc.ReflectUtil;

/**
 * Instances of the class {@code Class} represent classes and interfaces
 * in a running Java application. An enum type is a kind of class and an
 * annotation type is a kind of interface. Every array also
 * belongs to a class that is reflected as a {@code Class} object
 * that is shared by all arrays with the same element type and number
 * of dimensions.  The primitive Java types ({@code boolean},
 * {@code byte}, {@code char}, {@code short},
 * {@code int}, {@code long}, {@code float}, and
 * {@code double}), and the keyword {@code void} are also
 * represented as {@code Class} objects.
 *
 * <p> {@code Class} has no public constructor. Instead a {@code Class}
 * object is constructed automatically by the Java Virtual Machine
 * when a class loader invokes one of the
 * {@link ClassLoader#defineClass(String,byte[], int,int) defineClass} methods
 * and passes the bytes of a {@code class} file.
 *
 * <p> The methods of class {@code Class} expose many characteristics of a
 * class or interface. Most characteristics are derived from the {@code class}
 * file that the class loader passed to the Java Virtual Machine. A few
 * characteristics are determined by the class loading environment at run time,
 * such as the module returned by {@link #getModule() getModule()}.
 *
 * <p> Some methods of class {@code Class} expose whether the declaration of
 * a class or interface in Java source code was <em>enclosed</em> within
 * another declaration. Other methods describe how a class or interface
 * is situated in a <em>nest</em>. A <a id="nest">nest</a> is a set of
 * classes and interfaces, in the same run-time package, that
 * allow mutual access to their {@code private} members.
 * The classes and interfaces are known as <em>nestmates</em>.
 * One nestmate acts as the
 * <em>nest host</em>, and enumerates the other nestmates which
 * belong to the nest; each of them in turn records it as the nest host.
 * The classes and interfaces which belong to a nest, including its host, are
 * determined when
 * {@code class} files are generated, for example, a Java compiler
 * will typically record a top-level class as the host of a nest where the
 * other members are the classes and interfaces whose declarations are
 * enclosed within the top-level class declaration.
 *
 * <p> The following example uses a {@code Class} object to print the
 * class name of an object:
 *
 * <blockquote><pre>
 *     void printClassName(Object obj) {
 *         System.out.println("The class of " + obj +
 *                            " is " + obj.getClass().getName());
 *     }
 * </pre></blockquote>
 *
 * <p> It is also possible to get the {@code Class} object for a named
 * type (or for void) using a class literal.  See Section 15.8.2 of
 * <cite>The Java&trade; Language Specification</cite>.
 * For example:
 *
 * <blockquote>
 *     {@code System.out.println("The name of class Foo is: "+Foo.class.getName());}
 * </blockquote>
 *
 * @param <T> the type of the class modeled by this {@code Class}
 * object.  For example, the type of {@code String.class} is {@code
 * Class<String>}.  Use {@code Class<?>} if the class being modeled is
 * unknown.
 *
 * @author  unascribed
 * @see     java.lang.ClassLoader#defineClass(byte[], int, int)
 * @since   1.0
 */
public final class Class<T> implements java.io.Serializable,
                              GenericDeclaration,
                              Type,
                              AnnotatedElement,
                              TypeDescriptor.OfField<Class<?>>,
                              Constable {
    private static final int ANNOTATION= 0x00002000;
    private static final int ENUM      = 0x00004000;
    private static final int SYNTHETIC = 0x00001000;

    private static native void registerNatives();
    static {
        registerNatives();
    }

    /*
     * Private constructor. Only the Java Virtual Machine creates Class objects.
     * This constructor is not used and prevents the default constructor being
     * generated.
     */
    private Class(ClassLoader loader, Class<?> arrayComponentType) {
        // Initialize final field for classLoader.  The initialization value of non-null
        // prevents future JIT optimizations from assuming this final field is null.
        classLoader = loader;
        componentType = arrayComponentType;
    }

    /**
     * Converts the object to a string. The string representation is the
     * string "class" or "interface", followed by a space, and then by the
     * fully qualified name of the class in the format returned by
     * {@code getName}.  If this {@code Class} object represents a
     * primitive type, this method returns the name of the primitive type.  If
     * this {@code Class} object represents void this method returns
     * "void". If this {@code Class} object represents an array type,
     * this method returns "class " followed by {@code getName}.
     *
     * @return a string representation of this class object.
     */
    public String toString() {
        return (isInterface() ? "interface " : (isPrimitive() ? "" : "class "))
            + getName();
    }

    /**
     * Returns a string describing this {@code Class}, including
     * information about modifiers and type parameters.
     *
     * The string is formatted as a list of type modifiers, if any,
     * followed by the kind of type (empty string for primitive types
     * and {@code class}, {@code enum}, {@code interface}, or
     * <code>&#64;</code>{@code interface}, as appropriate), followed
     * by the type's name, followed by an angle-bracketed
     * comma-separated list of the type's type parameters, if any,
     * including informative bounds on the type parameters, if any.
     *
     * A space is used to separate modifiers from one another and to
     * separate any modifiers from the kind of type. The modifiers
     * occur in canonical order. If there are no type parameters, the
     * type parameter list is elided.
     *
     * For an array type, the string starts with the type name,
     * followed by an angle-bracketed comma-separated list of the
     * type's type parameters, if any, followed by a sequence of
     * {@code []} characters, one set of brackets per dimension of
     * the array.
     *
     * <p>Note that since information about the runtime representation
     * of a type is being generated, modifiers not present on the
     * originating source code or illegal on the originating source
     * code may be present.
     *
     * @return a string describing this {@code Class}, including
     * information about modifiers and type parameters
     *
     * @since 1.8
     */
    public String toGenericString() {
        if (isPrimitive()) {
            return toString();
        } else {
            StringBuilder sb = new StringBuilder();
            Class<?> component = this;
            int arrayDepth = 0;

            if (isArray()) {
                do {
                    arrayDepth++;
                    component = component.getComponentType();
                } while (component.isArray());
                sb.append(component.getName());
            } else {
                // Class modifiers are a superset of interface modifiers
                int modifiers = getModifiers() & Modifier.classModifiers();
                if (modifiers != 0) {
                    sb.append(Modifier.toString(modifiers));
                    sb.append(' ');
                }

                if (isAnnotation()) {
                    sb.append('@');
                }
                if (isInterface()) { // Note: all annotation types are interfaces
                    sb.append("interface");
                } else {
                    if (isEnum())
                        sb.append("enum");
                    else
                        sb.append("class");
                }
                sb.append(' ');
                sb.append(getName());
            }

            TypeVariable<?>[] typeparms = component.getTypeParameters();
            if (typeparms.length > 0) {
                sb.append(Stream.of(typeparms).map(Class::typeVarBounds).
                          collect(Collectors.joining(",", "<", ">")));
            }

            for (int i = 0; i < arrayDepth; i++)
                sb.append("[]");

            return sb.toString();
        }
    }

    static String typeVarBounds(TypeVariable<?> typeVar) {
        Type[] bounds = typeVar.getBounds();
        if (bounds.length == 1 && bounds[0].equals(Object.class)) {
            return typeVar.getName();
        } else {
            return typeVar.getName() + " extends " +
                Stream.of(bounds).map(Type::getTypeName).
                collect(Collectors.joining(" & "));
        }
    }

    /**
     * Returns the {@code Class} object associated with the class or
     * interface with the given string name.  Invoking this method is
     * equivalent to:
     *
     * <blockquote>
     *  {@code Class.forName(className, true, currentLoader)}
     * </blockquote>
     *
     * where {@code currentLoader} denotes the defining class loader of
     * the current class.
     *
     * <p> For example, the following code fragment returns the
     * runtime {@code Class} descriptor for the class named
     * {@code java.lang.Thread}:
     *
     * <blockquote>
     *   {@code Class t = Class.forName("java.lang.Thread")}
     * </blockquote>
     * <p>
     * A call to {@code forName("X")} causes the class named
     * {@code X} to be initialized.
     *
     * @param      className   the fully qualified name of the desired class.
     * @return     the {@code Class} object for the class with the
     *             specified name.
     * @exception LinkageError if the linkage fails
     * @exception ExceptionInInitializerError if the initialization provoked
     *            by this method fails
     * @exception ClassNotFoundException if the class cannot be located
     */
    @CallerSensitive
    public static Class<?> forName(String className)
                throws ClassNotFoundException {
        Class<?> caller = Reflection.getCallerClass();
        return forName0(className, true, ClassLoader.getClassLoader(caller), caller);
    }


    /**
     * Returns the {@code Class} object associated with the class or
     * interface with the given string name, using the given class loader.
     * Given the fully qualified name for a class or interface (in the same
     * format returned by {@code getName}) this method attempts to
     * locate, load, and link the class or interface.  The specified class
     * loader is used to load the class or interface.  If the parameter
     * {@code loader} is null, the class is loaded through the bootstrap
     * class loader.  The class is initialized only if the
     * {@code initialize} parameter is {@code true} and if it has
     * not been initialized earlier.
     *
     * <p> If {@code name} denotes a primitive type or void, an attempt
     * will be made to locate a user-defined class in the unnamed package whose
     * name is {@code name}. Therefore, this method cannot be used to
     * obtain any of the {@code Class} objects representing primitive
     * types or void.
     *
     * <p> If {@code name} denotes an array class, the component type of
     * the array class is loaded but not initialized.
     *
     * <p> For example, in an instance method the expression:
     *
     * <blockquote>
     *  {@code Class.forName("Foo")}
     * </blockquote>
     *
     * is equivalent to:
     *
     * <blockquote>
     *  {@code Class.forName("Foo", true, this.getClass().getClassLoader())}
     * </blockquote>
     *
     * Note that this method throws errors related to loading, linking or
     * initializing as specified in Sections 12.2, 12.3 and 12.4 of <em>The
     * Java Language Specification</em>.
     * Note that this method does not check whether the requested class
     * is accessible to its caller.
     *
     * @param name       fully qualified name of the desired class
     * @param initialize if {@code true} the class will be initialized.
     *                   See Section 12.4 of <em>The Java Language Specification</em>.
     * @param loader     class loader from which the class must be loaded
     * @return           class object representing the desired class
     *
     * @exception LinkageError if the linkage fails
     * @exception ExceptionInInitializerError if the initialization provoked
     *            by this method fails
     * @exception ClassNotFoundException if the class cannot be located by
     *            the specified class loader
     * @exception SecurityException
     *            if a security manager is present, and the {@code loader} is
     *            {@code null}, and the caller's class loader is not
     *            {@code null}, and the caller does not have the
     *            {@link RuntimePermission}{@code ("getClassLoader")}
     *
     * @see       java.lang.Class#forName(String)
     * @see       java.lang.ClassLoader
     * @since     1.2
     */
    @CallerSensitive
    public static Class<?> forName(String name, boolean initialize,
                                   ClassLoader loader)
        throws ClassNotFoundException
    {
        Class<?> caller = null;
        SecurityManager sm = System.getSecurityManager();
        if (sm != null) {
            // Reflective call to get caller class is only needed if a security manager
            // is present.  Avoid the overhead of making this call otherwise.
            caller = Reflection.getCallerClass();
            if (loader == null) {
                ClassLoader ccl = ClassLoader.getClassLoader(caller);
                if (ccl != null) {
                    sm.checkPermission(
                        SecurityConstants.GET_CLASSLOADER_PERMISSION);
                }
            }
        }
        return forName0(name, initialize, loader, caller);
    }

    /** Called after security check for system loader access checks have been made. */
    private static native Class<?> forName0(String name, boolean initialize,
                                            ClassLoader loader,
                                            Class<?> caller)
        throws ClassNotFoundException;


    /**
     * Returns the {@code Class} with the given <a href="ClassLoader.html#binary-name">
     * binary name</a> in the given module.
     *
     * <p> This method attempts to locate, load, and link the class or interface.
     * It does not run the class initializer.  If the class is not found, this
     * method returns {@code null}. </p>
     *
     * <p> If the class loader of the given module defines other modules and
     * the given name is a class defined in a different module, this method
     * returns {@code null} after the class is loaded. </p>
     *
     * <p> This method does not check whether the requested class is
     * accessible to its caller. </p>
     *
     * @apiNote
     * This method returns {@code null} on failure rather than
     * throwing a {@link ClassNotFoundException}, as is done by
     * the {@link #forName(String, boolean, ClassLoader)} method.
     * The security check is a stack-based permission check if the caller
     * loads a class in another module.
     *
     * @param  module   A module
     * @param  name     The <a href="ClassLoader.html#binary-name">binary name</a>
     *                  of the class
     * @return {@code Class} object of the given name defined in the given module;
     *         {@code null} if not found.
     *
     * @throws NullPointerException if the given module or name is {@code null}
     *
     * @throws LinkageError if the linkage fails
     *
     * @throws SecurityException
     *         <ul>
     *         <li> if the caller is not the specified module and
     *         {@code RuntimePermission("getClassLoader")} permission is denied; or</li>
     *         <li> access to the module content is denied. For example,
     *         permission check will be performed when a class loader calls
     *         {@link ModuleReader#open(String)} to read the bytes of a class file
     *         in a module.</li>
     *         </ul>
     *
     * @since 9
     * @spec JPMS
     */
    @CallerSensitive
    public static Class<?> forName(Module module, String name) {
        Objects.requireNonNull(module);
        Objects.requireNonNull(name);

        ClassLoader cl;
        SecurityManager sm = System.getSecurityManager();
        if (sm != null) {
            Class<?> caller = Reflection.getCallerClass();
            if (caller != null && caller.getModule() != module) {
                // if caller is null, Class.forName is the last java frame on the stack.
                // java.base has all permissions
                sm.checkPermission(SecurityConstants.GET_CLASSLOADER_PERMISSION);
            }
            PrivilegedAction<ClassLoader> pa = module::getClassLoader;
            cl = AccessController.doPrivileged(pa);
        } else {
            cl = module.getClassLoader();
        }

        if (cl != null) {
            return cl.loadClass(module, name);
        } else {
            return BootLoader.loadClass(module, name);
        }
    }

    /**
     * Creates a new instance of the class represented by this {@code Class}
     * object.  The class is instantiated as if by a {@code new}
     * expression with an empty argument list.  The class is initialized if it
     * has not already been initialized.
     *
     * @deprecated This method propagates any exception thrown by the
     * nullary constructor, including a checked exception.  Use of
     * this method effectively bypasses the compile-time exception
     * checking that would otherwise be performed by the compiler.
     * The {@link
     * java.lang.reflect.Constructor#newInstance(java.lang.Object...)
     * Constructor.newInstance} method avoids this problem by wrapping
     * any exception thrown by the constructor in a (checked) {@link
     * java.lang.reflect.InvocationTargetException}.
     *
     * <p>The call
     *
     * <pre>{@code
     * clazz.newInstance()
     * }</pre>
     *
     * can be replaced by
     *
     * <pre>{@code
     * clazz.getDeclaredConstructor().newInstance()
     * }</pre>
     *
     * The latter sequence of calls is inferred to be able to throw
     * the additional exception types {@link
     * InvocationTargetException} and {@link
     * NoSuchMethodException}. Both of these exception types are
     * subclasses of {@link ReflectiveOperationException}.
     *
     * @return  a newly allocated instance of the class represented by this
     *          object.
     * @throws  IllegalAccessException  if the class or its nullary
     *          constructor is not accessible.
     * @throws  InstantiationException
     *          if this {@code Class} represents an abstract class,
     *          an interface, an array class, a primitive type, or void;
     *          or if the class has no nullary constructor;
     *          or if the instantiation fails for some other reason.
     * @throws  ExceptionInInitializerError if the initialization
     *          provoked by this method fails.
     * @throws  SecurityException
     *          If a security manager, <i>s</i>, is present and
     *          the caller's class loader is not the same as or an
     *          ancestor of the class loader for the current class and
     *          invocation of {@link SecurityManager#checkPackageAccess
     *          s.checkPackageAccess()} denies access to the package
     *          of this class.
     */
    @CallerSensitive
    @Deprecated(since="9")
    public T newInstance()
        throws InstantiationException, IllegalAccessException
    {
        SecurityManager sm = System.getSecurityManager();
        if (sm != null) {
            checkMemberAccess(sm, Member.PUBLIC, Reflection.getCallerClass(), false);
        }

        // Constructor lookup
        Constructor<T> tmpConstructor = cachedConstructor;
        if (tmpConstructor == null) {
            if (this == Class.class) {
                throw new IllegalAccessException(
                    "Can not call newInstance() on the Class for java.lang.Class"
                );
            }
            try {
                Class<?>[] empty = {};
                final Constructor<T> c = getReflectionFactory().copyConstructor(
                    getConstructor0(empty, Member.DECLARED));
                // Disable accessibility checks on the constructor
                // access check is done with the true caller
                java.security.AccessController.doPrivileged(
                    new java.security.PrivilegedAction<>() {
                        public Void run() {
                                c.setAccessible(true);
                                return null;
                            }
                        });
                cachedConstructor = tmpConstructor = c;
            } catch (NoSuchMethodException e) {
                throw (InstantiationException)
                    new InstantiationException(getName()).initCause(e);
            }
        }

        try {
            Class<?> caller = Reflection.getCallerClass();
            return getReflectionFactory().newInstance(tmpConstructor, null, caller);
        } catch (InvocationTargetException e) {
            Unsafe.getUnsafe().throwException(e.getTargetException());
            // Not reached
            return null;
        }
    }

    private transient volatile Constructor<T> cachedConstructor;

    /**
     * Determines if the specified {@code Object} is assignment-compatible
     * with the object represented by this {@code Class}.  This method is
     * the dynamic equivalent of the Java language {@code instanceof}
     * operator. The method returns {@code true} if the specified
     * {@code Object} argument is non-null and can be cast to the
     * reference type represented by this {@code Class} object without
     * raising a {@code ClassCastException.} It returns {@code false}
     * otherwise.
     *
     * <p> Specifically, if this {@code Class} object represents a
     * declared class, this method returns {@code true} if the specified
     * {@code Object} argument is an instance of the represented class (or
     * of any of its subclasses); it returns {@code false} otherwise. If
     * this {@code Class} object represents an array class, this method
     * returns {@code true} if the specified {@code Object} argument
     * can be converted to an object of the array class by an identity
     * conversion or by a widening reference conversion; it returns
     * {@code false} otherwise. If this {@code Class} object
     * represents an interface, this method returns {@code true} if the
     * class or any superclass of the specified {@code Object} argument
     * implements this interface; it returns {@code false} otherwise. If
     * this {@code Class} object represents a primitive type, this method
     * returns {@code false}.
     *
     * @param   obj the object to check
     * @return  true if {@code obj} is an instance of this class
     *
     * @since 1.1
     */
    @HotSpotIntrinsicCandidate
    public native boolean isInstance(Object obj);


    /**
     * Determines if the class or interface represented by this
     * {@code Class} object is either the same as, or is a superclass or
     * superinterface of, the class or interface represented by the specified
     * {@code Class} parameter. It returns {@code true} if so;
     * otherwise it returns {@code false}. If this {@code Class}
     * object represents a primitive type, this method returns
     * {@code true} if the specified {@code Class} parameter is
     * exactly this {@code Class} object; otherwise it returns
     * {@code false}.
     *
     * <p> Specifically, this method tests whether the type represented by the
     * specified {@code Class} parameter can be converted to the type
     * represented by this {@code Class} object via an identity conversion
     * or via a widening reference conversion. See <em>The Java Language
     * Specification</em>, sections 5.1.1 and 5.1.4 , for details.
     *
     * @param cls the {@code Class} object to be checked
     * @return the {@code boolean} value indicating whether objects of the
     * type {@code cls} can be assigned to objects of this class
     * @exception NullPointerException if the specified Class parameter is
     *            null.
     * @since 1.1
     */
    @HotSpotIntrinsicCandidate
    public native boolean isAssignableFrom(Class<?> cls);


    /**
     * Determines if the specified {@code Class} object represents an
     * interface type.
     *
     * @return  {@code true} if this object represents an interface;
     *          {@code false} otherwise.
     */
    @HotSpotIntrinsicCandidate
    public native boolean isInterface();


    /**
     * Determines if this {@code Class} object represents an array class.
     *
     * @return  {@code true} if this object represents an array class;
     *          {@code false} otherwise.
     * @since   1.1
     */
    @HotSpotIntrinsicCandidate
    public native boolean isArray();


    /**
     * Determines if the specified {@code Class} object represents a
     * primitive type.
     *
     * <p> There are nine predefined {@code Class} objects to represent
     * the eight primitive types and void.  These are created by the Java
     * Virtual Machine, and have the same names as the primitive types that
     * they represent, namely {@code boolean}, {@code byte},
     * {@code char}, {@code short}, {@code int},
     * {@code long}, {@code float}, and {@code double}.
     *
     * <p> These objects may only be accessed via the following public static
     * final variables, and are the only {@code Class} objects for which
     * this method returns {@code true}.
     *
     * @return true if and only if this class represents a primitive type
     *
     * @see     java.lang.Boolean#TYPE
     * @see     java.lang.Character#TYPE
     * @see     java.lang.Byte#TYPE
     * @see     java.lang.Short#TYPE
     * @see     java.lang.Integer#TYPE
     * @see     java.lang.Long#TYPE
     * @see     java.lang.Float#TYPE
     * @see     java.lang.Double#TYPE
     * @see     java.lang.Void#TYPE
     * @since 1.1
     */
    @HotSpotIntrinsicCandidate
    public native boolean isPrimitive();

    /**
     * Returns true if this {@code Class} object represents an annotation
     * type.  Note that if this method returns true, {@link #isInterface()}
     * would also return true, as all annotation types are also interfaces.
     *
     * @return {@code true} if this class object represents an annotation
     *      type; {@code false} otherwise
     * @since 1.5
     */
    public boolean isAnnotation() {
        return (getModifiers() & ANNOTATION) != 0;
    }

    /**
     * Returns {@code true} if this class is a synthetic class;
     * returns {@code false} otherwise.
     * @return {@code true} if and only if this class is a synthetic class as
     *         defined by the Java Language Specification.
     * @jls 13.1 The Form of a Binary
     * @since 1.5
     */
    public boolean isSynthetic() {
        return (getModifiers() & SYNTHETIC) != 0;
    }

    /**
     * Returns the  name of the entity (class, interface, array class,
     * primitive type, or void) represented by this {@code Class} object,
     * as a {@code String}.
     *
     * <p> If this class object represents a reference type that is not an
     * array type then the binary name of the class is returned, as specified
     * by
     * <cite>The Java&trade; Language Specification</cite>.
     *
     * <p> If this class object represents a primitive type or void, then the
     * name returned is a {@code String} equal to the Java language
     * keyword corresponding to the primitive type or void.
     *
     * <p> If this class object represents a class of arrays, then the internal
     * form of the name consists of the name of the element type preceded by
     * one or more '{@code [}' characters representing the depth of the array
     * nesting.  The encoding of element type names is as follows:
     *
     * <blockquote><table class="striped">
     * <caption style="display:none">Element types and encodings</caption>
     * <thead>
     * <tr><th scope="col"> Element Type <th scope="col"> Encoding
     * </thead>
     * <tbody style="text-align:left">
     * <tr><th scope="row"> boolean      <td style="text-align:center"> Z
     * <tr><th scope="row"> byte         <td style="text-align:center"> B
     * <tr><th scope="row"> char         <td style="text-align:center"> C
     * <tr><th scope="row"> class or interface
     *                                   <td style="text-align:center"> L<i>classname</i>;
     * <tr><th scope="row"> double       <td style="text-align:center"> D
     * <tr><th scope="row"> float        <td style="text-align:center"> F
     * <tr><th scope="row"> int          <td style="text-align:center"> I
     * <tr><th scope="row"> long         <td style="text-align:center"> J
     * <tr><th scope="row"> short        <td style="text-align:center"> S
     * </tbody>
     * </table></blockquote>
     *
     * <p> The class or interface name <i>classname</i> is the binary name of
     * the class specified above.
     *
     * <p> Examples:
     * <blockquote><pre>
     * String.class.getName()
     *     returns "java.lang.String"
     * byte.class.getName()
     *     returns "byte"
     * (new Object[3]).getClass().getName()
     *     returns "[Ljava.lang.Object;"
     * (new int[3][4][5][6][7][8][9]).getClass().getName()
     *     returns "[[[[[[[I"
     * </pre></blockquote>
     *
     * @return  the name of the class or interface
     *          represented by this object.
     */
    public String getName() {
        String name = this.name;
        if (name == null)
            this.name = name = getName0();
        return name;
    }

    // cache the name to reduce the number of calls into the VM
    private transient String name;
    private native String getName0();

    /**
     * Returns the class loader for the class.  Some implementations may use
     * null to represent the bootstrap class loader. This method will return
     * null in such implementations if this class was loaded by the bootstrap
     * class loader.
     *
     * <p>If this object
     * represents a primitive type or void, null is returned.
     *
     * @return  the class loader that loaded the class or interface
     *          represented by this object.
     * @throws  SecurityException
     *          if a security manager is present, and the caller's class loader
     *          is not {@code null} and is not the same as or an ancestor of the
     *          class loader for the class whose class loader is requested,
     *          and the caller does not have the
     *          {@link RuntimePermission}{@code ("getClassLoader")}
     * @see java.lang.ClassLoader
     * @see SecurityManager#checkPermission
     * @see java.lang.RuntimePermission
     */
    @CallerSensitive
    @ForceInline // to ensure Reflection.getCallerClass optimization
    public ClassLoader getClassLoader() {
        ClassLoader cl = getClassLoader0();
        if (cl == null)
            return null;
        SecurityManager sm = System.getSecurityManager();
        if (sm != null) {
            ClassLoader.checkClassLoaderPermission(cl, Reflection.getCallerClass());
        }
        return cl;
    }

    // Package-private to allow ClassLoader access
    ClassLoader getClassLoader0() { return classLoader; }

    /**
     * Returns the module that this class or interface is a member of.
     *
     * If this class represents an array type then this method returns the
     * {@code Module} for the element type. If this class represents a
     * primitive type or void, then the {@code Module} object for the
     * {@code java.base} module is returned.
     *
     * If this class is in an unnamed module then the {@linkplain
     * ClassLoader#getUnnamedModule() unnamed} {@code Module} of the class
     * loader for this class is returned.
     *
     * @return the module that this class or interface is a member of
     *
     * @since 9
     * @spec JPMS
     */
    public Module getModule() {
        return module;
    }

    // set by VM
    private transient Module module;

    // Initialized in JVM not by private constructor
    // This field is filtered from reflection access, i.e. getDeclaredField
    // will throw NoSuchFieldException
    private final ClassLoader classLoader;

    /**
     * Returns an array of {@code TypeVariable} objects that represent the
     * type variables declared by the generic declaration represented by this
     * {@code GenericDeclaration} object, in declaration order.  Returns an
     * array of length 0 if the underlying generic declaration declares no type
     * variables.
     *
     * @return an array of {@code TypeVariable} objects that represent
     *     the type variables declared by this generic declaration
     * @throws java.lang.reflect.GenericSignatureFormatError if the generic
     *     signature of this generic declaration does not conform to
     *     the format specified in
     *     <cite>The Java&trade; Virtual Machine Specification</cite>
     * @since 1.5
     */
    @SuppressWarnings("unchecked")
    public TypeVariable<Class<T>>[] getTypeParameters() {
        ClassRepository info = getGenericInfo();
        if (info != null)
            return (TypeVariable<Class<T>>[])info.getTypeParameters();
        else
            return (TypeVariable<Class<T>>[])new TypeVariable<?>[0];
    }


    /**
     * Returns the {@code Class} representing the direct superclass of the
     * entity (class, interface, primitive type or void) represented by
     * this {@code Class}.  If this {@code Class} represents either the
     * {@code Object} class, an interface, a primitive type, or void, then
     * null is returned.  If this object represents an array class then the
     * {@code Class} object representing the {@code Object} class is
     * returned.
     *
     * @return the direct superclass of the class represented by this object
     */
    @HotSpotIntrinsicCandidate
    public native Class<? super T> getSuperclass();


    /**
     * Returns the {@code Type} representing the direct superclass of
     * the entity (class, interface, primitive type or void) represented by
     * this {@code Class}.
     *
     * <p>If the superclass is a parameterized type, the {@code Type}
     * object returned must accurately reflect the actual type
     * parameters used in the source code. The parameterized type
     * representing the superclass is created if it had not been
     * created before. See the declaration of {@link
     * java.lang.reflect.ParameterizedType ParameterizedType} for the
     * semantics of the creation process for parameterized types.  If
     * this {@code Class} represents either the {@code Object}
     * class, an interface, a primitive type, or void, then null is
     * returned.  If this object represents an array class then the
     * {@code Class} object representing the {@code Object} class is
     * returned.
     *
     * @throws java.lang.reflect.GenericSignatureFormatError if the generic
     *     class signature does not conform to the format specified in
     *     <cite>The Java&trade; Virtual Machine Specification</cite>
     * @throws TypeNotPresentException if the generic superclass
     *     refers to a non-existent type declaration
     * @throws java.lang.reflect.MalformedParameterizedTypeException if the
     *     generic superclass refers to a parameterized type that cannot be
     *     instantiated  for any reason
     * @return the direct superclass of the class represented by this object
     * @since 1.5
     */
    public Type getGenericSuperclass() {
        ClassRepository info = getGenericInfo();
        if (info == null) {
            return getSuperclass();
        }

        // Historical irregularity:
        // Generic signature marks interfaces with superclass = Object
        // but this API returns null for interfaces
        if (isInterface()) {
            return null;
        }

        return info.getSuperclass();
    }

    /**
     * Gets the package of this class.
     *
     * <p>If this class represents an array type, a primitive type or void,
     * this method returns {@code null}.
     *
     * @return the package of this class.
     * @revised 9
     * @spec JPMS
     */
    public Package getPackage() {
        if (isPrimitive() || isArray()) {
            return null;
        }
        ClassLoader cl = getClassLoader0();
        return cl != null ? cl.definePackage(this)
                          : BootLoader.definePackage(this);
    }

    /**
     * Returns the fully qualified package name.
     *
     * <p> If this class is a top level class, then this method returns the fully
     * qualified name of the package that the class is a member of, or the
     * empty string if the class is in an unnamed package.
     *
     * <p> If this class is a member class, then this method is equivalent to
     * invoking {@code getPackageName()} on the {@linkplain #getEnclosingClass
     * enclosing class}.
     *
     * <p> If this class is a {@linkplain #isLocalClass local class} or an {@linkplain
     * #isAnonymousClass() anonymous class}, then this method is equivalent to
     * invoking {@code getPackageName()} on the {@linkplain #getDeclaringClass
     * declaring class} of the {@linkplain #getEnclosingMethod enclosing method} or
     * {@linkplain #getEnclosingConstructor enclosing constructor}.
     *
     * <p> If this class represents an array type then this method returns the
     * package name of the element type. If this class represents a primitive
     * type or void then the package name "{@code java.lang}" is returned.
     *
     * @return the fully qualified package name
     *
     * @since 9
     * @spec JPMS
     * @jls 6.7  Fully Qualified Names
     */
    public String getPackageName() {
        String pn = this.packageName;
        if (pn == null) {
            Class<?> c = this;
            while (c.isArray()) {
                c = c.getComponentType();
            }
            if (c.isPrimitive()) {
                pn = "java.lang";
            } else {
                String cn = c.getName();
                int dot = cn.lastIndexOf('.');
                pn = (dot != -1) ? cn.substring(0, dot).intern() : "";
            }
            this.packageName = pn;
        }
        return pn;
    }

    // cached package name
    private transient String packageName;

    /**
     * Returns the interfaces directly implemented by the class or interface
     * represented by this object.
     *
     * <p>If this object represents a class, the return value is an array
     * containing objects representing all interfaces directly implemented by
     * the class.  The order of the interface objects in the array corresponds
     * to the order of the interface names in the {@code implements} clause of
     * the declaration of the class represented by this object.  For example,
     * given the declaration:
     * <blockquote>
     * {@code class Shimmer implements FloorWax, DessertTopping { ... }}
     * </blockquote>
     * suppose the value of {@code s} is an instance of
     * {@code Shimmer}; the value of the expression:
     * <blockquote>
     * {@code s.getClass().getInterfaces()[0]}
     * </blockquote>
     * is the {@code Class} object that represents interface
     * {@code FloorWax}; and the value of:
     * <blockquote>
     * {@code s.getClass().getInterfaces()[1]}
     * </blockquote>
     * is the {@code Class} object that represents interface
     * {@code DessertTopping}.
     *
     * <p>If this object represents an interface, the array contains objects
     * representing all interfaces directly extended by the interface.  The
     * order of the interface objects in the array corresponds to the order of
     * the interface names in the {@code extends} clause of the declaration of
     * the interface represented by this object.
     *
     * <p>If this object represents a class or interface that implements no
     * interfaces, the method returns an array of length 0.
     *
     * <p>If this object represents a primitive type or void, the method
     * returns an array of length 0.
     *
     * <p>If this {@code Class} object represents an array type, the
     * interfaces {@code Cloneable} and {@code java.io.Serializable} are
     * returned in that order.
     *
     * @return an array of interfaces directly implemented by this class
     */
    public Class<?>[] getInterfaces() {
        // defensively copy before handing over to user code
        return getInterfaces(true);
    }

    private Class<?>[] getInterfaces(boolean cloneArray) {
        ReflectionData<T> rd = reflectionData();
        if (rd == null) {
            // no cloning required
            return getInterfaces0();
        } else {
            Class<?>[] interfaces = rd.interfaces;
            if (interfaces == null) {
                interfaces = getInterfaces0();
                rd.interfaces = interfaces;
            }
            // defensively copy if requested
            return cloneArray ? interfaces.clone() : interfaces;
        }
    }

    private native Class<?>[] getInterfaces0();

    /**
     * Returns the {@code Type}s representing the interfaces
     * directly implemented by the class or interface represented by
     * this object.
     *
     * <p>If a superinterface is a parameterized type, the
     * {@code Type} object returned for it must accurately reflect
     * the actual type parameters used in the source code. The
     * parameterized type representing each superinterface is created
     * if it had not been created before. See the declaration of
     * {@link java.lang.reflect.ParameterizedType ParameterizedType}
     * for the semantics of the creation process for parameterized
     * types.
     *
     * <p>If this object represents a class, the return value is an array
     * containing objects representing all interfaces directly implemented by
     * the class.  The order of the interface objects in the array corresponds
     * to the order of the interface names in the {@code implements} clause of
     * the declaration of the class represented by this object.
     *
     * <p>If this object represents an interface, the array contains objects
     * representing all interfaces directly extended by the interface.  The
     * order of the interface objects in the array corresponds to the order of
     * the interface names in the {@code extends} clause of the declaration of
     * the interface represented by this object.
     *
     * <p>If this object represents a class or interface that implements no
     * interfaces, the method returns an array of length 0.
     *
     * <p>If this object represents a primitive type or void, the method
     * returns an array of length 0.
     *
     * <p>If this {@code Class} object represents an array type, the
     * interfaces {@code Cloneable} and {@code java.io.Serializable} are
     * returned in that order.
     *
     * @throws java.lang.reflect.GenericSignatureFormatError
     *     if the generic class signature does not conform to the format
     *     specified in
     *     <cite>The Java&trade; Virtual Machine Specification</cite>
     * @throws TypeNotPresentException if any of the generic
     *     superinterfaces refers to a non-existent type declaration
     * @throws java.lang.reflect.MalformedParameterizedTypeException
     *     if any of the generic superinterfaces refer to a parameterized
     *     type that cannot be instantiated for any reason
     * @return an array of interfaces directly implemented by this class
     * @since 1.5
     */
    public Type[] getGenericInterfaces() {
        ClassRepository info = getGenericInfo();
        return (info == null) ?  getInterfaces() : info.getSuperInterfaces();
    }


    /**
     * Returns the {@code Class} representing the component type of an
     * array.  If this class does not represent an array class this method
     * returns null.
     *
     * @return the {@code Class} representing the component type of this
     * class if this class is an array
     * @see     java.lang.reflect.Array
     * @since 1.1
     */
    public Class<?> getComponentType() {
        // Only return for array types. Storage may be reused for Class for instance types.
        if (isArray()) {
            return componentType;
        } else {
            return null;
        }
    }

    private final Class<?> componentType;


    /**
     * Returns the Java language modifiers for this class or interface, encoded
     * in an integer. The modifiers consist of the Java Virtual Machine's
     * constants for {@code public}, {@code protected},
     * {@code private}, {@code final}, {@code static},
     * {@code abstract} and {@code interface}; they should be decoded
     * using the methods of class {@code Modifier}.
     *
     * <p> If the underlying class is an array class, then its
     * {@code public}, {@code private} and {@code protected}
     * modifiers are the same as those of its component type.  If this
     * {@code Class} represents a primitive type or void, its
     * {@code public} modifier is always {@code true}, and its
     * {@code protected} and {@code private} modifiers are always
     * {@code false}. If this object represents an array class, a
     * primitive type or void, then its {@code final} modifier is always
     * {@code true} and its interface modifier is always
     * {@code false}. The values of its other modifiers are not determined
     * by this specification.
     *
     * <p> The modifier encodings are defined in <em>The Java Virtual Machine
     * Specification</em>, table 4.1.
     *
     * @return the {@code int} representing the modifiers for this class
     * @see     java.lang.reflect.Modifier
     * @since 1.1
     */
    @HotSpotIntrinsicCandidate
    public native int getModifiers();


    /**
     * Gets the signers of this class.
     *
     * @return  the signers of this class, or null if there are no signers.  In
     *          particular, this method returns null if this object represents
     *          a primitive type or void.
     * @since   1.1
     */
    public native Object[] getSigners();


    /**
     * Set the signers of this class.
     */
    native void setSigners(Object[] signers);


    /**
     * If this {@code Class} object represents a local or anonymous
     * class within a method, returns a {@link
     * java.lang.reflect.Method Method} object representing the
     * immediately enclosing method of the underlying class. Returns
     * {@code null} otherwise.
     *
     * In particular, this method returns {@code null} if the underlying
     * class is a local or anonymous class immediately enclosed by a type
     * declaration, instance initializer or static initializer.
     *
     * @return the immediately enclosing method of the underlying class, if
     *     that class is a local or anonymous class; otherwise {@code null}.
     *
     * @throws SecurityException
     *         If a security manager, <i>s</i>, is present and any of the
     *         following conditions is met:
     *
     *         <ul>
     *
     *         <li> the caller's class loader is not the same as the
     *         class loader of the enclosing class and invocation of
     *         {@link SecurityManager#checkPermission
     *         s.checkPermission} method with
     *         {@code RuntimePermission("accessDeclaredMembers")}
     *         denies access to the methods within the enclosing class
     *
     *         <li> the caller's class loader is not the same as or an
     *         ancestor of the class loader for the enclosing class and
     *         invocation of {@link SecurityManager#checkPackageAccess
     *         s.checkPackageAccess()} denies access to the package
     *         of the enclosing class
     *
     *         </ul>
     * @since 1.5
     */
    @CallerSensitive
    public Method getEnclosingMethod() throws SecurityException {
        EnclosingMethodInfo enclosingInfo = getEnclosingMethodInfo();

        if (enclosingInfo == null)
            return null;
        else {
            if (!enclosingInfo.isMethod())
                return null;

            MethodRepository typeInfo = MethodRepository.make(enclosingInfo.getDescriptor(),
                                                              getFactory());
            Class<?>   returnType       = toClass(typeInfo.getReturnType());
            Type []    parameterTypes   = typeInfo.getParameterTypes();
            Class<?>[] parameterClasses = new Class<?>[parameterTypes.length];

            // Convert Types to Classes; returned types *should*
            // be class objects since the methodDescriptor's used
            // don't have generics information
            for(int i = 0; i < parameterClasses.length; i++)
                parameterClasses[i] = toClass(parameterTypes[i]);

            // Perform access check
            final Class<?> enclosingCandidate = enclosingInfo.getEnclosingClass();
            SecurityManager sm = System.getSecurityManager();
            if (sm != null) {
                enclosingCandidate.checkMemberAccess(sm, Member.DECLARED,
                                                     Reflection.getCallerClass(), true);
            }
            Method[] candidates = enclosingCandidate.privateGetDeclaredMethods(false);

            /*
             * Loop over all declared methods; match method name,
             * number of and type of parameters, *and* return
             * type.  Matching return type is also necessary
             * because of covariant returns, etc.
             */
            ReflectionFactory fact = getReflectionFactory();
            for (Method m : candidates) {
                if (m.getName().equals(enclosingInfo.getName()) &&
                    arrayContentsEq(parameterClasses,
                                    fact.getExecutableSharedParameterTypes(m))) {
                    // finally, check return type
                    if (m.getReturnType().equals(returnType)) {
                        return fact.copyMethod(m);
                    }
                }
            }

            throw new InternalError("Enclosing method not found");
        }
    }

    private native Object[] getEnclosingMethod0();

    private EnclosingMethodInfo getEnclosingMethodInfo() {
        Object[] enclosingInfo = getEnclosingMethod0();
        if (enclosingInfo == null)
            return null;
        else {
            return new EnclosingMethodInfo(enclosingInfo);
        }
    }

    private static final class EnclosingMethodInfo {
        private final Class<?> enclosingClass;
        private final String name;
        private final String descriptor;

        static void validate(Object[] enclosingInfo) {
            if (enclosingInfo.length != 3)
                throw new InternalError("Malformed enclosing method information");
            try {
                // The array is expected to have three elements:

                // the immediately enclosing class
                Class<?> enclosingClass = (Class<?>)enclosingInfo[0];
                assert(enclosingClass != null);

                // the immediately enclosing method or constructor's
                // name (can be null).
                String name = (String)enclosingInfo[1];

                // the immediately enclosing method or constructor's
                // descriptor (null iff name is).
                String descriptor = (String)enclosingInfo[2];
                assert((name != null && descriptor != null) || name == descriptor);
            } catch (ClassCastException cce) {
                throw new InternalError("Invalid type in enclosing method information", cce);
            }
        }

        EnclosingMethodInfo(Object[] enclosingInfo) {
            validate(enclosingInfo);
            this.enclosingClass = (Class<?>)enclosingInfo[0];
            this.name = (String)enclosingInfo[1];
            this.descriptor = (String)enclosingInfo[2];
        }

        boolean isPartial() {
            return enclosingClass == null || name == null || descriptor == null;
        }

        boolean isConstructor() { return !isPartial() && "<init>".equals(name); }

        boolean isMethod() { return !isPartial() && !isConstructor() && !"<clinit>".equals(name); }

        Class<?> getEnclosingClass() { return enclosingClass; }

        String getName() { return name; }

        String getDescriptor() { return descriptor; }

    }

    private static Class<?> toClass(Type o) {
        if (o instanceof GenericArrayType)
            return Array.newInstance(toClass(((GenericArrayType)o).getGenericComponentType()),
                                     0)
                .getClass();
        return (Class<?>)o;
     }

    /**
     * If this {@code Class} object represents a local or anonymous
     * class within a constructor, returns a {@link
     * java.lang.reflect.Constructor Constructor} object representing
     * the immediately enclosing constructor of the underlying
     * class. Returns {@code null} otherwise.  In particular, this
     * method returns {@code null} if the underlying class is a local
     * or anonymous class immediately enclosed by a type declaration,
     * instance initializer or static initializer.
     *
     * @return the immediately enclosing constructor of the underlying class, if
     *     that class is a local or anonymous class; otherwise {@code null}.
     * @throws SecurityException
     *         If a security manager, <i>s</i>, is present and any of the
     *         following conditions is met:
     *
     *         <ul>
     *
     *         <li> the caller's class loader is not the same as the
     *         class loader of the enclosing class and invocation of
     *         {@link SecurityManager#checkPermission
     *         s.checkPermission} method with
     *         {@code RuntimePermission("accessDeclaredMembers")}
     *         denies access to the constructors within the enclosing class
     *
     *         <li> the caller's class loader is not the same as or an
     *         ancestor of the class loader for the enclosing class and
     *         invocation of {@link SecurityManager#checkPackageAccess
     *         s.checkPackageAccess()} denies access to the package
     *         of the enclosing class
     *
     *         </ul>
     * @since 1.5
     */
    @CallerSensitive
    public Constructor<?> getEnclosingConstructor() throws SecurityException {
        EnclosingMethodInfo enclosingInfo = getEnclosingMethodInfo();

        if (enclosingInfo == null)
            return null;
        else {
            if (!enclosingInfo.isConstructor())
                return null;

            ConstructorRepository typeInfo = ConstructorRepository.make(enclosingInfo.getDescriptor(),
                                                                        getFactory());
            Type []    parameterTypes   = typeInfo.getParameterTypes();
            Class<?>[] parameterClasses = new Class<?>[parameterTypes.length];

            // Convert Types to Classes; returned types *should*
            // be class objects since the methodDescriptor's used
            // don't have generics information
            for(int i = 0; i < parameterClasses.length; i++)
                parameterClasses[i] = toClass(parameterTypes[i]);

            // Perform access check
            final Class<?> enclosingCandidate = enclosingInfo.getEnclosingClass();
            SecurityManager sm = System.getSecurityManager();
            if (sm != null) {
                enclosingCandidate.checkMemberAccess(sm, Member.DECLARED,
                                                     Reflection.getCallerClass(), true);
            }

            Constructor<?>[] candidates = enclosingCandidate
                    .privateGetDeclaredConstructors(false);
            /*
             * Loop over all declared constructors; match number
             * of and type of parameters.
             */
            ReflectionFactory fact = getReflectionFactory();
            for (Constructor<?> c : candidates) {
                if (arrayContentsEq(parameterClasses,
                                    fact.getExecutableSharedParameterTypes(c))) {
                    return fact.copyConstructor(c);
                }
            }

            throw new InternalError("Enclosing constructor not found");
        }
    }


    /**
     * If the class or interface represented by this {@code Class} object
     * is a member of another class, returns the {@code Class} object
     * representing the class in which it was declared.  This method returns
     * null if this class or interface is not a member of any other class.  If
     * this {@code Class} object represents an array class, a primitive
     * type, or void,then this method returns null.
     *
     * @return the declaring class for this class
     * @throws SecurityException
     *         If a security manager, <i>s</i>, is present and the caller's
     *         class loader is not the same as or an ancestor of the class
     *         loader for the declaring class and invocation of {@link
     *         SecurityManager#checkPackageAccess s.checkPackageAccess()}
     *         denies access to the package of the declaring class
     * @since 1.1
     */
    @CallerSensitive
    public Class<?> getDeclaringClass() throws SecurityException {
        final Class<?> candidate = getDeclaringClass0();

        if (candidate != null) {
            SecurityManager sm = System.getSecurityManager();
            if (sm != null) {
                candidate.checkPackageAccess(sm,
                    ClassLoader.getClassLoader(Reflection.getCallerClass()), true);
            }
        }
        return candidate;
    }

    private native Class<?> getDeclaringClass0();


    /**
     * Returns the immediately enclosing class of the underlying
     * class.  If the underlying class is a top level class this
     * method returns {@code null}.
     * @return the immediately enclosing class of the underlying class
     * @exception  SecurityException
     *             If a security manager, <i>s</i>, is present and the caller's
     *             class loader is not the same as or an ancestor of the class
     *             loader for the enclosing class and invocation of {@link
     *             SecurityManager#checkPackageAccess s.checkPackageAccess()}
     *             denies access to the package of the enclosing class
     * @since 1.5
     */
    @CallerSensitive
    public Class<?> getEnclosingClass() throws SecurityException {
        // There are five kinds of classes (or interfaces):
        // a) Top level classes
        // b) Nested classes (static member classes)
        // c) Inner classes (non-static member classes)
        // d) Local classes (named classes declared within a method)
        // e) Anonymous classes


        // JVM Spec 4.7.7: A class must have an EnclosingMethod
        // attribute if and only if it is a local class or an
        // anonymous class.
        EnclosingMethodInfo enclosingInfo = getEnclosingMethodInfo();
        Class<?> enclosingCandidate;

        if (enclosingInfo == null) {
            // This is a top level or a nested class or an inner class (a, b, or c)
            enclosingCandidate = getDeclaringClass0();
        } else {
            Class<?> enclosingClass = enclosingInfo.getEnclosingClass();
            // This is a local class or an anonymous class (d or e)
            if (enclosingClass == this || enclosingClass == null)
                throw new InternalError("Malformed enclosing method information");
            else
                enclosingCandidate = enclosingClass;
        }

        if (enclosingCandidate != null) {
            SecurityManager sm = System.getSecurityManager();
            if (sm != null) {
                enclosingCandidate.checkPackageAccess(sm,
                    ClassLoader.getClassLoader(Reflection.getCallerClass()), true);
            }
        }
        return enclosingCandidate;
    }

    /**
     * Returns the simple name of the underlying class as given in the
     * source code. Returns an empty string if the underlying class is
     * anonymous.
     *
     * <p>The simple name of an array is the simple name of the
     * component type with "[]" appended.  In particular the simple
     * name of an array whose component type is anonymous is "[]".
     *
     * @return the simple name of the underlying class
     * @since 1.5
     */
    public String getSimpleName() {
        ReflectionData<T> rd = reflectionData();
        String simpleName = rd.simpleName;
        if (simpleName == null) {
            rd.simpleName = simpleName = getSimpleName0();
        }
        return simpleName;
    }

    private String getSimpleName0() {
        if (isArray()) {
            return getComponentType().getSimpleName() + "[]";
        }
        String simpleName = getSimpleBinaryName();
        if (simpleName == null) { // top level class
            simpleName = getName();
            simpleName = simpleName.substring(simpleName.lastIndexOf('.') + 1); // strip the package name
        }
        return simpleName;
    }

    /**
     * Return an informative string for the name of this type.
     *
     * @return an informative string for the name of this type
     * @since 1.8
     */
    public String getTypeName() {
        if (isArray()) {
            try {
                Class<?> cl = this;
                int dimensions = 0;
                do {
                    dimensions++;
                    cl = cl.getComponentType();
                } while (cl.isArray());
                StringBuilder sb = new StringBuilder();
                sb.append(cl.getName());
                for (int i = 0; i < dimensions; i++) {
                    sb.append("[]");
                }
                return sb.toString();
            } catch (Throwable e) { /*FALLTHRU*/ }
        }
        return getName();
    }

    /**
     * Returns the canonical name of the underlying class as
     * defined by the Java Language Specification.  Returns null if
     * the underlying class does not have a canonical name (i.e., if
     * it is a local or anonymous class or an array whose component
     * type does not have a canonical name).
     * @return the canonical name of the underlying class if it exists, and
     * {@code null} otherwise.
     * @since 1.5
     */
    public String getCanonicalName() {
        ReflectionData<T> rd = reflectionData();
        String canonicalName = rd.canonicalName;
        if (canonicalName == null) {
            rd.canonicalName = canonicalName = getCanonicalName0();
        }
        return canonicalName == ReflectionData.NULL_SENTINEL? null : canonicalName;
    }

    private String getCanonicalName0() {
        if (isArray()) {
            String canonicalName = getComponentType().getCanonicalName();
            if (canonicalName != null)
                return canonicalName + "[]";
            else
                return ReflectionData.NULL_SENTINEL;
        }
        if (isLocalOrAnonymousClass())
            return ReflectionData.NULL_SENTINEL;
        Class<?> enclosingClass = getEnclosingClass();
        if (enclosingClass == null) { // top level class
            return getName();
        } else {
            String enclosingName = enclosingClass.getCanonicalName();
            if (enclosingName == null)
                return ReflectionData.NULL_SENTINEL;
            return enclosingName + "." + getSimpleName();
        }
    }

    /**
     * Returns {@code true} if and only if the underlying class
     * is an anonymous class.
     *
     * @return {@code true} if and only if this class is an anonymous class.
     * @since 1.5
     */
    public boolean isAnonymousClass() {
        return !isArray() && isLocalOrAnonymousClass() &&
                getSimpleBinaryName0() == null;
    }

    /**
     * Returns {@code true} if and only if the underlying class
     * is a local class.
     *
     * @return {@code true} if and only if this class is a local class.
     * @since 1.5
     */
    public boolean isLocalClass() {
        return isLocalOrAnonymousClass() &&
                (isArray() || getSimpleBinaryName0() != null);
    }

    /**
     * Returns {@code true} if and only if the underlying class
     * is a member class.
     *
     * @return {@code true} if and only if this class is a member class.
     * @since 1.5
     */
    public boolean isMemberClass() {
        return !isLocalOrAnonymousClass() && getDeclaringClass0() != null;
    }

    /**
     * Returns the "simple binary name" of the underlying class, i.e.,
     * the binary name without the leading enclosing class name.
     * Returns {@code null} if the underlying class is a top level
     * class.
     */
    private String getSimpleBinaryName() {
        if (isTopLevelClass())
            return null;
        String name = getSimpleBinaryName0();
        if (name == null) // anonymous class
            return "";
        return name;
    }

    private native String getSimpleBinaryName0();

    /**
     * Returns {@code true} if this is a top level class.  Returns {@code false}
     * otherwise.
     */
    private boolean isTopLevelClass() {
        return !isLocalOrAnonymousClass() && getDeclaringClass0() == null;
    }

    /**
     * Returns {@code true} if this is a local class or an anonymous
     * class.  Returns {@code false} otherwise.
     */
    private boolean isLocalOrAnonymousClass() {
        // JVM Spec 4.7.7: A class must have an EnclosingMethod
        // attribute if and only if it is a local class or an
        // anonymous class.
        return hasEnclosingMethodInfo();
    }

    private boolean hasEnclosingMethodInfo() {
        Object[] enclosingInfo = getEnclosingMethod0();
        if (enclosingInfo != null) {
            EnclosingMethodInfo.validate(enclosingInfo);
            return true;
        }
        return false;
    }

    /**
     * Returns an array containing {@code Class} objects representing all
     * the public classes and interfaces that are members of the class
     * represented by this {@code Class} object.  This includes public
     * class and interface members inherited from superclasses and public class
     * and interface members declared by the class.  This method returns an
     * array of length 0 if this {@code Class} object has no public member
     * classes or interfaces.  This method also returns an array of length 0 if
     * this {@code Class} object represents a primitive type, an array
     * class, or void.
     *
     * @return the array of {@code Class} objects representing the public
     *         members of this class
     * @throws SecurityException
     *         If a security manager, <i>s</i>, is present and
     *         the caller's class loader is not the same as or an
     *         ancestor of the class loader for the current class and
     *         invocation of {@link SecurityManager#checkPackageAccess
     *         s.checkPackageAccess()} denies access to the package
     *         of this class.
     *
     * @since 1.1
     */
    @CallerSensitive
    public Class<?>[] getClasses() {
        SecurityManager sm = System.getSecurityManager();
        if (sm != null) {
            checkMemberAccess(sm, Member.PUBLIC, Reflection.getCallerClass(), false);
        }

        // Privileged so this implementation can look at DECLARED classes,
        // something the caller might not have privilege to do.  The code here
        // is allowed to look at DECLARED classes because (1) it does not hand
        // out anything other than public members and (2) public member access
        // has already been ok'd by the SecurityManager.

        return java.security.AccessController.doPrivileged(
            new java.security.PrivilegedAction<>() {
                public Class<?>[] run() {
                    List<Class<?>> list = new ArrayList<>();
                    Class<?> currentClass = Class.this;
                    while (currentClass != null) {
                        for (Class<?> m : currentClass.getDeclaredClasses()) {
                            if (Modifier.isPublic(m.getModifiers())) {
                                list.add(m);
                            }
                        }
                        currentClass = currentClass.getSuperclass();
                    }
                    return list.toArray(new Class<?>[0]);
                }
            });
    }


    /**
     * Returns an array containing {@code Field} objects reflecting all
     * the accessible public fields of the class or interface represented by
     * this {@code Class} object.
     *
     * <p> If this {@code Class} object represents a class or interface with
     * no accessible public fields, then this method returns an array of length
     * 0.
     *
     * <p> If this {@code Class} object represents a class, then this method
     * returns the public fields of the class and of all its superclasses and
     * superinterfaces.
     *
     * <p> If this {@code Class} object represents an interface, then this
     * method returns the fields of the interface and of all its
     * superinterfaces.
     *
     * <p> If this {@code Class} object represents an array type, a primitive
     * type, or void, then this method returns an array of length 0.
     *
     * <p> The elements in the returned array are not sorted and are not in any
     * particular order.
     *
     * @return the array of {@code Field} objects representing the
     *         public fields
     * @throws SecurityException
     *         If a security manager, <i>s</i>, is present and
     *         the caller's class loader is not the same as or an
     *         ancestor of the class loader for the current class and
     *         invocation of {@link SecurityManager#checkPackageAccess
     *         s.checkPackageAccess()} denies access to the package
     *         of this class.
     *
     * @since 1.1
     * @jls 8.2 Class Members
     * @jls 8.3 Field Declarations
     */
    @CallerSensitive
    public Field[] getFields() throws SecurityException {
        SecurityManager sm = System.getSecurityManager();
        if (sm != null) {
            checkMemberAccess(sm, Member.PUBLIC, Reflection.getCallerClass(), true);
        }
        return copyFields(privateGetPublicFields());
    }


    /**
     * Returns an array containing {@code Method} objects reflecting all the
     * public methods of the class or interface represented by this {@code
     * Class} object, including those declared by the class or interface and
     * those inherited from superclasses and superinterfaces.
     *
     * <p> If this {@code Class} object represents an array type, then the
     * returned array has a {@code Method} object for each of the public
     * methods inherited by the array type from {@code Object}. It does not
     * contain a {@code Method} object for {@code clone()}.
     *
     * <p> If this {@code Class} object represents an interface then the
     * returned array does not contain any implicitly declared methods from
     * {@code Object}. Therefore, if no methods are explicitly declared in
     * this interface or any of its superinterfaces then the returned array
     * has length 0. (Note that a {@code Class} object which represents a class
     * always has public methods, inherited from {@code Object}.)
     *
     * <p> The returned array never contains methods with names "{@code <init>}"
     * or "{@code <clinit>}".
     *
     * <p> The elements in the returned array are not sorted and are not in any
     * particular order.
     *
     * <p> Generally, the result is computed as with the following 4 step algorithm.
     * Let C be the class or interface represented by this {@code Class} object:
     * <ol>
     * <li> A union of methods is composed of:
     *   <ol type="a">
     *   <li> C's declared public instance and static methods as returned by
     *        {@link #getDeclaredMethods()} and filtered to include only public
     *        methods.</li>
     *   <li> If C is a class other than {@code Object}, then include the result
     *        of invoking this algorithm recursively on the superclass of C.</li>
     *   <li> Include the results of invoking this algorithm recursively on all
     *        direct superinterfaces of C, but include only instance methods.</li>
     *   </ol></li>
     * <li> Union from step 1 is partitioned into subsets of methods with same
     *      signature (name, parameter types) and return type.</li>
     * <li> Within each such subset only the most specific methods are selected.
     *      Let method M be a method from a set of methods with same signature
     *      and return type. M is most specific if there is no such method
     *      N != M from the same set, such that N is more specific than M.
     *      N is more specific than M if:
     *   <ol type="a">
     *   <li> N is declared by a class and M is declared by an interface; or</li>
     *   <li> N and M are both declared by classes or both by interfaces and
     *        N's declaring type is the same as or a subtype of M's declaring type
     *        (clearly, if M's and N's declaring types are the same type, then
     *        M and N are the same method).</li>
     *   </ol></li>
     * <li> The result of this algorithm is the union of all selected methods from
     *      step 3.</li>
     * </ol>
     *
     * @apiNote There may be more than one method with a particular name
     * and parameter types in a class because while the Java language forbids a
     * class to declare multiple methods with the same signature but different
     * return types, the Java virtual machine does not.  This
     * increased flexibility in the virtual machine can be used to
     * implement various language features.  For example, covariant
     * returns can be implemented with {@linkplain
     * java.lang.reflect.Method#isBridge bridge methods}; the bridge
     * method and the overriding method would have the same
     * signature but different return types.
     *
     * @return the array of {@code Method} objects representing the
     *         public methods of this class
     * @throws SecurityException
     *         If a security manager, <i>s</i>, is present and
     *         the caller's class loader is not the same as or an
     *         ancestor of the class loader for the current class and
     *         invocation of {@link SecurityManager#checkPackageAccess
     *         s.checkPackageAccess()} denies access to the package
     *         of this class.
     *
     * @jls 8.2 Class Members
     * @jls 8.4 Method Declarations
     * @since 1.1
     */
    @CallerSensitive
    public Method[] getMethods() throws SecurityException {
        SecurityManager sm = System.getSecurityManager();
        if (sm != null) {
            checkMemberAccess(sm, Member.PUBLIC, Reflection.getCallerClass(), true);
        }
        return copyMethods(privateGetPublicMethods());
    }


    /**
     * Returns an array containing {@code Constructor} objects reflecting
     * all the public constructors of the class represented by this
     * {@code Class} object.  An array of length 0 is returned if the
     * class has no public constructors, or if the class is an array class, or
     * if the class reflects a primitive type or void.
     *
     * Note that while this method returns an array of {@code
     * Constructor<T>} objects (that is an array of constructors from
     * this class), the return type of this method is {@code
     * Constructor<?>[]} and <em>not</em> {@code Constructor<T>[]} as
     * might be expected.  This less informative return type is
     * necessary since after being returned from this method, the
     * array could be modified to hold {@code Constructor} objects for
     * different classes, which would violate the type guarantees of
     * {@code Constructor<T>[]}.
     *
     * @return the array of {@code Constructor} objects representing the
     *         public constructors of this class
     * @throws SecurityException
     *         If a security manager, <i>s</i>, is present and
     *         the caller's class loader is not the same as or an
     *         ancestor of the class loader for the current class and
     *         invocation of {@link SecurityManager#checkPackageAccess
     *         s.checkPackageAccess()} denies access to the package
     *         of this class.
     *
     * @since 1.1
     */
    @CallerSensitive
    public Constructor<?>[] getConstructors() throws SecurityException {
        SecurityManager sm = System.getSecurityManager();
        if (sm != null) {
            checkMemberAccess(sm, Member.PUBLIC, Reflection.getCallerClass(), true);
        }
        return copyConstructors(privateGetDeclaredConstructors(true));
    }


    /**
     * Returns a {@code Field} object that reflects the specified public member
     * field of the class or interface represented by this {@code Class}
     * object. The {@code name} parameter is a {@code String} specifying the
     * simple name of the desired field.
     *
     * <p> The field to be reflected is determined by the algorithm that
     * follows.  Let C be the class or interface represented by this object:
     *
     * <OL>
     * <LI> If C declares a public field with the name specified, that is the
     *      field to be reflected.</LI>
     * <LI> If no field was found in step 1 above, this algorithm is applied
     *      recursively to each direct superinterface of C. The direct
     *      superinterfaces are searched in the order they were declared.</LI>
     * <LI> If no field was found in steps 1 and 2 above, and C has a
     *      superclass S, then this algorithm is invoked recursively upon S.
     *      If C has no superclass, then a {@code NoSuchFieldException}
     *      is thrown.</LI>
     * </OL>
     *
     * <p> If this {@code Class} object represents an array type, then this
     * method does not find the {@code length} field of the array type.
     *
     * @param name the field name
     * @return the {@code Field} object of this class specified by
     *         {@code name}
     * @throws NoSuchFieldException if a field with the specified name is
     *         not found.
     * @throws NullPointerException if {@code name} is {@code null}
     * @throws SecurityException
     *         If a security manager, <i>s</i>, is present and
     *         the caller's class loader is not the same as or an
     *         ancestor of the class loader for the current class and
     *         invocation of {@link SecurityManager#checkPackageAccess
     *         s.checkPackageAccess()} denies access to the package
     *         of this class.
     *
     * @since 1.1
     * @jls 8.2 Class Members
     * @jls 8.3 Field Declarations
     */
    @CallerSensitive
    public Field getField(String name)
        throws NoSuchFieldException, SecurityException {
        Objects.requireNonNull(name);
        SecurityManager sm = System.getSecurityManager();
        if (sm != null) {
            checkMemberAccess(sm, Member.PUBLIC, Reflection.getCallerClass(), true);
        }
        Field field = getField0(name);
        if (field == null) {
            throw new NoSuchFieldException(name);
        }
        return getReflectionFactory().copyField(field);
    }


    /**
     * Returns a {@code Method} object that reflects the specified public
     * member method of the class or interface represented by this
     * {@code Class} object. The {@code name} parameter is a
     * {@code String} specifying the simple name of the desired method. The
     * {@code parameterTypes} parameter is an array of {@code Class}
     * objects that identify the method's formal parameter types, in declared
     * order. If {@code parameterTypes} is {@code null}, it is
     * treated as if it were an empty array.
     *
     * <p> If this {@code Class} object represents an array type, then this
     * method finds any public method inherited by the array type from
     * {@code Object} except method {@code clone()}.
     *
     * <p> If this {@code Class} object represents an interface then this
     * method does not find any implicitly declared method from
     * {@code Object}. Therefore, if no methods are explicitly declared in
     * this interface or any of its superinterfaces, then this method does not
     * find any method.
     *
     * <p> This method does not find any method with name "{@code <init>}" or
     * "{@code <clinit>}".
     *
     * <p> Generally, the method to be reflected is determined by the 4 step
     * algorithm that follows.
     * Let C be the class or interface represented by this {@code Class} object:
     * <ol>
     * <li> A union of methods is composed of:
     *   <ol type="a">
     *   <li> C's declared public instance and static methods as returned by
     *        {@link #getDeclaredMethods()} and filtered to include only public
     *        methods that match given {@code name} and {@code parameterTypes}</li>
     *   <li> If C is a class other than {@code Object}, then include the result
     *        of invoking this algorithm recursively on the superclass of C.</li>
     *   <li> Include the results of invoking this algorithm recursively on all
     *        direct superinterfaces of C, but include only instance methods.</li>
     *   </ol></li>
     * <li> This union is partitioned into subsets of methods with same
     *      return type (the selection of methods from step 1 also guarantees that
     *      they have the same method name and parameter types).</li>
     * <li> Within each such subset only the most specific methods are selected.
     *      Let method M be a method from a set of methods with same VM
     *      signature (return type, name, parameter types).
     *      M is most specific if there is no such method N != M from the same
     *      set, such that N is more specific than M. N is more specific than M
     *      if:
     *   <ol type="a">
     *   <li> N is declared by a class and M is declared by an interface; or</li>
     *   <li> N and M are both declared by classes or both by interfaces and
     *        N's declaring type is the same as or a subtype of M's declaring type
     *        (clearly, if M's and N's declaring types are the same type, then
     *        M and N are the same method).</li>
     *   </ol></li>
     * <li> The result of this algorithm is chosen arbitrarily from the methods
     *      with most specific return type among all selected methods from step 3.
     *      Let R be a return type of a method M from the set of all selected methods
     *      from step 3. M is a method with most specific return type if there is
     *      no such method N != M from the same set, having return type S != R,
     *      such that S is a subtype of R as determined by
     *      R.class.{@link #isAssignableFrom}(S.class).
     * </ol>
     *
     * @apiNote There may be more than one method with matching name and
     * parameter types in a class because while the Java language forbids a
     * class to declare multiple methods with the same signature but different
     * return types, the Java virtual machine does not.  This
     * increased flexibility in the virtual machine can be used to
     * implement various language features.  For example, covariant
     * returns can be implemented with {@linkplain
     * java.lang.reflect.Method#isBridge bridge methods}; the bridge
     * method and the overriding method would have the same
     * signature but different return types. This method would return the
     * overriding method as it would have a more specific return type.
     *
     * @param name the name of the method
     * @param parameterTypes the list of parameters
     * @return the {@code Method} object that matches the specified
     *         {@code name} and {@code parameterTypes}
     * @throws NoSuchMethodException if a matching method is not found
     *         or if the name is "&lt;init&gt;"or "&lt;clinit&gt;".
     * @throws NullPointerException if {@code name} is {@code null}
     * @throws SecurityException
     *         If a security manager, <i>s</i>, is present and
     *         the caller's class loader is not the same as or an
     *         ancestor of the class loader for the current class and
     *         invocation of {@link SecurityManager#checkPackageAccess
     *         s.checkPackageAccess()} denies access to the package
     *         of this class.
     *
     * @jls 8.2 Class Members
     * @jls 8.4 Method Declarations
     * @since 1.1
     */
    @CallerSensitive
    public Method getMethod(String name, Class<?>... parameterTypes)
        throws NoSuchMethodException, SecurityException {
        Objects.requireNonNull(name);
        SecurityManager sm = System.getSecurityManager();
        if (sm != null) {
            checkMemberAccess(sm, Member.PUBLIC, Reflection.getCallerClass(), true);
        }
        Method method = getMethod0(name, parameterTypes);
        if (method == null) {
            throw new NoSuchMethodException(methodToString(name, parameterTypes));
        }
        return getReflectionFactory().copyMethod(method);
    }

    /**
     * Returns a {@code Constructor} object that reflects the specified
     * public constructor of the class represented by this {@code Class}
     * object. The {@code parameterTypes} parameter is an array of
     * {@code Class} objects that identify the constructor's formal
     * parameter types, in declared order.
     *
     * If this {@code Class} object represents an inner class
     * declared in a non-static context, the formal parameter types
     * include the explicit enclosing instance as the first parameter.
     *
     * <p> The constructor to reflect is the public constructor of the class
     * represented by this {@code Class} object whose formal parameter
     * types match those specified by {@code parameterTypes}.
     *
     * @param parameterTypes the parameter array
     * @return the {@code Constructor} object of the public constructor that
     *         matches the specified {@code parameterTypes}
     * @throws NoSuchMethodException if a matching method is not found.
     * @throws SecurityException
     *         If a security manager, <i>s</i>, is present and
     *         the caller's class loader is not the same as or an
     *         ancestor of the class loader for the current class and
     *         invocation of {@link SecurityManager#checkPackageAccess
     *         s.checkPackageAccess()} denies access to the package
     *         of this class.
     *
     * @since 1.1
     */
    @CallerSensitive
    public Constructor<T> getConstructor(Class<?>... parameterTypes)
        throws NoSuchMethodException, SecurityException
    {
        SecurityManager sm = System.getSecurityManager();
        if (sm != null) {
            checkMemberAccess(sm, Member.PUBLIC, Reflection.getCallerClass(), true);
        }
        return getReflectionFactory().copyConstructor(
            getConstructor0(parameterTypes, Member.PUBLIC));
    }


    /**
     * Returns an array of {@code Class} objects reflecting all the
     * classes and interfaces declared as members of the class represented by
     * this {@code Class} object. This includes public, protected, default
     * (package) access, and private classes and interfaces declared by the
     * class, but excludes inherited classes and interfaces.  This method
     * returns an array of length 0 if the class declares no classes or
     * interfaces as members, or if this {@code Class} object represents a
     * primitive type, an array class, or void.
     *
     * @return the array of {@code Class} objects representing all the
     *         declared members of this class
     * @throws SecurityException
     *         If a security manager, <i>s</i>, is present and any of the
     *         following conditions is met:
     *
     *         <ul>
     *
     *         <li> the caller's class loader is not the same as the
     *         class loader of this class and invocation of
     *         {@link SecurityManager#checkPermission
     *         s.checkPermission} method with
     *         {@code RuntimePermission("accessDeclaredMembers")}
     *         denies access to the declared classes within this class
     *
     *         <li> the caller's class loader is not the same as or an
     *         ancestor of the class loader for the current class and
     *         invocation of {@link SecurityManager#checkPackageAccess
     *         s.checkPackageAccess()} denies access to the package
     *         of this class
     *
     *         </ul>
     *
     * @since 1.1
     */
    @CallerSensitive
    public Class<?>[] getDeclaredClasses() throws SecurityException {
        SecurityManager sm = System.getSecurityManager();
        if (sm != null) {
            checkMemberAccess(sm, Member.DECLARED, Reflection.getCallerClass(), false);
        }
        return getDeclaredClasses0();
    }


    /**
     * Returns an array of {@code Field} objects reflecting all the fields
     * declared by the class or interface represented by this
     * {@code Class} object. This includes public, protected, default
     * (package) access, and private fields, but excludes inherited fields.
     *
     * <p> If this {@code Class} object represents a class or interface with no
     * declared fields, then this method returns an array of length 0.
     *
     * <p> If this {@code Class} object represents an array type, a primitive
     * type, or void, then this method returns an array of length 0.
     *
     * <p> The elements in the returned array are not sorted and are not in any
     * particular order.
     *
     * @return  the array of {@code Field} objects representing all the
     *          declared fields of this class
     * @throws  SecurityException
     *          If a security manager, <i>s</i>, is present and any of the
     *          following conditions is met:
     *
     *          <ul>
     *
     *          <li> the caller's class loader is not the same as the
     *          class loader of this class and invocation of
     *          {@link SecurityManager#checkPermission
     *          s.checkPermission} method with
     *          {@code RuntimePermission("accessDeclaredMembers")}
     *          denies access to the declared fields within this class
     *
     *          <li> the caller's class loader is not the same as or an
     *          ancestor of the class loader for the current class and
     *          invocation of {@link SecurityManager#checkPackageAccess
     *          s.checkPackageAccess()} denies access to the package
     *          of this class
     *
     *          </ul>
     *
     * @since 1.1
     * @jls 8.2 Class Members
     * @jls 8.3 Field Declarations
     */
    @CallerSensitive
    public Field[] getDeclaredFields() throws SecurityException {
        SecurityManager sm = System.getSecurityManager();
        if (sm != null) {
            checkMemberAccess(sm, Member.DECLARED, Reflection.getCallerClass(), true);
        }
        return copyFields(privateGetDeclaredFields(false));
    }


    /**
     * Returns an array containing {@code Method} objects reflecting all the
     * declared methods of the class or interface represented by this {@code
     * Class} object, including public, protected, default (package)
     * access, and private methods, but excluding inherited methods.
     *
     * <p> If this {@code Class} object represents a type that has multiple
     * declared methods with the same name and parameter types, but different
     * return types, then the returned array has a {@code Method} object for
     * each such method.
     *
     * <p> If this {@code Class} object represents a type that has a class
     * initialization method {@code <clinit>}, then the returned array does
     * <em>not</em> have a corresponding {@code Method} object.
     *
     * <p> If this {@code Class} object represents a class or interface with no
     * declared methods, then the returned array has length 0.
     *
     * <p> If this {@code Class} object represents an array type, a primitive
     * type, or void, then the returned array has length 0.
     *
     * <p> The elements in the returned array are not sorted and are not in any
     * particular order.
     *
     * @return  the array of {@code Method} objects representing all the
     *          declared methods of this class
     * @throws  SecurityException
     *          If a security manager, <i>s</i>, is present and any of the
     *          following conditions is met:
     *
     *          <ul>
     *
     *          <li> the caller's class loader is not the same as the
     *          class loader of this class and invocation of
     *          {@link SecurityManager#checkPermission
     *          s.checkPermission} method with
     *          {@code RuntimePermission("accessDeclaredMembers")}
     *          denies access to the declared methods within this class
     *
     *          <li> the caller's class loader is not the same as or an
     *          ancestor of the class loader for the current class and
     *          invocation of {@link SecurityManager#checkPackageAccess
     *          s.checkPackageAccess()} denies access to the package
     *          of this class
     *
     *          </ul>
     *
     * @jls 8.2 Class Members
     * @jls 8.4 Method Declarations
     * @since 1.1
     */
    @CallerSensitive
    public Method[] getDeclaredMethods() throws SecurityException {
        SecurityManager sm = System.getSecurityManager();
        if (sm != null) {
            checkMemberAccess(sm, Member.DECLARED, Reflection.getCallerClass(), true);
        }
        return copyMethods(privateGetDeclaredMethods(false));
    }


    /**
     * Returns an array of {@code Constructor} objects reflecting all the
     * constructors declared by the class represented by this
     * {@code Class} object. These are public, protected, default
     * (package) access, and private constructors.  The elements in the array
     * returned are not sorted and are not in any particular order.  If the
     * class has a default constructor, it is included in the returned array.
     * This method returns an array of length 0 if this {@code Class}
     * object represents an interface, a primitive type, an array class, or
     * void.
     *
     * <p> See <em>The Java Language Specification</em>, section 8.2.
     *
     * @return  the array of {@code Constructor} objects representing all the
     *          declared constructors of this class
     * @throws  SecurityException
     *          If a security manager, <i>s</i>, is present and any of the
     *          following conditions is met:
     *
     *          <ul>
     *
     *          <li> the caller's class loader is not the same as the
     *          class loader of this class and invocation of
     *          {@link SecurityManager#checkPermission
     *          s.checkPermission} method with
     *          {@code RuntimePermission("accessDeclaredMembers")}
     *          denies access to the declared constructors within this class
     *
     *          <li> the caller's class loader is not the same as or an
     *          ancestor of the class loader for the current class and
     *          invocation of {@link SecurityManager#checkPackageAccess
     *          s.checkPackageAccess()} denies access to the package
     *          of this class
     *
     *          </ul>
     *
     * @since 1.1
     */
    @CallerSensitive
    public Constructor<?>[] getDeclaredConstructors() throws SecurityException {
        SecurityManager sm = System.getSecurityManager();
        if (sm != null) {
            checkMemberAccess(sm, Member.DECLARED, Reflection.getCallerClass(), true);
        }
        return copyConstructors(privateGetDeclaredConstructors(false));
    }


    /**
     * Returns a {@code Field} object that reflects the specified declared
     * field of the class or interface represented by this {@code Class}
     * object. The {@code name} parameter is a {@code String} that specifies
     * the simple name of the desired field.
     *
     * <p> If this {@code Class} object represents an array type, then this
     * method does not find the {@code length} field of the array type.
     *
     * @param name the name of the field
     * @return  the {@code Field} object for the specified field in this
     *          class
     * @throws  NoSuchFieldException if a field with the specified name is
     *          not found.
     * @throws  NullPointerException if {@code name} is {@code null}
     * @throws  SecurityException
     *          If a security manager, <i>s</i>, is present and any of the
     *          following conditions is met:
     *
     *          <ul>
     *
     *          <li> the caller's class loader is not the same as the
     *          class loader of this class and invocation of
     *          {@link SecurityManager#checkPermission
     *          s.checkPermission} method with
     *          {@code RuntimePermission("accessDeclaredMembers")}
     *          denies access to the declared field
     *
     *          <li> the caller's class loader is not the same as or an
     *          ancestor of the class loader for the current class and
     *          invocation of {@link SecurityManager#checkPackageAccess
     *          s.checkPackageAccess()} denies access to the package
     *          of this class
     *
     *          </ul>
     *
     * @since 1.1
     * @jls 8.2 Class Members
     * @jls 8.3 Field Declarations
     */
    @CallerSensitive
    public Field getDeclaredField(String name)
        throws NoSuchFieldException, SecurityException {
        Objects.requireNonNull(name);
        SecurityManager sm = System.getSecurityManager();
        if (sm != null) {
            checkMemberAccess(sm, Member.DECLARED, Reflection.getCallerClass(), true);
        }
        Field field = searchFields(privateGetDeclaredFields(false), name);
        if (field == null) {
            throw new NoSuchFieldException(name);
        }
        return getReflectionFactory().copyField(field);
    }


    /**
     * Returns a {@code Method} object that reflects the specified
     * declared method of the class or interface represented by this
     * {@code Class} object. The {@code name} parameter is a
     * {@code String} that specifies the simple name of the desired
     * method, and the {@code parameterTypes} parameter is an array of
     * {@code Class} objects that identify the method's formal parameter
     * types, in declared order.  If more than one method with the same
     * parameter types is declared in a class, and one of these methods has a
     * return type that is more specific than any of the others, that method is
     * returned; otherwise one of the methods is chosen arbitrarily.  If the
     * name is "&lt;init&gt;"or "&lt;clinit&gt;" a {@code NoSuchMethodException}
     * is raised.
     *
     * <p> If this {@code Class} object represents an array type, then this
     * method does not find the {@code clone()} method.
     *
     * @param name the name of the method
     * @param parameterTypes the parameter array
     * @return  the {@code Method} object for the method of this class
     *          matching the specified name and parameters
     * @throws  NoSuchMethodException if a matching method is not found.
     * @throws  NullPointerException if {@code name} is {@code null}
     * @throws  SecurityException
     *          If a security manager, <i>s</i>, is present and any of the
     *          following conditions is met:
     *
     *          <ul>
     *
     *          <li> the caller's class loader is not the same as the
     *          class loader of this class and invocation of
     *          {@link SecurityManager#checkPermission
     *          s.checkPermission} method with
     *          {@code RuntimePermission("accessDeclaredMembers")}
     *          denies access to the declared method
     *
     *          <li> the caller's class loader is not the same as or an
     *          ancestor of the class loader for the current class and
     *          invocation of {@link SecurityManager#checkPackageAccess
     *          s.checkPackageAccess()} denies access to the package
     *          of this class
     *
     *          </ul>
     *
     * @jls 8.2 Class Members
     * @jls 8.4 Method Declarations
     * @since 1.1
     */
    @CallerSensitive
    public Method getDeclaredMethod(String name, Class<?>... parameterTypes)
        throws NoSuchMethodException, SecurityException {
        Objects.requireNonNull(name);
        SecurityManager sm = System.getSecurityManager();
        if (sm != null) {
            checkMemberAccess(sm, Member.DECLARED, Reflection.getCallerClass(), true);
        }
        Method method = searchMethods(privateGetDeclaredMethods(false), name, parameterTypes);
        if (method == null) {
            throw new NoSuchMethodException(methodToString(name, parameterTypes));
        }
        return getReflectionFactory().copyMethod(method);
    }

    /**
     * Returns the list of {@code Method} objects for the declared public
     * methods of this class or interface that have the specified method name
     * and parameter types.
     *
     * @param name the name of the method
     * @param parameterTypes the parameter array
     * @return the list of {@code Method} objects for the public methods of
     *         this class matching the specified name and parameters
     */
    List<Method> getDeclaredPublicMethods(String name, Class<?>... parameterTypes) {
        Method[] methods = privateGetDeclaredMethods(/* publicOnly */ true);
        ReflectionFactory factory = getReflectionFactory();
        List<Method> result = new ArrayList<>();
        for (Method method : methods) {
            if (method.getName().equals(name)
                && Arrays.equals(
                    factory.getExecutableSharedParameterTypes(method),
                    parameterTypes)) {
                result.add(factory.copyMethod(method));
            }
        }
        return result;
    }

    /**
     * Returns a {@code Constructor} object that reflects the specified
     * constructor of the class or interface represented by this
     * {@code Class} object.  The {@code parameterTypes} parameter is
     * an array of {@code Class} objects that identify the constructor's
     * formal parameter types, in declared order.
     *
     * If this {@code Class} object represents an inner class
     * declared in a non-static context, the formal parameter types
     * include the explicit enclosing instance as the first parameter.
     *
     * @param parameterTypes the parameter array
     * @return  The {@code Constructor} object for the constructor with the
     *          specified parameter list
     * @throws  NoSuchMethodException if a matching method is not found.
     * @throws  SecurityException
     *          If a security manager, <i>s</i>, is present and any of the
     *          following conditions is met:
     *
     *          <ul>
     *
     *          <li> the caller's class loader is not the same as the
     *          class loader of this class and invocation of
     *          {@link SecurityManager#checkPermission
     *          s.checkPermission} method with
     *          {@code RuntimePermission("accessDeclaredMembers")}
     *          denies access to the declared constructor
     *
     *          <li> the caller's class loader is not the same as or an
     *          ancestor of the class loader for the current class and
     *          invocation of {@link SecurityManager#checkPackageAccess
     *          s.checkPackageAccess()} denies access to the package
     *          of this class
     *
     *          </ul>
     *
     * @since 1.1
     */
    @CallerSensitive
    public Constructor<T> getDeclaredConstructor(Class<?>... parameterTypes)
        throws NoSuchMethodException, SecurityException
    {
        SecurityManager sm = System.getSecurityManager();
        if (sm != null) {
            checkMemberAccess(sm, Member.DECLARED, Reflection.getCallerClass(), true);
        }

        return getReflectionFactory().copyConstructor(
            getConstructor0(parameterTypes, Member.DECLARED));
    }

    /**
     * Finds a resource with a given name.
     *
     * <p> If this class is in a named {@link Module Module} then this method
     * will attempt to find the resource in the module. This is done by
     * delegating to the module's class loader {@link
     * ClassLoader#findResource(String,String) findResource(String,String)}
     * method, invoking it with the module name and the absolute name of the
     * resource. Resources in named modules are subject to the rules for
     * encapsulation specified in the {@code Module} {@link
     * Module#getResourceAsStream getResourceAsStream} method and so this
     * method returns {@code null} when the resource is a
     * non-"{@code .class}" resource in a package that is not open to the
     * caller's module.
     *
     * <p> Otherwise, if this class is not in a named module then the rules for
     * searching resources associated with a given class are implemented by the
     * defining {@linkplain ClassLoader class loader} of the class.  This method
     * delegates to this object's class loader.  If this object was loaded by
     * the bootstrap class loader, the method delegates to {@link
     * ClassLoader#getSystemResourceAsStream}.
     *
     * <p> Before delegation, an absolute resource name is constructed from the
     * given resource name using this algorithm:
     *
     * <ul>
     *
     * <li> If the {@code name} begins with a {@code '/'}
     * (<code>'&#92;u002f'</code>), then the absolute name of the resource is the
     * portion of the {@code name} following the {@code '/'}.
     *
     * <li> Otherwise, the absolute name is of the following form:
     *
     * <blockquote>
     *   {@code modified_package_name/name}
     * </blockquote>
     *
     * <p> Where the {@code modified_package_name} is the package name of this
     * object with {@code '/'} substituted for {@code '.'}
     * (<code>'&#92;u002e'</code>).
     *
     * </ul>
     *
     * @param  name name of the desired resource
     * @return  A {@link java.io.InputStream} object; {@code null} if no
     *          resource with this name is found, the resource is in a package
     *          that is not {@linkplain Module#isOpen(String, Module) open} to at
     *          least the caller module, or access to the resource is denied
     *          by the security manager.
     * @throws  NullPointerException If {@code name} is {@code null}
     *
     * @see Module#getResourceAsStream(String)
     * @since  1.1
     * @revised 9
     * @spec JPMS
     */
    @CallerSensitive
    public InputStream getResourceAsStream(String name) {
        name = resolveName(name);

        Module thisModule = getModule();
        if (thisModule.isNamed()) {
            // check if resource can be located by caller
            if (Resources.canEncapsulate(name)
                && !isOpenToCaller(name, Reflection.getCallerClass())) {
                return null;
            }

            // resource not encapsulated or in package open to caller
            String mn = thisModule.getName();
            ClassLoader cl = getClassLoader0();
            try {

                // special-case built-in class loaders to avoid the
                // need for a URL connection
                if (cl == null) {
                    return BootLoader.findResourceAsStream(mn, name);
                } else if (cl instanceof BuiltinClassLoader) {
                    return ((BuiltinClassLoader) cl).findResourceAsStream(mn, name);
                } else {
                    URL url = cl.findResource(mn, name);
                    return (url != null) ? url.openStream() : null;
                }

            } catch (IOException | SecurityException e) {
                return null;
            }
        }

        // unnamed module
        ClassLoader cl = getClassLoader0();
        if (cl == null) {
            return ClassLoader.getSystemResourceAsStream(name);
        } else {
            return cl.getResourceAsStream(name);
        }
    }

    /**
     * Finds a resource with a given name.
     *
     * <p> If this class is in a named {@link Module Module} then this method
     * will attempt to find the resource in the module. This is done by
     * delegating to the module's class loader {@link
     * ClassLoader#findResource(String,String) findResource(String,String)}
     * method, invoking it with the module name and the absolute name of the
     * resource. Resources in named modules are subject to the rules for
     * encapsulation specified in the {@code Module} {@link
     * Module#getResourceAsStream getResourceAsStream} method and so this
     * method returns {@code null} when the resource is a
     * non-"{@code .class}" resource in a package that is not open to the
     * caller's module.
     *
     * <p> Otherwise, if this class is not in a named module then the rules for
     * searching resources associated with a given class are implemented by the
     * defining {@linkplain ClassLoader class loader} of the class.  This method
     * delegates to this object's class loader. If this object was loaded by
     * the bootstrap class loader, the method delegates to {@link
     * ClassLoader#getSystemResource}.
     *
     * <p> Before delegation, an absolute resource name is constructed from the
     * given resource name using this algorithm:
     *
     * <ul>
     *
     * <li> If the {@code name} begins with a {@code '/'}
     * (<code>'&#92;u002f'</code>), then the absolute name of the resource is the
     * portion of the {@code name} following the {@code '/'}.
     *
     * <li> Otherwise, the absolute name is of the following form:
     *
     * <blockquote>
     *   {@code modified_package_name/name}
     * </blockquote>
     *
     * <p> Where the {@code modified_package_name} is the package name of this
     * object with {@code '/'} substituted for {@code '.'}
     * (<code>'&#92;u002e'</code>).
     *
     * </ul>
     *
     * @param  name name of the desired resource
     * @return A {@link java.net.URL} object; {@code null} if no resource with
     *         this name is found, the resource cannot be located by a URL, the
     *         resource is in a package that is not
     *         {@linkplain Module#isOpen(String, Module) open} to at least the caller
     *         module, or access to the resource is denied by the security
     *         manager.
     * @throws NullPointerException If {@code name} is {@code null}
     * @since  1.1
     * @revised 9
     * @spec JPMS
     */
    @CallerSensitive
    public URL getResource(String name) {
        name = resolveName(name);

        Module thisModule = getModule();
        if (thisModule.isNamed()) {
            // check if resource can be located by caller
            if (Resources.canEncapsulate(name)
                && !isOpenToCaller(name, Reflection.getCallerClass())) {
                return null;
            }

            // resource not encapsulated or in package open to caller
            String mn = thisModule.getName();
            ClassLoader cl = getClassLoader0();
            try {
                if (cl == null) {
                    return BootLoader.findResource(mn, name);
                } else {
                    return cl.findResource(mn, name);
                }
            } catch (IOException ioe) {
                return null;
            }
        }

        // unnamed module
        ClassLoader cl = getClassLoader0();
        if (cl == null) {
            return ClassLoader.getSystemResource(name);
        } else {
            return cl.getResource(name);
        }
    }

    /**
     * Returns true if a resource with the given name can be located by the
     * given caller. All resources in a module can be located by code in
     * the module. For other callers, then the package needs to be open to
     * the caller.
     */
    private boolean isOpenToCaller(String name, Class<?> caller) {
        // assert getModule().isNamed();
        Module thisModule = getModule();
        Module callerModule = (caller != null) ? caller.getModule() : null;
        if (callerModule != thisModule) {
            String pn = Resources.toPackageName(name);
            if (thisModule.getDescriptor().packages().contains(pn)) {
                if (callerModule == null && !thisModule.isOpen(pn)) {
                    // no caller, package not open
                    return false;
                }
                if (!thisModule.isOpen(pn, callerModule)) {
                    // package not open to caller
                    return false;
                }
            }
        }
        return true;
    }


    /** protection domain returned when the internal domain is null */
    private static java.security.ProtectionDomain allPermDomain;

    /**
     * Returns the {@code ProtectionDomain} of this class.  If there is a
     * security manager installed, this method first calls the security
     * manager's {@code checkPermission} method with a
     * {@code RuntimePermission("getProtectionDomain")} permission to
     * ensure it's ok to get the
     * {@code ProtectionDomain}.
     *
     * @return the ProtectionDomain of this class
     *
     * @throws SecurityException
     *        if a security manager exists and its
     *        {@code checkPermission} method doesn't allow
     *        getting the ProtectionDomain.
     *
     * @see java.security.ProtectionDomain
     * @see SecurityManager#checkPermission
     * @see java.lang.RuntimePermission
     * @since 1.2
     */
    public java.security.ProtectionDomain getProtectionDomain() {
        SecurityManager sm = System.getSecurityManager();
        if (sm != null) {
            sm.checkPermission(SecurityConstants.GET_PD_PERMISSION);
        }
        java.security.ProtectionDomain pd = getProtectionDomain0();
        if (pd == null) {
            if (allPermDomain == null) {
                java.security.Permissions perms =
                    new java.security.Permissions();
                perms.add(SecurityConstants.ALL_PERMISSION);
                allPermDomain =
                    new java.security.ProtectionDomain(null, perms);
            }
            pd = allPermDomain;
        }
        return pd;
    }


    /**
     * Returns the ProtectionDomain of this class.
     */
    private native java.security.ProtectionDomain getProtectionDomain0();

    /*
     * Return the Virtual Machine's Class object for the named
     * primitive type.
     */
    static native Class<?> getPrimitiveClass(String name);

    /*
     * Check if client is allowed to access members.  If access is denied,
     * throw a SecurityException.
     *
     * This method also enforces package access.
     *
     * <p> Default policy: allow all clients access with normal Java access
     * control.
     *
     * <p> NOTE: should only be called if a SecurityManager is installed
     */
    private void checkMemberAccess(SecurityManager sm, int which,
                                   Class<?> caller, boolean checkProxyInterfaces) {
        /* Default policy allows access to all {@link Member#PUBLIC} members,
         * as well as access to classes that have the same class loader as the caller.
         * In all other cases, it requires RuntimePermission("accessDeclaredMembers")
         * permission.
         */
        final ClassLoader ccl = ClassLoader.getClassLoader(caller);
        if (which != Member.PUBLIC) {
            final ClassLoader cl = getClassLoader0();
            if (ccl != cl) {
                sm.checkPermission(SecurityConstants.CHECK_MEMBER_ACCESS_PERMISSION);
            }
        }
        this.checkPackageAccess(sm, ccl, checkProxyInterfaces);
    }

    /*
     * Checks if a client loaded in ClassLoader ccl is allowed to access this
     * class under the current package access policy. If access is denied,
     * throw a SecurityException.
     *
     * NOTE: this method should only be called if a SecurityManager is active
     */
    private void checkPackageAccess(SecurityManager sm, final ClassLoader ccl,
                                    boolean checkProxyInterfaces) {
        final ClassLoader cl = getClassLoader0();

        if (ReflectUtil.needsPackageAccessCheck(ccl, cl)) {
            String pkg = this.getPackageName();
            if (pkg != null && !pkg.isEmpty()) {
                // skip the package access check on a proxy class in default proxy package
                if (!Proxy.isProxyClass(this) || ReflectUtil.isNonPublicProxyClass(this)) {
                    sm.checkPackageAccess(pkg);
                }
            }
        }
        // check package access on the proxy interfaces
        if (checkProxyInterfaces && Proxy.isProxyClass(this)) {
            ReflectUtil.checkProxyPackageAccess(ccl, this.getInterfaces());
        }
    }

    /**
     * Add a package name prefix if the name is not absolute Remove leading "/"
     * if name is absolute
     */
    private String resolveName(String name) {
        if (!name.startsWith("/")) {
            Class<?> c = this;
            while (c.isArray()) {
                c = c.getComponentType();
            }
            String baseName = c.getPackageName();
            if (baseName != null && !baseName.isEmpty()) {
                name = baseName.replace('.', '/') + "/" + name;
            }
        } else {
            name = name.substring(1);
        }
        return name;
    }

    /**
     * Atomic operations support.
     */
    private static class Atomic {
        // initialize Unsafe machinery here, since we need to call Class.class instance method
        // and have to avoid calling it in the static initializer of the Class class...
        private static final Unsafe unsafe = Unsafe.getUnsafe();
        // offset of Class.reflectionData instance field
        private static final long reflectionDataOffset
                = unsafe.objectFieldOffset(Class.class, "reflectionData");
        // offset of Class.annotationType instance field
        private static final long annotationTypeOffset
                = unsafe.objectFieldOffset(Class.class, "annotationType");
        // offset of Class.annotationData instance field
        private static final long annotationDataOffset
                = unsafe.objectFieldOffset(Class.class, "annotationData");

        static <T> boolean casReflectionData(Class<?> clazz,
                                             SoftReference<ReflectionData<T>> oldData,
                                             SoftReference<ReflectionData<T>> newData) {
            return unsafe.compareAndSetReference(clazz, reflectionDataOffset, oldData, newData);
        }

        static <T> boolean casAnnotationType(Class<?> clazz,
                                             AnnotationType oldType,
                                             AnnotationType newType) {
            return unsafe.compareAndSetReference(clazz, annotationTypeOffset, oldType, newType);
        }

        static <T> boolean casAnnotationData(Class<?> clazz,
                                             AnnotationData oldData,
                                             AnnotationData newData) {
            return unsafe.compareAndSetReference(clazz, annotationDataOffset, oldData, newData);
        }
    }

    /**
     * Reflection support.
     */

    // Reflection data caches various derived names and reflective members. Cached
    // values may be invalidated when JVM TI RedefineClasses() is called
    private static class ReflectionData<T> {
        volatile Field[] declaredFields;
        volatile Field[] publicFields;
        volatile Method[] declaredMethods;
        volatile Method[] publicMethods;
        volatile Constructor<T>[] declaredConstructors;
        volatile Constructor<T>[] publicConstructors;
        // Intermediate results for getFields and getMethods
        volatile Field[] declaredPublicFields;
        volatile Method[] declaredPublicMethods;
        volatile Class<?>[] interfaces;

        // Cached names
        String simpleName;
        String canonicalName;
        static final String NULL_SENTINEL = new String();

        // Value of classRedefinedCount when we created this ReflectionData instance
        final int redefinedCount;

        ReflectionData(int redefinedCount) {
            this.redefinedCount = redefinedCount;
        }
    }

    private transient volatile SoftReference<ReflectionData<T>> reflectionData;

    // Incremented by the VM on each call to JVM TI RedefineClasses()
    // that redefines this class or a superclass.
    private transient volatile int classRedefinedCount;

    // Lazily create and cache ReflectionData
    private ReflectionData<T> reflectionData() {
        SoftReference<ReflectionData<T>> reflectionData = this.reflectionData;
        int classRedefinedCount = this.classRedefinedCount;
        ReflectionData<T> rd;
        if (reflectionData != null &&
            (rd = reflectionData.get()) != null &&
            rd.redefinedCount == classRedefinedCount) {
            return rd;
        }
        // else no SoftReference or cleared SoftReference or stale ReflectionData
        // -> create and replace new instance
        return newReflectionData(reflectionData, classRedefinedCount);
    }

    private ReflectionData<T> newReflectionData(SoftReference<ReflectionData<T>> oldReflectionData,
                                                int classRedefinedCount) {
        while (true) {
            ReflectionData<T> rd = new ReflectionData<>(classRedefinedCount);
            // try to CAS it...
            if (Atomic.casReflectionData(this, oldReflectionData, new SoftReference<>(rd))) {
                return rd;
            }
            // else retry
            oldReflectionData = this.reflectionData;
            classRedefinedCount = this.classRedefinedCount;
            if (oldReflectionData != null &&
                (rd = oldReflectionData.get()) != null &&
                rd.redefinedCount == classRedefinedCount) {
                return rd;
            }
        }
    }

    // Generic signature handling
    private native String getGenericSignature0();

    // Generic info repository; lazily initialized
    private transient volatile ClassRepository genericInfo;

    // accessor for factory
    private GenericsFactory getFactory() {
        // create scope and factory
        return CoreReflectionFactory.make(this, ClassScope.make(this));
    }

    // accessor for generic info repository;
    // generic info is lazily initialized
    private ClassRepository getGenericInfo() {
        ClassRepository genericInfo = this.genericInfo;
        if (genericInfo == null) {
            String signature = getGenericSignature0();
            if (signature == null) {
                genericInfo = ClassRepository.NONE;
            } else {
                genericInfo = ClassRepository.make(signature, getFactory());
            }
            this.genericInfo = genericInfo;
        }
        return (genericInfo != ClassRepository.NONE) ? genericInfo : null;
    }

    // Annotations handling
    native byte[] getRawAnnotations();
    // Since 1.8
    native byte[] getRawTypeAnnotations();
    static byte[] getExecutableTypeAnnotationBytes(Executable ex) {
        return getReflectionFactory().getExecutableTypeAnnotationBytes(ex);
    }

    native ConstantPool getConstantPool();

    //
    //
    // java.lang.reflect.Field handling
    //
    //

    // Returns an array of "root" fields. These Field objects must NOT
    // be propagated to the outside world, but must instead be copied
    // via ReflectionFactory.copyField.
    private Field[] privateGetDeclaredFields(boolean publicOnly) {
        Field[] res;
        ReflectionData<T> rd = reflectionData();
        if (rd != null) {
            res = publicOnly ? rd.declaredPublicFields : rd.declaredFields;
            if (res != null) return res;
        }
        // No cached value available; request value from VM
        res = Reflection.filterFields(this, getDeclaredFields0(publicOnly));
        if (rd != null) {
            if (publicOnly) {
                rd.declaredPublicFields = res;
            } else {
                rd.declaredFields = res;
            }
        }
        return res;
    }

    // Returns an array of "root" fields. These Field objects must NOT
    // be propagated to the outside world, but must instead be copied
    // via ReflectionFactory.copyField.
    private Field[] privateGetPublicFields() {
        Field[] res;
        ReflectionData<T> rd = reflectionData();
        if (rd != null) {
            res = rd.publicFields;
            if (res != null) return res;
        }

        // Use a linked hash set to ensure order is preserved and
        // fields from common super interfaces are not duplicated
        LinkedHashSet<Field> fields = new LinkedHashSet<>();

        // Local fields
        addAll(fields, privateGetDeclaredFields(true));

        // Direct superinterfaces, recursively
        for (Class<?> si : getInterfaces()) {
            addAll(fields, si.privateGetPublicFields());
        }

        // Direct superclass, recursively
        Class<?> sc = getSuperclass();
        if (sc != null) {
            addAll(fields, sc.privateGetPublicFields());
        }

        res = fields.toArray(new Field[0]);
        if (rd != null) {
            rd.publicFields = res;
        }
        return res;
    }

    private static void addAll(Collection<Field> c, Field[] o) {
        for (Field f : o) {
            c.add(f);
        }
    }


    //
    //
    // java.lang.reflect.Constructor handling
    //
    //

    // Returns an array of "root" constructors. These Constructor
    // objects must NOT be propagated to the outside world, but must
    // instead be copied via ReflectionFactory.copyConstructor.
    private Constructor<T>[] privateGetDeclaredConstructors(boolean publicOnly) {
        Constructor<T>[] res;
        ReflectionData<T> rd = reflectionData();
        if (rd != null) {
            res = publicOnly ? rd.publicConstructors : rd.declaredConstructors;
            if (res != null) return res;
        }
        // No cached value available; request value from VM
        if (isInterface()) {
            @SuppressWarnings("unchecked")
            Constructor<T>[] temporaryRes = (Constructor<T>[]) new Constructor<?>[0];
            res = temporaryRes;
        } else {
            res = getDeclaredConstructors0(publicOnly);
        }
        if (rd != null) {
            if (publicOnly) {
                rd.publicConstructors = res;
            } else {
                rd.declaredConstructors = res;
            }
        }
        return res;
    }

    //
    //
    // java.lang.reflect.Method handling
    //
    //

    // Returns an array of "root" methods. These Method objects must NOT
    // be propagated to the outside world, but must instead be copied
    // via ReflectionFactory.copyMethod.
    private Method[] privateGetDeclaredMethods(boolean publicOnly) {
        Method[] res;
        ReflectionData<T> rd = reflectionData();
        if (rd != null) {
            res = publicOnly ? rd.declaredPublicMethods : rd.declaredMethods;
            if (res != null) return res;
        }
        // No cached value available; request value from VM
        res = Reflection.filterMethods(this, getDeclaredMethods0(publicOnly));
        if (rd != null) {
            if (publicOnly) {
                rd.declaredPublicMethods = res;
            } else {
                rd.declaredMethods = res;
            }
        }
        return res;
    }

    // Returns an array of "root" methods. These Method objects must NOT
    // be propagated to the outside world, but must instead be copied
    // via ReflectionFactory.copyMethod.
    private Method[] privateGetPublicMethods() {
        Method[] res;
        ReflectionData<T> rd = reflectionData();
        if (rd != null) {
            res = rd.publicMethods;
            if (res != null) return res;
        }

        // No cached value available; compute value recursively.
        // Start by fetching public declared methods...
        PublicMethods pms = new PublicMethods();
        for (Method m : privateGetDeclaredMethods(/* publicOnly */ true)) {
            pms.merge(m);
        }
        // ...then recur over superclass methods...
        Class<?> sc = getSuperclass();
        if (sc != null) {
            for (Method m : sc.privateGetPublicMethods()) {
                pms.merge(m);
            }
        }
        // ...and finally over direct superinterfaces.
        for (Class<?> intf : getInterfaces(/* cloneArray */ false)) {
            for (Method m : intf.privateGetPublicMethods()) {
                // static interface methods are not inherited
                if (!Modifier.isStatic(m.getModifiers())) {
                    pms.merge(m);
                }
            }
        }

        res = pms.toArray();
        if (rd != null) {
            rd.publicMethods = res;
        }
        return res;
    }


    //
    // Helpers for fetchers of one field, method, or constructor
    //

    // This method does not copy the returned Field object!
    private static Field searchFields(Field[] fields, String name) {
        for (Field field : fields) {
            if (field.getName().equals(name)) {
                return field;
            }
        }
        return null;
    }

    // Returns a "root" Field object. This Field object must NOT
    // be propagated to the outside world, but must instead be copied
    // via ReflectionFactory.copyField.
    private Field getField0(String name) {
        // Note: the intent is that the search algorithm this routine
        // uses be equivalent to the ordering imposed by
        // privateGetPublicFields(). It fetches only the declared
        // public fields for each class, however, to reduce the number
        // of Field objects which have to be created for the common
        // case where the field being requested is declared in the
        // class which is being queried.
        Field res;
        // Search declared public fields
        if ((res = searchFields(privateGetDeclaredFields(true), name)) != null) {
            return res;
        }
        // Direct superinterfaces, recursively
        Class<?>[] interfaces = getInterfaces(/* cloneArray */ false);
        for (Class<?> c : interfaces) {
            if ((res = c.getField0(name)) != null) {
                return res;
            }
        }
        // Direct superclass, recursively
        if (!isInterface()) {
            Class<?> c = getSuperclass();
            if (c != null) {
                if ((res = c.getField0(name)) != null) {
                    return res;
                }
            }
        }
        return null;
    }

    // This method does not copy the returned Method object!
    private static Method searchMethods(Method[] methods,
                                        String name,
                                        Class<?>[] parameterTypes)
    {
        ReflectionFactory fact = getReflectionFactory();
        Method res = null;
        for (Method m : methods) {
            if (m.getName().equals(name)
                && arrayContentsEq(parameterTypes,
                                   fact.getExecutableSharedParameterTypes(m))
                && (res == null
                    || (res.getReturnType() != m.getReturnType()
                        && res.getReturnType().isAssignableFrom(m.getReturnType()))))
                res = m;
        }
        return res;
    }

    private static final Class<?>[] EMPTY_CLASS_ARRAY = new Class<?>[0];

    // Returns a "root" Method object. This Method object must NOT
    // be propagated to the outside world, but must instead be copied
    // via ReflectionFactory.copyMethod.
    private Method getMethod0(String name, Class<?>[] parameterTypes) {
        PublicMethods.MethodList res = getMethodsRecursive(
            name,
            parameterTypes == null ? EMPTY_CLASS_ARRAY : parameterTypes,
            /* includeStatic */ true);
        return res == null ? null : res.getMostSpecific();
    }

    // Returns a list of "root" Method objects. These Method objects must NOT
    // be propagated to the outside world, but must instead be copied
    // via ReflectionFactory.copyMethod.
    private PublicMethods.MethodList getMethodsRecursive(String name,
                                                         Class<?>[] parameterTypes,
                                                         boolean includeStatic) {
        // 1st check declared public methods
        Method[] methods = privateGetDeclaredMethods(/* publicOnly */ true);
        PublicMethods.MethodList res = PublicMethods.MethodList
            .filter(methods, name, parameterTypes, includeStatic);
        // if there is at least one match among declared methods, we need not
        // search any further as such match surely overrides matching methods
        // declared in superclass(es) or interface(s).
        if (res != null) {
            return res;
        }

        // if there was no match among declared methods,
        // we must consult the superclass (if any) recursively...
        Class<?> sc = getSuperclass();
        if (sc != null) {
            res = sc.getMethodsRecursive(name, parameterTypes, includeStatic);
        }

        // ...and coalesce the superclass methods with methods obtained
        // from directly implemented interfaces excluding static methods...
        for (Class<?> intf : getInterfaces(/* cloneArray */ false)) {
            res = PublicMethods.MethodList.merge(
                res, intf.getMethodsRecursive(name, parameterTypes,
                                              /* includeStatic */ false));
        }

        return res;
    }

    // Returns a "root" Constructor object. This Constructor object must NOT
    // be propagated to the outside world, but must instead be copied
    // via ReflectionFactory.copyConstructor.
    private Constructor<T> getConstructor0(Class<?>[] parameterTypes,
                                        int which) throws NoSuchMethodException
    {
        ReflectionFactory fact = getReflectionFactory();
        Constructor<T>[] constructors = privateGetDeclaredConstructors((which == Member.PUBLIC));
        for (Constructor<T> constructor : constructors) {
            if (arrayContentsEq(parameterTypes,
                                fact.getExecutableSharedParameterTypes(constructor))) {
                return constructor;
            }
        }
        throw new NoSuchMethodException(methodToString("<init>", parameterTypes));
    }

    //
    // Other helpers and base implementation
    //

    private static boolean arrayContentsEq(Object[] a1, Object[] a2) {
        if (a1 == null) {
            return a2 == null || a2.length == 0;
        }

        if (a2 == null) {
            return a1.length == 0;
        }

        if (a1.length != a2.length) {
            return false;
        }

        for (int i = 0; i < a1.length; i++) {
            if (a1[i] != a2[i]) {
                return false;
            }
        }

        return true;
    }

    private static Field[] copyFields(Field[] arg) {
        Field[] out = new Field[arg.length];
        ReflectionFactory fact = getReflectionFactory();
        for (int i = 0; i < arg.length; i++) {
            out[i] = fact.copyField(arg[i]);
        }
        return out;
    }

    private static Method[] copyMethods(Method[] arg) {
        Method[] out = new Method[arg.length];
        ReflectionFactory fact = getReflectionFactory();
        for (int i = 0; i < arg.length; i++) {
            out[i] = fact.copyMethod(arg[i]);
        }
        return out;
    }

    private static <U> Constructor<U>[] copyConstructors(Constructor<U>[] arg) {
        Constructor<U>[] out = arg.clone();
        ReflectionFactory fact = getReflectionFactory();
        for (int i = 0; i < out.length; i++) {
            out[i] = fact.copyConstructor(out[i]);
        }
        return out;
    }

    private native Field[]       getDeclaredFields0(boolean publicOnly);
    private native Method[]      getDeclaredMethods0(boolean publicOnly);
    private native Constructor<T>[] getDeclaredConstructors0(boolean publicOnly);
    private native Class<?>[]   getDeclaredClasses0();

    /**
     * Helper method to get the method name from arguments.
     */
    private String methodToString(String name, Class<?>[] argTypes) {
        StringBuilder sb = new StringBuilder();
        sb.append(getName() + "." + name + "(");
        if (argTypes != null) {
            Stream.of(argTypes).map(c -> {return (c == null) ? "null" : c.getName();}).
                collect(Collectors.joining(","));
        }
        sb.append(")");
        return sb.toString();
    }

    /** use serialVersionUID from JDK 1.1 for interoperability */
    private static final long serialVersionUID = 3206093459760846163L;


    /**
     * Class Class is special cased within the Serialization Stream Protocol.
     *
     * A Class instance is written initially into an ObjectOutputStream in the
     * following format:
     * <pre>
     *      {@code TC_CLASS} ClassDescriptor
     *      A ClassDescriptor is a special cased serialization of
     *      a {@code java.io.ObjectStreamClass} instance.
     * </pre>
     * A new handle is generated for the initial time the class descriptor
     * is written into the stream. Future references to the class descriptor
     * are written as references to the initial class descriptor instance.
     *
     * @see java.io.ObjectStreamClass
     */
    private static final ObjectStreamField[] serialPersistentFields =
        new ObjectStreamField[0];


    /**
     * Returns the assertion status that would be assigned to this
     * class if it were to be initialized at the time this method is invoked.
     * If this class has had its assertion status set, the most recent
     * setting will be returned; otherwise, if any package default assertion
     * status pertains to this class, the most recent setting for the most
     * specific pertinent package default assertion status is returned;
     * otherwise, if this class is not a system class (i.e., it has a
     * class loader) its class loader's default assertion status is returned;
     * otherwise, the system class default assertion status is returned.
     * <p>
     * Few programmers will have any need for this method; it is provided
     * for the benefit of the JRE itself.  (It allows a class to determine at
     * the time that it is initialized whether assertions should be enabled.)
     * Note that this method is not guaranteed to return the actual
     * assertion status that was (or will be) associated with the specified
     * class when it was (or will be) initialized.
     *
     * @return the desired assertion status of the specified class.
     * @see    java.lang.ClassLoader#setClassAssertionStatus
     * @see    java.lang.ClassLoader#setPackageAssertionStatus
     * @see    java.lang.ClassLoader#setDefaultAssertionStatus
     * @since  1.4
     */
    public boolean desiredAssertionStatus() {
        ClassLoader loader = getClassLoader0();
        // If the loader is null this is a system class, so ask the VM
        if (loader == null)
            return desiredAssertionStatus0(this);

        // If the classloader has been initialized with the assertion
        // directives, ask it. Otherwise, ask the VM.
        synchronized(loader.assertionLock) {
            if (loader.classAssertionStatus != null) {
                return loader.desiredAssertionStatus(getName());
            }
        }
        return desiredAssertionStatus0(this);
    }

    // Retrieves the desired assertion status of this class from the VM
    private static native boolean desiredAssertionStatus0(Class<?> clazz);

    /**
     * Returns true if and only if this class was declared as an enum in the
     * source code.
     *
     * @return true if and only if this class was declared as an enum in the
     *     source code
     * @since 1.5
     */
    public boolean isEnum() {
        // An enum must both directly extend java.lang.Enum and have
        // the ENUM bit set; classes for specialized enum constants
        // don't do the former.
        return (this.getModifiers() & ENUM) != 0 &&
        this.getSuperclass() == java.lang.Enum.class;
    }

    // Fetches the factory for reflective objects
    private static ReflectionFactory getReflectionFactory() {
        if (reflectionFactory == null) {
            reflectionFactory =
                java.security.AccessController.doPrivileged
                    (new ReflectionFactory.GetReflectionFactoryAction());
        }
        return reflectionFactory;
    }
    private static ReflectionFactory reflectionFactory;

    /**
     * Returns the elements of this enum class or null if this
     * Class object does not represent an enum type.
     *
     * @return an array containing the values comprising the enum class
     *     represented by this Class object in the order they're
     *     declared, or null if this Class object does not
     *     represent an enum type
     * @since 1.5
     */
    public T[] getEnumConstants() {
        T[] values = getEnumConstantsShared();
        return (values != null) ? values.clone() : null;
    }

    /**
     * Returns the elements of this enum class or null if this
     * Class object does not represent an enum type;
     * identical to getEnumConstants except that the result is
     * uncloned, cached, and shared by all callers.
     */
    T[] getEnumConstantsShared() {
        T[] constants = enumConstants;
        if (constants == null) {
            if (!isEnum()) return null;
            try {
                final Method values = getMethod("values");
                java.security.AccessController.doPrivileged(
                    new java.security.PrivilegedAction<>() {
                        public Void run() {
                                values.setAccessible(true);
                                return null;
                            }
                        });
                @SuppressWarnings("unchecked")
                T[] temporaryConstants = (T[])values.invoke(null);
                enumConstants = constants = temporaryConstants;
            }
            // These can happen when users concoct enum-like classes
            // that don't comply with the enum spec.
            catch (InvocationTargetException | NoSuchMethodException |
                   IllegalAccessException ex) { return null; }
        }
        return constants;
    }
    private transient volatile T[] enumConstants;

    /**
     * Returns a map from simple name to enum constant.  This package-private
     * method is used internally by Enum to implement
     * {@code public static <T extends Enum<T>> T valueOf(Class<T>, String)}
     * efficiently.  Note that the map is returned by this method is
     * created lazily on first use.  Typically it won't ever get created.
     */
    Map<String, T> enumConstantDirectory() {
        Map<String, T> directory = enumConstantDirectory;
        if (directory == null) {
            T[] universe = getEnumConstantsShared();
            if (universe == null)
                throw new IllegalArgumentException(
                    getName() + " is not an enum type");
            directory = new HashMap<>((int)(universe.length / 0.75f) + 1);
            for (T constant : universe) {
                directory.put(((Enum<?>)constant).name(), constant);
            }
            enumConstantDirectory = directory;
        }
        return directory;
    }
    private transient volatile Map<String, T> enumConstantDirectory;

    /**
     * Casts an object to the class or interface represented
     * by this {@code Class} object.
     *
     * @param obj the object to be cast
     * @return the object after casting, or null if obj is null
     *
     * @throws ClassCastException if the object is not
     * null and is not assignable to the type T.
     *
     * @since 1.5
     */
    @SuppressWarnings("unchecked")
    @HotSpotIntrinsicCandidate
    public T cast(Object obj) {
        if (obj != null && !isInstance(obj))
            throw new ClassCastException(cannotCastMsg(obj));
        return (T) obj;
    }

    private String cannotCastMsg(Object obj) {
        return "Cannot cast " + obj.getClass().getName() + " to " + getName();
    }

    /**
     * Casts this {@code Class} object to represent a subclass of the class
     * represented by the specified class object.  Checks that the cast
     * is valid, and throws a {@code ClassCastException} if it is not.  If
     * this method succeeds, it always returns a reference to this class object.
     *
     * <p>This method is useful when a client needs to "narrow" the type of
     * a {@code Class} object to pass it to an API that restricts the
     * {@code Class} objects that it is willing to accept.  A cast would
     * generate a compile-time warning, as the correctness of the cast
     * could not be checked at runtime (because generic types are implemented
     * by erasure).
     *
     * @param <U> the type to cast this class object to
     * @param clazz the class of the type to cast this class object to
     * @return this {@code Class} object, cast to represent a subclass of
     *    the specified class object.
     * @throws ClassCastException if this {@code Class} object does not
     *    represent a subclass of the specified class (here "subclass" includes
     *    the class itself).
     * @since 1.5
     */
    @SuppressWarnings("unchecked")
    public <U> Class<? extends U> asSubclass(Class<U> clazz) {
        if (clazz.isAssignableFrom(this))
            return (Class<? extends U>) this;
        else
            throw new ClassCastException(this.toString());
    }

    /**
     * @throws NullPointerException {@inheritDoc}
     * @since 1.5
     */
    @SuppressWarnings("unchecked")
    public <A extends Annotation> A getAnnotation(Class<A> annotationClass) {
        Objects.requireNonNull(annotationClass);

        return (A) annotationData().annotations.get(annotationClass);
    }

    /**
     * {@inheritDoc}
     * @throws NullPointerException {@inheritDoc}
     * @since 1.5
     */
    @Override
    public boolean isAnnotationPresent(Class<? extends Annotation> annotationClass) {
        return GenericDeclaration.super.isAnnotationPresent(annotationClass);
    }

    /**
     * @throws NullPointerException {@inheritDoc}
     * @since 1.8
     */
    @Override
    public <A extends Annotation> A[] getAnnotationsByType(Class<A> annotationClass) {
        Objects.requireNonNull(annotationClass);

        AnnotationData annotationData = annotationData();
        return AnnotationSupport.getAssociatedAnnotations(annotationData.declaredAnnotations,
                                                          this,
                                                          annotationClass);
    }

    /**
     * @since 1.5
     */
    public Annotation[] getAnnotations() {
        return AnnotationParser.toArray(annotationData().annotations);
    }

    /**
     * @throws NullPointerException {@inheritDoc}
     * @since 1.8
     */
    @Override
    @SuppressWarnings("unchecked")
    public <A extends Annotation> A getDeclaredAnnotation(Class<A> annotationClass) {
        Objects.requireNonNull(annotationClass);

        return (A) annotationData().declaredAnnotations.get(annotationClass);
    }

    /**
     * @throws NullPointerException {@inheritDoc}
     * @since 1.8
     */
    @Override
    public <A extends Annotation> A[] getDeclaredAnnotationsByType(Class<A> annotationClass) {
        Objects.requireNonNull(annotationClass);

        return AnnotationSupport.getDirectlyAndIndirectlyPresent(annotationData().declaredAnnotations,
                                                                 annotationClass);
    }

    /**
     * @since 1.5
     */
    public Annotation[] getDeclaredAnnotations()  {
        return AnnotationParser.toArray(annotationData().declaredAnnotations);
    }

    // annotation data that might get invalidated when JVM TI RedefineClasses() is called
    private static class AnnotationData {
        final Map<Class<? extends Annotation>, Annotation> annotations;
        final Map<Class<? extends Annotation>, Annotation> declaredAnnotations;

        // Value of classRedefinedCount when we created this AnnotationData instance
        final int redefinedCount;

        AnnotationData(Map<Class<? extends Annotation>, Annotation> annotations,
                       Map<Class<? extends Annotation>, Annotation> declaredAnnotations,
                       int redefinedCount) {
            this.annotations = annotations;
            this.declaredAnnotations = declaredAnnotations;
            this.redefinedCount = redefinedCount;
        }
    }

    // Annotations cache
    @SuppressWarnings("UnusedDeclaration")
    private transient volatile AnnotationData annotationData;

    private AnnotationData annotationData() {
        while (true) { // retry loop
            AnnotationData annotationData = this.annotationData;
            int classRedefinedCount = this.classRedefinedCount;
            if (annotationData != null &&
                annotationData.redefinedCount == classRedefinedCount) {
                return annotationData;
            }
            // null or stale annotationData -> optimistically create new instance
            AnnotationData newAnnotationData = createAnnotationData(classRedefinedCount);
            // try to install it
            if (Atomic.casAnnotationData(this, annotationData, newAnnotationData)) {
                // successfully installed new AnnotationData
                return newAnnotationData;
            }
        }
    }

    private AnnotationData createAnnotationData(int classRedefinedCount) {
        Map<Class<? extends Annotation>, Annotation> declaredAnnotations =
            AnnotationParser.parseAnnotations(getRawAnnotations(), getConstantPool(), this);
        Class<?> superClass = getSuperclass();
        Map<Class<? extends Annotation>, Annotation> annotations = null;
        if (superClass != null) {
            Map<Class<? extends Annotation>, Annotation> superAnnotations =
                superClass.annotationData().annotations;
            for (Map.Entry<Class<? extends Annotation>, Annotation> e : superAnnotations.entrySet()) {
                Class<? extends Annotation> annotationClass = e.getKey();
                if (AnnotationType.getInstance(annotationClass).isInherited()) {
                    if (annotations == null) { // lazy construction
                        annotations = new LinkedHashMap<>((Math.max(
                                declaredAnnotations.size(),
                                Math.min(12, declaredAnnotations.size() + superAnnotations.size())
                            ) * 4 + 2) / 3
                        );
                    }
                    annotations.put(annotationClass, e.getValue());
                }
            }
        }
        if (annotations == null) {
            // no inherited annotations -> share the Map with declaredAnnotations
            annotations = declaredAnnotations;
        } else {
            // at least one inherited annotation -> declared may override inherited
            annotations.putAll(declaredAnnotations);
        }
        return new AnnotationData(annotations, declaredAnnotations, classRedefinedCount);
    }

    // Annotation types cache their internal (AnnotationType) form

    @SuppressWarnings("UnusedDeclaration")
    private transient volatile AnnotationType annotationType;

    boolean casAnnotationType(AnnotationType oldType, AnnotationType newType) {
        return Atomic.casAnnotationType(this, oldType, newType);
    }

    AnnotationType getAnnotationType() {
        return annotationType;
    }

    Map<Class<? extends Annotation>, Annotation> getDeclaredAnnotationMap() {
        return annotationData().declaredAnnotations;
    }

    /* Backing store of user-defined values pertaining to this class.
     * Maintained by the ClassValue class.
     */
    transient ClassValue.ClassValueMap classValueMap;

    /**
     * Returns an {@code AnnotatedType} object that represents the use of a
     * type to specify the superclass of the entity represented by this {@code
     * Class} object. (The <em>use</em> of type Foo to specify the superclass
     * in '...  extends Foo' is distinct from the <em>declaration</em> of type
     * Foo.)
     *
     * <p> If this {@code Class} object represents a type whose declaration
     * does not explicitly indicate an annotated superclass, then the return
     * value is an {@code AnnotatedType} object representing an element with no
     * annotations.
     *
     * <p> If this {@code Class} represents either the {@code Object} class, an
     * interface type, an array type, a primitive type, or void, the return
     * value is {@code null}.
     *
     * @return an object representing the superclass
     * @since 1.8
     */
    public AnnotatedType getAnnotatedSuperclass() {
        if (this == Object.class ||
                isInterface() ||
                isArray() ||
                isPrimitive() ||
                this == Void.TYPE) {
            return null;
        }

        return TypeAnnotationParser.buildAnnotatedSuperclass(getRawTypeAnnotations(), getConstantPool(), this);
    }

    /**
     * Returns an array of {@code AnnotatedType} objects that represent the use
     * of types to specify superinterfaces of the entity represented by this
     * {@code Class} object. (The <em>use</em> of type Foo to specify a
     * superinterface in '... implements Foo' is distinct from the
     * <em>declaration</em> of type Foo.)
     *
     * <p> If this {@code Class} object represents a class, the return value is
     * an array containing objects representing the uses of interface types to
     * specify interfaces implemented by the class. The order of the objects in
     * the array corresponds to the order of the interface types used in the
     * 'implements' clause of the declaration of this {@code Class} object.
     *
     * <p> If this {@code Class} object represents an interface, the return
     * value is an array containing objects representing the uses of interface
     * types to specify interfaces directly extended by the interface. The
     * order of the objects in the array corresponds to the order of the
     * interface types used in the 'extends' clause of the declaration of this
     * {@code Class} object.
     *
     * <p> If this {@code Class} object represents a class or interface whose
     * declaration does not explicitly indicate any annotated superinterfaces,
     * the return value is an array of length 0.
     *
     * <p> If this {@code Class} object represents either the {@code Object}
     * class, an array type, a primitive type, or void, the return value is an
     * array of length 0.
     *
     * @return an array representing the superinterfaces
     * @since 1.8
     */
    public AnnotatedType[] getAnnotatedInterfaces() {
         return TypeAnnotationParser.buildAnnotatedInterfaces(getRawTypeAnnotations(), getConstantPool(), this);
    }

    private native Class<?> getNestHost0();

    /**
     * Returns the nest host of the <a href=#nest>nest</a> to which the class
     * or interface represented by this {@code Class} object belongs.
     * Every class and interface is a member of exactly one nest.
     * A class or interface that is not recorded as belonging to a nest
     * belongs to the nest consisting only of itself, and is the nest
     * host.
     *
     * <p>Each of the {@code Class} objects representing array types,
     * primitive types, and {@code void} returns {@code this} to indicate
     * that the represented entity belongs to the nest consisting only of
     * itself, and is the nest host.
     *
     * <p>If there is a {@linkplain LinkageError linkage error} accessing
     * the nest host, or if this class or interface is not enumerated as
     * a member of the nest by the nest host, then it is considered to belong
     * to its own nest and {@code this} is returned as the host.
     *
     * @apiNote A {@code class} file of version 55.0 or greater may record the
     * host of the nest to which it belongs by using the {@code NestHost}
     * attribute (JVMS 4.7.28). Alternatively, a {@code class} file of
     * version 55.0 or greater may act as a nest host by enumerating the nest's
     * other members with the
     * {@code NestMembers} attribute (JVMS 4.7.29).
     * A {@code class} file of version 54.0 or lower does not use these
     * attributes.
     *
     * @return the nest host of this class or interface
     *
     * @throws SecurityException
     *         If the returned class is not the current class, and
     *         if a security manager, <i>s</i>, is present and the caller's
     *         class loader is not the same as or an ancestor of the class
     *         loader for the returned class and invocation of {@link
     *         SecurityManager#checkPackageAccess s.checkPackageAccess()}
     *         denies access to the package of the returned class
     * @since 11
     * @jvms 4.7.28 and 4.7.29 NestHost and NestMembers attributes
     * @jvms 5.4.4 Access Control
     */
    @CallerSensitive
    public Class<?> getNestHost() {
        if (isPrimitive() || isArray()) {
            return this;
        }
        Class<?> host;
        try {
            host = getNestHost0();
        } catch (LinkageError e) {
            // if we couldn't load our nest-host then we
            // act as-if we have no nest-host attribute
            return this;
        }
        // if null then nest membership validation failed, so we
        // act as-if we have no nest-host attribute
        if (host == null || host == this) {
            return this;
        }
        // returning a different class requires a security check
        SecurityManager sm = System.getSecurityManager();
        if (sm != null) {
            checkPackageAccess(sm,
                               ClassLoader.getClassLoader(Reflection.getCallerClass()), true);
        }
        return host;
    }

    /**
     * Determines if the given {@code Class} is a nestmate of the
     * class or interface represented by this {@code Class} object.
     * Two classes or interfaces are nestmates
     * if they have the same {@linkplain #getNestHost() nest host}.
     *
     * @param c the class to check
     * @return {@code true} if this class and {@code c} are members of
     * the same nest; and {@code false} otherwise.
     *
     * @since 11
     */
    public boolean isNestmateOf(Class<?> c) {
        if (this == c) {
            return true;
        }
        if (isPrimitive() || isArray() ||
            c.isPrimitive() || c.isArray()) {
            return false;
        }
        try {
            return getNestHost0() == c.getNestHost0();
        } catch (LinkageError e) {
            return false;
        }
    }

    private native Class<?>[] getNestMembers0();

    /**
     * Returns an array containing {@code Class} objects representing all the
     * classes and interfaces that are members of the nest to which the class
     * or interface represented by this {@code Class} object belongs.
     * The {@linkplain #getNestHost() nest host} of that nest is the zeroth
     * element of the array. Subsequent elements represent any classes or
     * interfaces that are recorded by the nest host as being members of
     * the nest; the order of such elements is unspecified. Duplicates are
     * permitted.
     * If the nest host of that nest does not enumerate any members, then the
     * array has a single element containing {@code this}.
     *
     * <p>Each of the {@code Class} objects representing array types,
     * primitive types, and {@code void} returns an array containing only
     * {@code this}.
     *
     * <p>This method validates that, for each class or interface which is
     * recorded as a member of the nest by the nest host, that class or
     * interface records itself as a member of that same nest. Any exceptions
     * that occur during this validation are rethrown by this method.
     *
     * @return an array of all classes and interfaces in the same nest as
     * this class
     *
     * @throws LinkageError
     *         If there is any problem loading or validating a nest member or
     *         its nest host
     * @throws SecurityException
     *         If any returned class is not the current class, and
     *         if a security manager, <i>s</i>, is present and the caller's
     *         class loader is not the same as or an ancestor of the class
     *         loader for that returned class and invocation of {@link
     *         SecurityManager#checkPackageAccess s.checkPackageAccess()}
     *         denies access to the package of that returned class
     *
     * @since 11
     * @see #getNestHost()
     */
    @CallerSensitive
    public Class<?>[] getNestMembers() {
        if (isPrimitive() || isArray()) {
            return new Class<?>[] { this };
        }
        Class<?>[] members = getNestMembers0();
        // Can't actually enable this due to bootstrapping issues
        // assert(members.length != 1 || members[0] == this); // expected invariant from VM

        if (members.length > 1) {
            // If we return anything other than the current class we need
            // a security check
            SecurityManager sm = System.getSecurityManager();
            if (sm != null) {
                checkPackageAccess(sm,
                                   ClassLoader.getClassLoader(Reflection.getCallerClass()), true);
            }
        }
        return members;
    }

    /**
<<<<<<< HEAD
     * Returns an array containing {@code Class} objects representing all the permitted subtypes of this class
     * if it is sealed. Returns an empty array if this class is not sealed.
     * @return an array of all the permitted subtypes of this class
     * @since 12
     */
    public Class<?>[] getPermittedSubtypes() {
        Class<?>[] result = getPermittedSubtypes0();
        return (result == null) ?
            new Class<?>[0] :
            result;
    }

    /**
     * Returns true if this class or interface is sealed.
     * @return returns true if the class or interface is sealed
     * @since 12
     */
    public boolean isSealed() {
        return Modifier.isFinal(getModifiers()) && getPermittedSubtypes().length != 0;
    }

    private native Class<?>[] getPermittedSubtypes0();
=======
     * Returns the type descriptor string for this class.
     * <p>
     * Note that this is not a strict inverse of {@link #forName};
     * distinct classes which share a common name but have different class loaders
     * will have identical descriptor strings.
     *
     * @return the type descriptor representation
     * @jvms 4.3.2 Field Descriptors
     * @since 12
     */
    @Override
    public String descriptorString() {
        if (isPrimitive())
            return Wrapper.forPrimitiveType(this).basicTypeString();
        else if (isArray()) {
            return "[" + componentType.descriptorString();
        }
        else {
            return "L" + getName().replace('.', '/') + ";";
        }
    }

    /**
     * Returns the component type of this {@code Class}, if it describes
     * an array type, or {@code null} otherwise.
     *
     * @implSpec
     * Equivalent to {@link Class#getComponentType()}.
     *
     * @return a {@code Class} describing the component type, or {@code null}
     * if this {@code Class} does not describe an array type
     * @since 12
     */
    @Override
    public Class<?> componentType() {
        return isArray() ? componentType : null;
    }

    /**
     * Returns a {@code Class} for an array type whose component type
     * is described by this {@linkplain Class}.
     *
     * @return a {@code Class} describing the array type
     * @since 12
     */
    @Override
    public Class<?> arrayType() {
        return Array.newInstance(this, 0).getClass();
    }

    /**
     * Returns a nominal descriptor for this instance, if one can be
     * constructed, or an empty {@link Optional} if one cannot be.
     *
     * @return An {@link Optional} containing the resulting nominal descriptor,
     * or an empty {@link Optional} if one cannot be constructed.
     * @since 12
     */
    @Override
    public Optional<ClassDesc> describeConstable() {
        return Optional.of(ClassDesc.ofDescriptor(descriptorString()));
    }
>>>>>>> 4452b80a
}<|MERGE_RESOLUTION|>--- conflicted
+++ resolved
@@ -4036,30 +4036,6 @@
     }
 
     /**
-<<<<<<< HEAD
-     * Returns an array containing {@code Class} objects representing all the permitted subtypes of this class
-     * if it is sealed. Returns an empty array if this class is not sealed.
-     * @return an array of all the permitted subtypes of this class
-     * @since 12
-     */
-    public Class<?>[] getPermittedSubtypes() {
-        Class<?>[] result = getPermittedSubtypes0();
-        return (result == null) ?
-            new Class<?>[0] :
-            result;
-    }
-
-    /**
-     * Returns true if this class or interface is sealed.
-     * @return returns true if the class or interface is sealed
-     * @since 12
-     */
-    public boolean isSealed() {
-        return Modifier.isFinal(getModifiers()) && getPermittedSubtypes().length != 0;
-    }
-
-    private native Class<?>[] getPermittedSubtypes0();
-=======
      * Returns the type descriptor string for this class.
      * <p>
      * Note that this is not a strict inverse of {@link #forName};
@@ -4122,5 +4098,28 @@
     public Optional<ClassDesc> describeConstable() {
         return Optional.of(ClassDesc.ofDescriptor(descriptorString()));
     }
->>>>>>> 4452b80a
+
+    /**
+     * Returns an array containing {@code Class} objects representing all the permitted subtypes of this class
+     * if it is sealed. Returns an empty array if this class is not sealed.
+     * @return an array of all the permitted subtypes of this class
+     * @since 12
+     */
+    public Class<?>[] getPermittedSubtypes() {
+        Class<?>[] result = getPermittedSubtypes0();
+        return (result == null) ?
+            new Class<?>[0] :
+            result;
+    }
+
+    /**
+     * Returns true if this class or interface is sealed.
+     * @return returns true if the class or interface is sealed
+     * @since 12
+     */
+    public boolean isSealed() {
+        return Modifier.isFinal(getModifiers()) && getPermittedSubtypes().length != 0;
+    }
+
+    private native Class<?>[] getPermittedSubtypes0();
 }