/*
 * Copyright (c) 2018, Oracle and/or its affiliates. All rights reserved.
 * DO NOT ALTER OR REMOVE COPYRIGHT NOTICES OR THIS FILE HEADER.
 *
 * This code is free software; you can redistribute it and/or modify it
 * under the terms of the GNU General Public License version 2 only, as
 * published by the Free Software Foundation.  Oracle designates this
 * particular file as subject to the "Classpath" exception as provided
 * by Oracle in the LICENSE file that accompanied this code.
 *
 * This code is distributed in the hope that it will be useful, but WITHOUT
 * ANY WARRANTY; without even the implied warranty of MERCHANTABILITY or
 * FITNESS FOR A PARTICULAR PURPOSE.  See the GNU General Public License
 * version 2 for more details (a copy is included in the LICENSE file that
 * accompanied this code).
 *
 * You should have received a copy of the GNU General Public License version
 * 2 along with this work; if not, write to the Free Software Foundation,
 * Inc., 51 Franklin St, Fifth Floor, Boston, MA 02110-1301 USA.
 *
 * Please contact Oracle, 500 Oracle Parkway, Redwood Shores, CA 94065 USA
 * or visit www.oracle.com if you need additional information or have any
 * questions.
 */
package java.lang.constant;

import jdk.internal.lang.annotation.Foldable;

import java.lang.Enum.EnumDesc;
import java.lang.invoke.CallSite;
import java.lang.invoke.ConstantBootstraps;
import java.lang.invoke.MethodHandle;
import java.lang.invoke.MethodHandles;
import java.lang.invoke.MethodHandles.Lookup;
import java.lang.invoke.MethodType;
import java.lang.invoke.VarHandle;
import java.lang.invoke.VarHandle.VarHandleDesc;
import java.util.Collection;
import java.util.List;
import java.util.Map;
import java.util.Set;

import static java.lang.constant.DirectMethodHandleDesc.*;
import static java.lang.constant.DirectMethodHandleDesc.Kind.STATIC;

/**
 * Predefined values of <a href="package-summary.html#nominal">nominal descriptor</a>
 * for common constants, including descriptors for primitive class types and
 * other common platform types, and descriptors for method handles for standard
 * bootstrap methods.
 *
 * @see ConstantDesc
 *
 * @since 12
 */
public final class ConstantDescs {
    // No instances
    private ConstantDescs() { }

    /** Invocation name to use when no name is needed, such as the name of a
     * constructor, or the invocation name of a dynamic constant or dynamic
     * callsite when the bootstrap is known to ignore the invocation name.
     */
    public static final String DEFAULT_NAME = "_";

    // Don't change the order of these declarations!

    /** {@link ClassDesc} representing {@link Object} */
    @Foldable
    public static final ClassDesc CD_Object = ClassDesc.of("java.lang.Object");

    /** {@link ClassDesc} representing {@link String} */
    @Foldable
    public static final ClassDesc CD_String = ClassDesc.of("java.lang.String");

    /** {@link ClassDesc} representing {@link Class} */
    @Foldable
    public static final ClassDesc CD_Class = ClassDesc.of("java.lang.Class");

    /** {@link ClassDesc} representing {@link Number} */
    @Foldable
    public static final ClassDesc CD_Number = ClassDesc.of("java.lang.Number");

    /** {@link ClassDesc} representing {@link Integer} */
    @Foldable
    public static final ClassDesc CD_Integer = ClassDesc.of("java.lang.Integer");

    /** {@link ClassDesc} representing {@link Long} */
    @Foldable
    public static final ClassDesc CD_Long = ClassDesc.of("java.lang.Long");

    /** {@link ClassDesc} representing {@link Float} */
    @Foldable
    public static final ClassDesc CD_Float = ClassDesc.of("java.lang.Float");

    /** {@link ClassDesc} representing {@link Double} */
    @Foldable
    public static final ClassDesc CD_Double = ClassDesc.of("java.lang.Double");

    /** {@link ClassDesc} representing {@link Short} */
    @Foldable
    public static final ClassDesc CD_Short = ClassDesc.of("java.lang.Short");

    /** {@link ClassDesc} representing {@link Byte} */
    @Foldable
    public static final ClassDesc CD_Byte = ClassDesc.of("java.lang.Byte");

    /** {@link ClassDesc} representing {@link Character} */
    @Foldable
    public static final ClassDesc CD_Character = ClassDesc.of("java.lang.Character");

    /** {@link ClassDesc} representing {@link Boolean} */
    @Foldable
    public static final ClassDesc CD_Boolean = ClassDesc.of("java.lang.Boolean");

    /** {@link ClassDesc} representing {@link Void} */
    @Foldable
    public static final ClassDesc CD_Void = ClassDesc.of("java.lang.Void");

    /** {@link ClassDesc} representing {@link Throwable} */
    @Foldable
    public static final ClassDesc CD_Throwable = ClassDesc.of("java.lang.Throwable");

    /** {@link ClassDesc} representing {@link Exception} */
    @Foldable
    public static final ClassDesc CD_Exception = ClassDesc.of("java.lang.Exception");

    /** {@link ClassDesc} representing {@link Enum} */
    @Foldable
    public static final ClassDesc CD_Enum = ClassDesc.of("java.lang.Enum");

    /** {@link ClassDesc} representing {@link VarHandle} */
    @Foldable
    public static final ClassDesc CD_VarHandle = ClassDesc.of("java.lang.invoke.VarHandle");

    /** {@link ClassDesc} representing {@link MethodHandles} */
    @Foldable
    public static final ClassDesc CD_MethodHandles = ClassDesc.of("java.lang.invoke.MethodHandles");

    /** {@link ClassDesc} representing {@link MethodHandles.Lookup} */
<<<<<<< HEAD
    @Foldable
    public static final ClassDesc CD_MethodHandles_Lookup = CD_MethodHandles.inner("Lookup");
=======
    public static final ClassDesc CD_MethodHandles_Lookup = CD_MethodHandles.nested("Lookup");
>>>>>>> 79424336

    /** {@link ClassDesc} representing {@link MethodHandle} */
    @Foldable
    public static final ClassDesc CD_MethodHandle = ClassDesc.of("java.lang.invoke.MethodHandle");

    /** {@link ClassDesc} representing {@link MethodType} */
    @Foldable
    public static final ClassDesc CD_MethodType = ClassDesc.of("java.lang.invoke.MethodType");

    /** {@link ClassDesc} representing {@link CallSite} */
    @Foldable
    public static final ClassDesc CD_CallSite = ClassDesc.of("java.lang.invoke.CallSite");

    /** {@link ClassDesc} representing {@link Collection} */
    @Foldable
    public static final ClassDesc CD_Collection = ClassDesc.of("java.util.Collection");

    /** {@link ClassDesc} representing {@link List} */
    @Foldable
    public static final ClassDesc CD_List = ClassDesc.of("java.util.List");

    /** {@link ClassDesc} representing {@link Set} */
    @Foldable
    public static final ClassDesc CD_Set = ClassDesc.of("java.util.Set");

    /** {@link ClassDesc} representing {@link Map} */
    @Foldable
    public static final ClassDesc CD_Map = ClassDesc.of("java.util.Map");

    /** {@link ClassDesc} representing {@link ConstantDesc} */
    @Foldable
    public static final ClassDesc CD_ConstantDesc = ClassDesc.of("java.lang.constant.ConstantDesc");

    /** {@link ClassDesc} representing {@link ClassDesc} */
    @Foldable
    public static final ClassDesc CD_ClassDesc = ClassDesc.of("java.lang.constant.ClassDesc");

    /** {@link ClassDesc} representing {@link EnumDesc} */
<<<<<<< HEAD
    @Foldable
    public static final ClassDesc CD_EnumDesc = CD_Enum.inner("EnumDesc");
=======
    public static final ClassDesc CD_EnumDesc = CD_Enum.nested("EnumDesc");
>>>>>>> 79424336

    /** {@link ClassDesc} representing {@link MethodTypeDesc} */
    @Foldable
    public static final ClassDesc CD_MethodTypeDesc = ClassDesc.of("java.lang.constant.MethodTypeDesc");

    /** {@link ClassDesc} representing {@link MethodHandleDesc} */
    @Foldable
    public static final ClassDesc CD_MethodHandleDesc = ClassDesc.of("java.lang.constant.MethodHandleDesc");

<<<<<<< HEAD
    /** {@link ClassDesc} representing {@link DirectMethodHandleDescImpl} */
    @Foldable
    public static final ClassDesc CD_DirectMethodHandleDesc = ClassDesc.of("java.lang.constant.DirectMethodHandleDesc");

    /** {@link ClassDesc} representing {@link VarHandleDesc} */
    @Foldable
    public static final ClassDesc CD_VarHandleDesc = CD_VarHandle.inner("VarHandleDesc");

    /** {@link ClassDesc} representing {@link DirectMethodHandleDesc.Kind} */
    @Foldable
    public static final ClassDesc CD_MethodHandleDesc_Kind = CD_DirectMethodHandleDesc.inner("Kind");
=======
    /** {@link ClassDesc} representing {@link DirectMethodHandleDesc} */
    public static final ClassDesc CD_DirectMethodHandleDesc = ClassDesc.of("java.lang.constant.DirectMethodHandleDesc");

    /** {@link ClassDesc} representing {@link VarHandleDesc} */
    public static final ClassDesc CD_VarHandleDesc = CD_VarHandle.nested("VarHandleDesc");

    /** {@link ClassDesc} representing {@link DirectMethodHandleDesc.Kind} */
    public static final ClassDesc CD_MethodHandleDesc_Kind = CD_DirectMethodHandleDesc.nested("Kind");
>>>>>>> 79424336

    /** {@link ClassDesc} representing {@link DynamicConstantDesc} */
    @Foldable
    public static final ClassDesc CD_DynamicConstantDesc = ClassDesc.of("java.lang.constant.DynamicConstantDesc");

    /** {@link ClassDesc} representing {@link DynamicCallSiteDesc} */
    @Foldable
    public static final ClassDesc CD_DynamicCallSiteDesc = ClassDesc.of("java.lang.constant.DynamicCallSiteDesc");

    /** {@link ClassDesc} representing {@link ConstantBootstraps} */
    @Foldable
    public static final ClassDesc CD_ConstantBootstraps = ClassDesc.of("java.lang.invoke.ConstantBootstraps");

    private static final ClassDesc[] INDY_BOOTSTRAP_ARGS = {
            ConstantDescs.CD_MethodHandles_Lookup,
            ConstantDescs.CD_String,
            ConstantDescs.CD_MethodType};

    private static final ClassDesc[] CONDY_BOOTSTRAP_ARGS = {
            ConstantDescs.CD_MethodHandles_Lookup,
            ConstantDescs.CD_String,
            ConstantDescs.CD_Class};

<<<<<<< HEAD
    /** {@link MethodHandleDesc} representing {@link ConstantBootstraps#primitiveClass(Lookup, String, Class)} */
    @Foldable
=======
    /** {@link MethodHandleDesc} representing {@link ConstantBootstraps#primitiveClass(Lookup, String, Class) ConstantBootstraps.primitiveClass} */
>>>>>>> 79424336
    public static final DirectMethodHandleDesc BSM_PRIMITIVE_CLASS
            = ofConstantBootstrap(CD_ConstantBootstraps, "primitiveClass",
            CD_Class);

<<<<<<< HEAD
    /** {@link MethodHandleDesc} representing {@link ConstantBootstraps#enumConstant(Lookup, String, Class)} */
    @Foldable
=======
    /** {@link MethodHandleDesc} representing {@link ConstantBootstraps#enumConstant(Lookup, String, Class) ConstantBootstraps.enumConstant} */
>>>>>>> 79424336
    public static final DirectMethodHandleDesc BSM_ENUM_CONSTANT
            = ofConstantBootstrap(CD_ConstantBootstraps, "enumConstant",
            CD_Enum);

<<<<<<< HEAD
    /** {@link MethodHandleDesc} representing {@link ConstantBootstraps#nullConstant(Lookup, String, Class)} */
    @Foldable
=======
    /** {@link MethodHandleDesc} representing {@link ConstantBootstraps#nullConstant(Lookup, String, Class) ConstantBootstraps.nullConstant} */
>>>>>>> 79424336
    public static final DirectMethodHandleDesc BSM_NULL_CONSTANT
            = ofConstantBootstrap(CD_ConstantBootstraps, "nullConstant",
                                  ConstantDescs.CD_Object);

<<<<<<< HEAD
    /** {@link MethodHandleDesc} representing {@link ConstantBootstraps#fieldVarHandle(Lookup, String, Class, Class, Class)} */
    @Foldable
=======
    /** {@link MethodHandleDesc} representing {@link ConstantBootstraps#fieldVarHandle(Lookup, String, Class, Class, Class) ConstantBootstraps.fieldVarHandle} */
>>>>>>> 79424336
    public static final DirectMethodHandleDesc BSM_VARHANDLE_FIELD
            = ofConstantBootstrap(CD_ConstantBootstraps, "fieldVarHandle",
            CD_VarHandle, CD_Class, CD_Class);

<<<<<<< HEAD
    /** {@link MethodHandleDesc} representing {@link ConstantBootstraps#staticFieldVarHandle(Lookup, String, Class, Class, Class)} */
    @Foldable
=======
    /** {@link MethodHandleDesc} representing {@link ConstantBootstraps#staticFieldVarHandle(Lookup, String, Class, Class, Class) ConstantBootstraps.staticVarHandle} */
>>>>>>> 79424336
    public static final DirectMethodHandleDesc BSM_VARHANDLE_STATIC_FIELD
            = ofConstantBootstrap(CD_ConstantBootstraps, "staticFieldVarHandle",
            CD_VarHandle, CD_Class, CD_Class);

<<<<<<< HEAD
    /** {@link MethodHandleDesc} representing {@link ConstantBootstraps#arrayVarHandle(Lookup, String, Class, Class)} */
    @Foldable
=======
    /** {@link MethodHandleDesc} representing {@link ConstantBootstraps#arrayVarHandle(Lookup, String, Class, Class) ConstantBootstraps.arrayVarHandle} */
>>>>>>> 79424336
    public static final DirectMethodHandleDesc BSM_VARHANDLE_ARRAY
            = ofConstantBootstrap(CD_ConstantBootstraps, "arrayVarHandle",
            CD_VarHandle, CD_Class);

<<<<<<< HEAD
    /** {@link MethodHandleDesc} representing {@link ConstantBootstraps#invoke(Lookup, String, Class, MethodHandle, Object...)} */
    @Foldable
=======
    /** {@link MethodHandleDesc} representing {@link ConstantBootstraps#invoke(Lookup, String, Class, MethodHandle, Object...) ConstantBootstraps.invoke} */
>>>>>>> 79424336
    public static final DirectMethodHandleDesc BSM_INVOKE
            = ofConstantBootstrap(CD_ConstantBootstraps, "invoke",
            CD_Object, CD_MethodHandle, CD_Object.arrayType());

    /** {@link ClassDesc} representing the primitive type {@code int} */
    @Foldable
    public static final ClassDesc CD_int = ClassDesc.ofDescriptor("I");

    /** {@link ClassDesc} representing the primitive type {@code long} */
    @Foldable
    public static final ClassDesc CD_long = ClassDesc.ofDescriptor("J");

    /** {@link ClassDesc} representing the primitive type {@code float} */
    @Foldable
    public static final ClassDesc CD_float = ClassDesc.ofDescriptor("F");

    /** {@link ClassDesc} representing the primitive type {@code double} */
    @Foldable
    public static final ClassDesc CD_double = ClassDesc.ofDescriptor("D");

    /** {@link ClassDesc} representing the primitive type {@code short} */
    @Foldable
    public static final ClassDesc CD_short = ClassDesc.ofDescriptor("S");

    /** {@link ClassDesc} representing the primitive type {@code byte} */
    @Foldable
    public static final ClassDesc CD_byte = ClassDesc.ofDescriptor("B");

    /** {@link ClassDesc} representing the primitive type {@code char} */
    @Foldable
    public static final ClassDesc CD_char = ClassDesc.ofDescriptor("C");

    /** {@link ClassDesc} representing the primitive type {@code boolean} */
    @Foldable
    public static final ClassDesc CD_boolean = ClassDesc.ofDescriptor("Z");

    /** {@link ClassDesc} representing the primitive type {@code void} */
    @Foldable
    public static final ClassDesc CD_void = ClassDesc.ofDescriptor("V");

    /** Nominal descriptor representing the constant {@code null} */
    @Foldable
    public static final ConstantDesc NULL
            = DynamicConstantDesc.ofNamed(ConstantDescs.BSM_NULL_CONSTANT,
                                          DEFAULT_NAME, ConstantDescs.CD_Object);

    static final DirectMethodHandleDesc MHD_METHODHANDLE_ASTYPE
            = MethodHandleDesc.ofMethod(Kind.VIRTUAL, CD_MethodHandle, "asType",
                                        MethodTypeDesc.of(CD_MethodHandle, CD_MethodType));
    /**
     * Returns a {@link MethodHandleDesc} corresponding to a bootstrap method for
     * an {@code invokedynamic} callsite, which is a static method whose leading
     * parameter types are {@code Lookup}, {@code String}, and {@code MethodType}.
     *
     * @param owner the class declaring the method
     * @param name the unqualified name of the method
     * @param returnType the return type of the method
     * @param paramTypes the types of the static bootstrap arguments, if any
     * @return the {@link MethodHandleDesc}
     * @throws NullPointerException if any of the arguments are null
     * @jvms 4.2.2 Unqualified Names
     */
<<<<<<< HEAD
    @Foldable
    public static DirectMethodHandleDesc ofCallsiteBootstrap(ClassDesc clazz,
=======
    public static DirectMethodHandleDesc ofCallsiteBootstrap(ClassDesc owner,
>>>>>>> 79424336
                                                             String name,
                                                             ClassDesc returnType,
                                                             ClassDesc... paramTypes) {
        return MethodHandleDesc.ofMethod(STATIC, owner, name, MethodTypeDesc.of(returnType, paramTypes)
                                                                            .insertParameterTypes(0, INDY_BOOTSTRAP_ARGS));
    }

    /**
     * Returns a {@link MethodHandleDesc} corresponding to a bootstrap method for a
     * dynamic constant, which is a static method whose leading arguments are
     * {@code Lookup}, {@code String}, and {@code Class}.
     *
     * @param owner the class declaring the method
     * @param name the unqualified name of the method
     * @param returnType the return type of the method
     * @param paramTypes the types of the static bootstrap arguments, if any
     * @return the {@link MethodHandleDesc}
     * @throws NullPointerException if any of the arguments are null
     * @jvms 4.2.2 Unqualified Names
     */
<<<<<<< HEAD
    @Foldable
    public static DirectMethodHandleDesc ofConstantBootstrap(ClassDesc clazz,
=======
    public static DirectMethodHandleDesc ofConstantBootstrap(ClassDesc owner,
>>>>>>> 79424336
                                                             String name,
                                                             ClassDesc returnType,
                                                             ClassDesc... paramTypes) {
        return MethodHandleDesc.ofMethod(STATIC, owner, name, MethodTypeDesc.of(returnType, paramTypes)
                                                                            .insertParameterTypes(0, CONDY_BOOTSTRAP_ARGS));
    }
}<|MERGE_RESOLUTION|>--- conflicted
+++ resolved
@@ -138,12 +138,8 @@
     public static final ClassDesc CD_MethodHandles = ClassDesc.of("java.lang.invoke.MethodHandles");
 
     /** {@link ClassDesc} representing {@link MethodHandles.Lookup} */
-<<<<<<< HEAD
-    @Foldable
-    public static final ClassDesc CD_MethodHandles_Lookup = CD_MethodHandles.inner("Lookup");
-=======
+    @Foldable
     public static final ClassDesc CD_MethodHandles_Lookup = CD_MethodHandles.nested("Lookup");
->>>>>>> 79424336
 
     /** {@link ClassDesc} representing {@link MethodHandle} */
     @Foldable
@@ -182,12 +178,8 @@
     public static final ClassDesc CD_ClassDesc = ClassDesc.of("java.lang.constant.ClassDesc");
 
     /** {@link ClassDesc} representing {@link EnumDesc} */
-<<<<<<< HEAD
-    @Foldable
-    public static final ClassDesc CD_EnumDesc = CD_Enum.inner("EnumDesc");
-=======
+    @Foldable
     public static final ClassDesc CD_EnumDesc = CD_Enum.nested("EnumDesc");
->>>>>>> 79424336
 
     /** {@link ClassDesc} representing {@link MethodTypeDesc} */
     @Foldable
@@ -197,28 +189,17 @@
     @Foldable
     public static final ClassDesc CD_MethodHandleDesc = ClassDesc.of("java.lang.constant.MethodHandleDesc");
 
-<<<<<<< HEAD
-    /** {@link ClassDesc} representing {@link DirectMethodHandleDescImpl} */
+    /** {@link ClassDesc} representing {@link DirectMethodHandleDesc} */
     @Foldable
     public static final ClassDesc CD_DirectMethodHandleDesc = ClassDesc.of("java.lang.constant.DirectMethodHandleDesc");
 
     /** {@link ClassDesc} representing {@link VarHandleDesc} */
     @Foldable
-    public static final ClassDesc CD_VarHandleDesc = CD_VarHandle.inner("VarHandleDesc");
+    public static final ClassDesc CD_VarHandleDesc = CD_VarHandle.nested("VarHandleDesc");
 
     /** {@link ClassDesc} representing {@link DirectMethodHandleDesc.Kind} */
     @Foldable
-    public static final ClassDesc CD_MethodHandleDesc_Kind = CD_DirectMethodHandleDesc.inner("Kind");
-=======
-    /** {@link ClassDesc} representing {@link DirectMethodHandleDesc} */
-    public static final ClassDesc CD_DirectMethodHandleDesc = ClassDesc.of("java.lang.constant.DirectMethodHandleDesc");
-
-    /** {@link ClassDesc} representing {@link VarHandleDesc} */
-    public static final ClassDesc CD_VarHandleDesc = CD_VarHandle.nested("VarHandleDesc");
-
-    /** {@link ClassDesc} representing {@link DirectMethodHandleDesc.Kind} */
     public static final ClassDesc CD_MethodHandleDesc_Kind = CD_DirectMethodHandleDesc.nested("Kind");
->>>>>>> 79424336
 
     /** {@link ClassDesc} representing {@link DynamicConstantDesc} */
     @Foldable
@@ -242,72 +223,44 @@
             ConstantDescs.CD_String,
             ConstantDescs.CD_Class};
 
-<<<<<<< HEAD
-    /** {@link MethodHandleDesc} representing {@link ConstantBootstraps#primitiveClass(Lookup, String, Class)} */
-    @Foldable
-=======
     /** {@link MethodHandleDesc} representing {@link ConstantBootstraps#primitiveClass(Lookup, String, Class) ConstantBootstraps.primitiveClass} */
->>>>>>> 79424336
+    @Foldable
     public static final DirectMethodHandleDesc BSM_PRIMITIVE_CLASS
             = ofConstantBootstrap(CD_ConstantBootstraps, "primitiveClass",
             CD_Class);
 
-<<<<<<< HEAD
-    /** {@link MethodHandleDesc} representing {@link ConstantBootstraps#enumConstant(Lookup, String, Class)} */
-    @Foldable
-=======
     /** {@link MethodHandleDesc} representing {@link ConstantBootstraps#enumConstant(Lookup, String, Class) ConstantBootstraps.enumConstant} */
->>>>>>> 79424336
+    @Foldable
     public static final DirectMethodHandleDesc BSM_ENUM_CONSTANT
             = ofConstantBootstrap(CD_ConstantBootstraps, "enumConstant",
             CD_Enum);
 
-<<<<<<< HEAD
-    /** {@link MethodHandleDesc} representing {@link ConstantBootstraps#nullConstant(Lookup, String, Class)} */
-    @Foldable
-=======
     /** {@link MethodHandleDesc} representing {@link ConstantBootstraps#nullConstant(Lookup, String, Class) ConstantBootstraps.nullConstant} */
->>>>>>> 79424336
+    @Foldable
     public static final DirectMethodHandleDesc BSM_NULL_CONSTANT
             = ofConstantBootstrap(CD_ConstantBootstraps, "nullConstant",
                                   ConstantDescs.CD_Object);
 
-<<<<<<< HEAD
-    /** {@link MethodHandleDesc} representing {@link ConstantBootstraps#fieldVarHandle(Lookup, String, Class, Class, Class)} */
-    @Foldable
-=======
     /** {@link MethodHandleDesc} representing {@link ConstantBootstraps#fieldVarHandle(Lookup, String, Class, Class, Class) ConstantBootstraps.fieldVarHandle} */
->>>>>>> 79424336
+    @Foldable
     public static final DirectMethodHandleDesc BSM_VARHANDLE_FIELD
             = ofConstantBootstrap(CD_ConstantBootstraps, "fieldVarHandle",
             CD_VarHandle, CD_Class, CD_Class);
 
-<<<<<<< HEAD
-    /** {@link MethodHandleDesc} representing {@link ConstantBootstraps#staticFieldVarHandle(Lookup, String, Class, Class, Class)} */
-    @Foldable
-=======
     /** {@link MethodHandleDesc} representing {@link ConstantBootstraps#staticFieldVarHandle(Lookup, String, Class, Class, Class) ConstantBootstraps.staticVarHandle} */
->>>>>>> 79424336
+    @Foldable    
     public static final DirectMethodHandleDesc BSM_VARHANDLE_STATIC_FIELD
             = ofConstantBootstrap(CD_ConstantBootstraps, "staticFieldVarHandle",
             CD_VarHandle, CD_Class, CD_Class);
 
-<<<<<<< HEAD
-    /** {@link MethodHandleDesc} representing {@link ConstantBootstraps#arrayVarHandle(Lookup, String, Class, Class)} */
-    @Foldable
-=======
     /** {@link MethodHandleDesc} representing {@link ConstantBootstraps#arrayVarHandle(Lookup, String, Class, Class) ConstantBootstraps.arrayVarHandle} */
->>>>>>> 79424336
+    @Foldable
     public static final DirectMethodHandleDesc BSM_VARHANDLE_ARRAY
             = ofConstantBootstrap(CD_ConstantBootstraps, "arrayVarHandle",
             CD_VarHandle, CD_Class);
 
-<<<<<<< HEAD
-    /** {@link MethodHandleDesc} representing {@link ConstantBootstraps#invoke(Lookup, String, Class, MethodHandle, Object...)} */
-    @Foldable
-=======
     /** {@link MethodHandleDesc} representing {@link ConstantBootstraps#invoke(Lookup, String, Class, MethodHandle, Object...) ConstantBootstraps.invoke} */
->>>>>>> 79424336
+    @Foldable
     public static final DirectMethodHandleDesc BSM_INVOKE
             = ofConstantBootstrap(CD_ConstantBootstraps, "invoke",
             CD_Object, CD_MethodHandle, CD_Object.arrayType());
@@ -370,12 +323,8 @@
      * @throws NullPointerException if any of the arguments are null
      * @jvms 4.2.2 Unqualified Names
      */
-<<<<<<< HEAD
-    @Foldable
-    public static DirectMethodHandleDesc ofCallsiteBootstrap(ClassDesc clazz,
-=======
+    @Foldable
     public static DirectMethodHandleDesc ofCallsiteBootstrap(ClassDesc owner,
->>>>>>> 79424336
                                                              String name,
                                                              ClassDesc returnType,
                                                              ClassDesc... paramTypes) {
@@ -396,12 +345,8 @@
      * @throws NullPointerException if any of the arguments are null
      * @jvms 4.2.2 Unqualified Names
      */
-<<<<<<< HEAD
-    @Foldable
-    public static DirectMethodHandleDesc ofConstantBootstrap(ClassDesc clazz,
-=======
+    @Foldable
     public static DirectMethodHandleDesc ofConstantBootstrap(ClassDesc owner,
->>>>>>> 79424336
                                                              String name,
                                                              ClassDesc returnType,
                                                              ClassDesc... paramTypes) {
