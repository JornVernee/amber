/*
 * Copyright (c) 2018, Oracle and/or its affiliates. All rights reserved.
 * DO NOT ALTER OR REMOVE COPYRIGHT NOTICES OR THIS FILE HEADER.
 *
 * This code is free software; you can redistribute it and/or modify it
 * under the terms of the GNU General Public License version 2 only, as
 * published by the Free Software Foundation.  Oracle designates this
 * particular file as subject to the "Classpath" exception as provided
 * by Oracle in the LICENSE file that accompanied this code.
 *
 * This code is distributed in the hope that it will be useful, but WITHOUT
 * ANY WARRANTY; without even the implied warranty of MERCHANTABILITY or
 * FITNESS FOR A PARTICULAR PURPOSE.  See the GNU General Public License
 * version 2 for more details (a copy is included in the LICENSE file that
 * accompanied this code).
 *
 * You should have received a copy of the GNU General Public License version
 * 2 along with this work; if not, write to the Free Software Foundation,
 * Inc., 51 Franklin St, Fifth Floor, Boston, MA 02110-1301 USA.
 *
 * Please contact Oracle, 500 Oracle Parkway, Redwood Shores, CA 94065 USA
 * or visit www.oracle.com if you need additional information or have any
 * questions.
 */
package java.lang.constant;

import jdk.internal.lang.annotation.Foldable;

import java.lang.invoke.CallSite;
import java.lang.invoke.MethodHandle;
import java.lang.invoke.MethodHandles;
import java.util.Arrays;
import java.util.Objects;
import java.util.stream.Stream;

import static java.lang.constant.ConstantDescs.CD_String;
import static java.lang.constant.ConstantUtils.EMPTY_CONSTANTDESC;
import static java.lang.constant.ConstantUtils.validateMemberName;
import static java.util.Objects.requireNonNull;
import static java.util.stream.Collectors.joining;

/**
 * A <a href="package-summary.html#nominal">nominal descriptor</a> for an
 * {@code invokedynamic} call site.
 *
 * <p>Concrete subtypes of {@linkplain DynamicCallSiteDesc} must be
 * <a href="../doc-files/ValueBased.html">value-based</a>.
 *
 * @since 12
 */
public class DynamicCallSiteDesc {

    private final DirectMethodHandleDesc bootstrapMethod;
    private final ConstantDesc[] bootstrapArgs;
    private final String invocationName;
    private final MethodTypeDesc invocationType;

    /**
     * Create a nominal descriptor for an {@code invokedynamic} call site.
     *
     * @param bootstrapMethod a {@link DirectMethodHandleDescImpl} describing the
     *                        bootstrap method for the {@code invokedynamic}
     * @param invocationName The name that would appear in the {@code NameAndType}
     *                       operand of the {@code invokedynamic}, as per
     *                       JVMS 4.2.2
     * @param invocationType a {@link MethodTypeDesc} describing the invocation
     *                       type that would appear in the {@code NameAndType}
     *                       operand of the {@code invokedynamic}
     * @param bootstrapArgs {@link ConstantDesc}s describing the static arguments
     *                      to the bootstrap, that would appear in the
     *                      {@code BootstrapMethods} attribute
     * @throws NullPointerException if any parameter is null
     * @throws IllegalArgumentException if the invocation name has the incorrect
     * format
     * @jvms 4.2.2 Unqualified Names
     */
    private DynamicCallSiteDesc(DirectMethodHandleDesc bootstrapMethod,
                                String invocationName,
                                MethodTypeDesc invocationType,
                                ConstantDesc[] bootstrapArgs) {
        this.invocationName = validateMemberName(requireNonNull(invocationName));
        this.invocationType = requireNonNull(invocationType);
        this.bootstrapMethod = requireNonNull(bootstrapMethod);
        this.bootstrapArgs = requireNonNull(bootstrapArgs.clone());
        if (invocationName.length() == 0)
            throw new IllegalArgumentException("Illegal invocation name: " + invocationName);
    }

    /**
     * Create a nominal descriptor for an {@code invokedynamic} call site.
     *
     * @param bootstrapMethod a {@link DirectMethodHandleDescImpl} describing the
     *                        bootstrap method for the {@code invokedynamic}
     * @param invocationName The name that would appear in the {@code NameAndType}
     *                       operand of the {@code invokedynamic}, as per
     *                       JVMS 4.2.2
     * @param invocationType a {@link MethodTypeDesc} describing the invocation
     *                       type that would appear in the {@code NameAndType}
     *                       operand of the {@code invokedynamic}
     * @param bootstrapArgs {@link ConstantDesc}s describing the static arguments
     *                      to the bootstrap, that would appear in the
     *                      {@code BootstrapMethods} attribute
     * @return the nominal descriptor
     * @throws NullPointerException if any parameter is null
     * @throws IllegalArgumentException if the invocation name has the incorrect
     * format
     * @jvms 4.2.2 Unqualified Names
     */
    @Foldable
    public static DynamicCallSiteDesc of(DirectMethodHandleDesc bootstrapMethod,
                                         String invocationName,
                                         MethodTypeDesc invocationType,
                                         ConstantDesc... bootstrapArgs) {
        return new DynamicCallSiteDesc(bootstrapMethod, invocationName, invocationType, bootstrapArgs);
    }

    /**
     * Create a nominal descriptor for an {@code invokedynamic} call site whose
     * bootstrap method has no static arguments.
     *
     * @param bootstrapMethod The bootstrap method for the {@code invokedynamic}
     * @param invocationName The invocationName that would appear in the
     * {@code NameAndType} operand of the {@code invokedynamic}
     * @param invocationType The invocation invocationType that would appear
     * in the {@code NameAndType} operand of the {@code invokedynamic}
     * @return the nominal descriptor
     * @throws NullPointerException if any parameter is null
     */
    @Foldable
    public static DynamicCallSiteDesc of(DirectMethodHandleDesc bootstrapMethod,
                                         String invocationName,
                                         MethodTypeDesc invocationType) {
        return new DynamicCallSiteDesc(bootstrapMethod, invocationName, invocationType, EMPTY_CONSTANTDESC);
    }

    /**
     * Create a nominal descriptor for an {@code invokedynamic} call site whose
     * bootstrap method has no static arguments and for which the name parameter
     * is {@link ConstantDescs#DEFAULT_NAME}.
     *
     * @param bootstrapMethod a {@link DirectMethodHandleDescImpl} describing the
     *                        bootstrap method for the {@code invokedynamic}
     * @param invocationType a {@link MethodTypeDesc} describing the invocation
     *                       type that would appear in the {@code NameAndType}
     *                       operand of the {@code invokedynamic}
     * @return the nominal descriptor
     * @throws NullPointerException if any parameter is null
     * @throws IllegalArgumentException if the invocation name has the incorrect
     * format
     */
    @Foldable
    public static DynamicCallSiteDesc of(DirectMethodHandleDesc bootstrapMethod,
                                         MethodTypeDesc invocationType) {
        return of(bootstrapMethod, ConstantDescs.DEFAULT_NAME, invocationType);
    }

    /**
     * Return a nominal descriptor for an {@code invokedynamic} call site whose
     * bootstrap method, name, and invocation type are the same as this one, but
     * with the specified bootstrap arguments.
     *
     * @param bootstrapArgs {@link ConstantDesc}s describing the static arguments
     *                      to the bootstrap, that would appear in the
     *                      {@code BootstrapMethods} attribute
     * @return the nominal descriptor
     * @throws NullPointerException if any parameter is null
     */
<<<<<<< HEAD
    @Foldable
    public DynamicCallSiteDesc withArgs(ConstantDesc<?>... bootstrapArgs) {
=======
    public DynamicCallSiteDesc withArgs(ConstantDesc... bootstrapArgs) {
>>>>>>> 16807f2e
        return new DynamicCallSiteDesc(bootstrapMethod, invocationName, invocationType, bootstrapArgs);
    }

    /**
     * Return a nominal descriptor for an {@code invokedynamic} call site whose
     * bootstrap and bootstrap arguments are the same as this one, but with the
     * specified invocationName and invocation invocationType
     *
     * @param invocationName The name that would appear in the {@code NameAndType}
     *                       operand of the {@code invokedynamic}, as per
     *                       JVMS 4.2.2
     * @param invocationType a {@link MethodTypeDesc} describing the invocation
     *                       type that would appear in the {@code NameAndType}
     *                       operand of the {@code invokedynamic}
     * @return the nominal descriptor
     * @throws NullPointerException if any parameter is null
     * @throws IllegalArgumentException if the invocation name has the incorrect
     * format
     * @jvms 4.2.2 Unqualified Names
     */
    @Foldable
    public DynamicCallSiteDesc withNameAndType(String invocationName,
                                               MethodTypeDesc invocationType) {
        return new DynamicCallSiteDesc(bootstrapMethod, invocationName, invocationType, bootstrapArgs);
    }

    /**
     * Returns the invocation name that would appear in the {@code NameAndType}
     * operand of the {@code invokedynamic}.
     * \
     * @return the invocation name
     */
    @Foldable
    public String invocationName() {
        return invocationName;
    }

    /**
     * Returns a {@link MethodTypeDesc} describing the invocation type that
     * would appear in the {@code NameAndType} operand of the {@code invokedynamic}.
     *
     * @return the invocation type
     */
    @Foldable
    public MethodTypeDesc invocationType() {
        return invocationType;
    }

    /**
     * Returns a {@link MethodHandleDesc} descripbing the bootstrap method for
     * the {@code invokedynamic}.
     *
     * @return the bootstrap method for the {@code invokedynamic}
     */
    @Foldable
    public MethodHandleDesc bootstrapMethod() { return bootstrapMethod; }

    /**
     * Returns {@link ConstantDesc}s describing the bootstrap arguments for the
     * {@code invokedynamic}.
     *
     * @return the bootstrap arguments for the {@code invokedynamic}
     */
    public ConstantDesc[] bootstrapArgs() { return bootstrapArgs.clone(); }

    /**
     * Reflectively invokes the bootstrap method with the specified arguments,
     * and return the resulting {@link CallSite}
     *
     * @param lookup The {@link MethodHandles.Lookup} used to resolve class names
     * @return the {@link CallSite}
     * @throws Throwable if any exception is thrown by the bootstrap method
     */
    public CallSite resolveCallSiteDesc(MethodHandles.Lookup lookup) throws Throwable {
        assert bootstrapMethod.methodType().parameterType(1).equals(CD_String);
        MethodHandle bsm = (MethodHandle) bootstrapMethod.resolveConstantDesc(lookup);
        Object[] args = new Object[bootstrapArgs.length + 3];
        args[0] = lookup;
        args[1] = invocationName;
        args[2] = invocationType.resolveConstantDesc(lookup);
        System.arraycopy(bootstrapArgs, 0, args, 3, bootstrapArgs.length);
        return (CallSite) bsm.invokeWithArguments(args);
    }

    @Override
    public boolean equals(Object o) {
        if (this == o) return true;
        if (o == null || getClass() != o.getClass()) return false;
        DynamicCallSiteDesc specifier = (DynamicCallSiteDesc) o;
        return Objects.equals(bootstrapMethod, specifier.bootstrapMethod) &&
               Arrays.equals(bootstrapArgs, specifier.bootstrapArgs) &&
               Objects.equals(invocationName, specifier.invocationName) &&
               Objects.equals(invocationType, specifier.invocationType);
    }

    @Override
    public int hashCode() {
        int result = Objects.hash(bootstrapMethod, invocationName, invocationType);
        result = 31 * result + Arrays.hashCode(bootstrapArgs);
        return result;
    }

    @Override
    public String toString() {
        return String.format("DynamicCallSiteDesc[%s::%s(%s%s):%s]",
                             bootstrapMethod.owner().displayName(),
                             bootstrapMethod.methodName(),
                             invocationName.equals(ConstantDescs.DEFAULT_NAME) ? "" : invocationName + "/",
                             Stream.of(bootstrapArgs).map(Object::toString).collect(joining(",")),
                             invocationType.displayDescriptor());
    }
}<|MERGE_RESOLUTION|>--- conflicted
+++ resolved
@@ -165,12 +165,8 @@
      * @return the nominal descriptor
      * @throws NullPointerException if any parameter is null
      */
-<<<<<<< HEAD
-    @Foldable
-    public DynamicCallSiteDesc withArgs(ConstantDesc<?>... bootstrapArgs) {
-=======
+    @Foldable
     public DynamicCallSiteDesc withArgs(ConstantDesc... bootstrapArgs) {
->>>>>>> 16807f2e
         return new DynamicCallSiteDesc(bootstrapMethod, invocationName, invocationType, bootstrapArgs);
     }
 
