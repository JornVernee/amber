--- conflicted
+++ resolved
@@ -109,25 +109,6 @@
     }
 
     /**
-<<<<<<< HEAD
-     * Return a nominal descriptor for a dynamic constant whose bootstrap, invocation
-     * name, and invocation type are the same as this one, but with the specified
-     * bootstrap arguments.
-     *
-     * @param bootstrapArgs {@link ConstantDesc}s describing the static arguments
-     *                      to the bootstrap, that would appear in the
-     *                      {@code BootstrapMethods} attribute
-     * @return the nominal descriptor
-     * @throws NullPointerException if any argument is null
-     */
-    @Foldable
-    public DynamicConstantDesc<T> withArgs(ConstantDesc<?>... bootstrapArgs) {
-        return DynamicConstantDesc.of(bootstrapMethod, constantName, constantType, bootstrapArgs);
-    }
-
-    /**
-=======
->>>>>>> 7fa0a23a
      * Return a nominal descriptor for a dynamic constant, transforming it into
      * a more specific type if the constant bootstrap is a well-known one and a
      * more specific nominal descriptor type (e.g., ClassDesc) is available.
@@ -191,67 +172,12 @@
      * format
      * @jvms 4.2.2 Unqualified Names
      */
-<<<<<<< HEAD
-    @Foldable
-    public static<T> DynamicConstantDesc<T> of(DirectMethodHandleDesc bootstrapMethod,
-                                               String constantName,
-                                               ClassDesc constantType,
-                                               ConstantDesc<?>[] bootstrapArgs) {
-        return new DynamicConstantDesc<>(bootstrapMethod, constantName, constantType, bootstrapArgs) {};
-    }
-
-    /**
-     * Return a nominal descriptor for a dynamic constant whose bootstrap has
-     * no static arguments.
-     *
-     * @param <T> the type of the dynamic constant
-     * @param bootstrapMethod a {@link DirectMethodHandleDescImpl} describing the
-     *                        bootstrap method for the constant
-     * @param constantName The name that would appear in the {@code NameAndType}
-     *                     operand of the {@code LDC} for this constant, as per
-     *                     JVMS 4.2.2
-     * @param constantType a {@link DirectMethodHandleDescImpl} describing the type
-     *                     that would appear in the {@code NameAndType} operand
-     *                     of the {@code LDC} for this constant
-     * @return the nominal descriptor
-     * @throws NullPointerException if any argument is null
-     * @throws IllegalArgumentException if the {@code name} has the incorrect
-     * format
-     * @jvms 4.2.2 Unqualified Names
-     */
-    @Foldable
-    public static<T> DynamicConstantDesc<T> of(DirectMethodHandleDesc bootstrapMethod,
-                                               String constantName,
-                                               ClassDesc constantType) {
-        return DynamicConstantDesc.of(bootstrapMethod, constantName, constantType, ConstantUtils.EMPTY_CONSTANTDESC);
-    }
-
-    /**
-     * Return a nominal descriptor for a dynamic constant whose bootstrap has
-     * no static arguments, and for which the name parameter
-     * is {@link ConstantDescs#DEFAULT_NAME}.
-     *
-     * @param <T> the type of the dynamic constant
-     * @param bootstrapMethod a {@link DirectMethodHandleDescImpl} describing the
-     *                        bootstrap method for the constant
-     * @param constantType a {@link DirectMethodHandleDescImpl} describing the type
-     *                     that would appear in the {@code NameAndType} operand
-     *                     of the {@code LDC} for this constant
-     * @return the nominal descriptor
-     * @throws NullPointerException if any argument is null
-     */
-    @Foldable
-    public static<T> DynamicConstantDesc<T> of(DirectMethodHandleDesc bootstrapMethod,
-                                               ClassDesc constantType) {
-        return of(bootstrapMethod, ConstantDescs.DEFAULT_NAME, constantType);
-=======
-
+    @Foldable
     public static<T> DynamicConstantDesc<T> ofNamed(DirectMethodHandleDesc bootstrapMethod,
                                                     String constantName,
                                                     ClassDesc constantType,
                                                     ConstantDesc<?>... bootstrapArgs) {
         return new AnonymousDynamicConstantDesc<>(bootstrapMethod, constantName, constantType, bootstrapArgs);
->>>>>>> 7fa0a23a
     }
 
     /**
