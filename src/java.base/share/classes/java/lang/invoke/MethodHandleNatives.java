--- conflicted
+++ resolved
@@ -310,11 +310,7 @@
                                           MethodHandle bootstrapMethod,
                                           String name, Class<?> type,
                                           Object staticArguments) {
-<<<<<<< HEAD
-        return DynamicConstant.makeConstant(bootstrapMethod, name, type, staticArguments, caller);
-=======
         return ConstantBootstraps.makeConstant(bootstrapMethod, name, type, staticArguments, caller);
->>>>>>> 0b78370b
     }
 
     private static String staticArglistForTrace(Object staticArguments) {
@@ -362,20 +358,13 @@
      * are (Lookup, BootstrapCallInfo), or can be converted pairwise
      * to those types, and it is not of variable arity.
      * Excluding error cases, we can just test that the arity is a constant 2.
-<<<<<<< HEAD
-     */
-    static boolean isPullModeBSM(MethodHandle bsm) {
-        return bsm.type().parameterCount() == 2 && !bsm.isVarargsCollector();
-=======
      *
      * NOTE: This method currently returns false, since pulling is not currently
      * exposed to a BSM. When pull mode is supported the method block will be
      * replaced with currently commented out code.
      */
     static boolean isPullModeBSM(MethodHandle bsm) {
-        return false;
-//        return bsm.type().parameterCount() == 2 && !bsm.isVarargsCollector();
->>>>>>> 0b78370b
+        return bsm.type().parameterCount() == 2 && !bsm.isVarargsCollector();
     }
 
     /**
