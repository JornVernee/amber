/*
 * Copyright (c) 2005, 2019, Oracle and/or its affiliates. All rights reserved.
 * DO NOT ALTER OR REMOVE COPYRIGHT NOTICES OR THIS FILE HEADER.
 *
 * This code is free software; you can redistribute it and/or modify it
 * under the terms of the GNU General Public License version 2 only, as
 * published by the Free Software Foundation.  Oracle designates this
 * particular file as subject to the "Classpath" exception as provided
 * by Oracle in the LICENSE file that accompanied this code.
 *
 * This code is distributed in the hope that it will be useful, but WITHOUT
 * ANY WARRANTY; without even the implied warranty of MERCHANTABILITY or
 * FITNESS FOR A PARTICULAR PURPOSE.  See the GNU General Public License
 * version 2 for more details (a copy is included in the LICENSE file that
 * accompanied this code).
 *
 * You should have received a copy of the GNU General Public License version
 * 2 along with this work; if not, write to the Free Software Foundation,
 * Inc., 51 Franklin St, Fifth Floor, Boston, MA 02110-1301 USA.
 *
 * Please contact Oracle, 500 Oracle Parkway, Redwood Shores, CA 94065 USA
 * or visit www.oracle.com if you need additional information or have any
 * questions.
 */

package javax.lang.model.util;

import javax.lang.model.element.*;
import static javax.lang.model.element.ElementKind.*;
import javax.annotation.processing.SupportedSourceVersion;
import static javax.lang.model.SourceVersion.*;
import javax.lang.model.SourceVersion;


/**
 * A visitor of program elements based on their {@linkplain
 * ElementKind kind} with default behavior appropriate for the {@link
 * SourceVersion#RELEASE_6 RELEASE_6} source version.  For {@linkplain
 * Element elements} <code><i>Xyz</i></code> that may have more than one
 * kind, the <code>visit<i>Xyz</i></code> methods in this class delegate
 * to the <code>visit<i>Xyz</i>As<i>Kind</i></code> method corresponding to the
 * first argument's kind.  The <code>visit<i>Xyz</i>As<i>Kind</i></code> methods
 * call {@link #defaultAction defaultAction}, passing their arguments
 * to {@code defaultAction}'s corresponding parameters.
 *
 * <p> Methods in this class may be overridden subject to their
 * general contract.  Note that annotating methods in concrete
 * subclasses with {@link java.lang.Override @Override} will help
 * ensure that methods are overridden as intended.
 *
 * <p> <b>WARNING:</b> The {@code ElementVisitor} interface
 * implemented by this class may have methods added to it or the
 * {@code ElementKind} {@code enum} used in this case may have
 * constants added to it in the future to accommodate new, currently
 * unknown, language structures added to future versions of the
 * Java&trade; programming language.  Therefore, methods whose names
 * begin with {@code "visit"} may be added to this class in the
 * future; to avoid incompatibilities, classes which extend this class
 * should not declare any instance methods with names beginning with
 * {@code "visit"}.
 *
 * <p>When such a new visit method is added, the default
 * implementation in this class will be to call the {@link
 * #visitUnknown visitUnknown} method.  A new abstract element kind
 * visitor class will also be introduced to correspond to the new
 * language level; this visitor will have different default behavior
 * for the visit method in question.  When the new visitor is
 * introduced, all or portions of this visitor may be deprecated.
 *
 * @param <R> the return type of this visitor's methods.  Use {@link
 *            Void} for visitors that do not need to return results.
 * @param <P> the type of the additional parameter to this visitor's
 *            methods.  Use {@code Void} for visitors that do not need an
 *            additional parameter.
 *
 * @author Joseph D. Darcy
 * @author Scott Seligman
 * @author Peter von der Ah&eacute;
 *
 * @see ElementKindVisitor7
 * @see ElementKindVisitor8
 * @see ElementKindVisitor9
 * @see ElementKindVisitor14
 * @since 1.6
 */
@SupportedSourceVersion(RELEASE_6)
public class ElementKindVisitor6<R, P>
                  extends SimpleElementVisitor6<R, P> {
    /**
     * Constructor for concrete subclasses; uses {@code null} for the
     * default value.
     * @deprecated Release 6 is obsolete; update to a visitor for a newer
     * release level.
     */
    @Deprecated(since="9")
    protected ElementKindVisitor6() {
        super(null);
    }

    /**
     * Constructor for concrete subclasses; uses the argument for the
     * default value.
     *
     * @param defaultValue the value to assign to {@link #DEFAULT_VALUE}
     * @deprecated Release 6 is obsolete; update to a visitor for a newer
     * release level.
     */
    @Deprecated(since="9")
    protected ElementKindVisitor6(R defaultValue) {
        super(defaultValue);
    }

    /**
     * {@inheritDoc}
     *
     * The element argument has kind {@code PACKAGE}.
     *
     * @implSpec This implementation calls {@code defaultAction}.
     *
     * @param e {@inheritDoc}
     * @param p {@inheritDoc}
     * @return  {@inheritDoc}
     */
    @Override
    public R visitPackage(PackageElement e, P p) {
        assert e.getKind() == PACKAGE: "Bad kind on PackageElement";
        return defaultAction(e, p);
    }

    /**
     * {@inheritDoc}
     *
     * @implSpec This implementation dispatches to the visit method for the
     * specific {@linkplain ElementKind kind} of type, {@code
     * ANNOTATION_TYPE}, {@code CLASS}, {@code ENUM}, or {@code
     * INTERFACE}.
     *
     * @param e {@inheritDoc}
     * @param p {@inheritDoc}
     * @return  the result of the kind-specific visit method
     */
    @SuppressWarnings("preview")
    @Override
    public R visitType(TypeElement e, P p) {
        ElementKind k = e.getKind();
        switch(k) {
        case ANNOTATION_TYPE:
            return visitTypeAsAnnotationType(e, p);

        case CLASS:
            return visitTypeAsClass(e, p);

        case ENUM:
            return visitTypeAsEnum(e, p);

        case INTERFACE:
            return visitTypeAsInterface(e, p);

        case RECORD:
            return visitTypeAsRecord(e, p);

        default:
            throw new AssertionError("Bad kind " + k + " for TypeElement" + e);
        }
    }

    /**
     * Visits an {@code ANNOTATION_TYPE} type element.
     *
     * @implSpec This implementation calls {@code defaultAction}.
     *
     * @param e the element to visit
     * @param p a visitor-specified parameter
     * @return  the result of {@code defaultAction}
     */
    public R visitTypeAsAnnotationType(TypeElement e, P p) {
        return defaultAction(e, p);
    }

    /**
     * Visits a {@code CLASS} type element.
     *
     * @implSpec This implementation calls {@code defaultAction}.
     *
     * @param e the element to visit
     * @param p a visitor-specified parameter
     * @return  the result of {@code defaultAction}
     */
    public R visitTypeAsClass(TypeElement e, P p) {
        return defaultAction(e, p);
    }

    /**
     * Visits an {@code ENUM} type element.
     *
     * @implSpec This implementation calls {@code defaultAction}.
     *
     * @param e the element to visit
     * @param p a visitor-specified parameter
     * @return  the result of {@code defaultAction}
     */
    public R visitTypeAsEnum(TypeElement e, P p) {
        return defaultAction(e, p);
    }

    /**
     * Visits an {@code INTERFACE} type element.
     *
     * @implSpec This implementation calls {@code defaultAction}.
     *.
     * @param e the element to visit
     * @param p a visitor-specified parameter
     * @return  the result of {@code defaultAction}
     */
    public R visitTypeAsInterface(TypeElement e, P p) {
        return defaultAction(e, p);
    }

    /**
<<<<<<< HEAD
=======
     * {@preview Associated with records, a preview feature of the Java language.
     *
     *           This method is associated with <i>records</i>, a preview
     *           feature of the Java language. Preview features
     *           may be removed in a future release, or upgraded to permanent
     *           features of the Java language.}
     *
>>>>>>> ecc066e1
     * Visits a {@code RECORD} type element.
     *
     * @implSpec This implementation calls {@code visitUnknown}.
     *.
     * @param e the element to visit
     * @param p a visitor-specified parameter
     * @return  the result of {@code visitUnknown}
     *
<<<<<<< HEAD
     * @since amber
     */
=======
     * @since 14
     */
    @jdk.internal.PreviewFeature(feature=jdk.internal.PreviewFeature.Feature.RECORDS,
                                 essentialAPI=false)
>>>>>>> ecc066e1
    public R visitTypeAsRecord(TypeElement e, P p) {
        return visitUnknown(e, p);
    }

    /**
     * Visits a variable element
     *
     * @implSpec This implementation dispatches to the visit method for
     * the specific {@linkplain ElementKind kind} of variable, {@code
     * ENUM_CONSTANT}, {@code EXCEPTION_PARAMETER}, {@code FIELD},
     * {@code LOCAL_VARIABLE}, {@code PARAMETER}, or {@code RESOURCE_VARIABLE}.
     *
     * @param e {@inheritDoc}
     * @param p {@inheritDoc}
     * @return  the result of the kind-specific visit method
     */
    @Override
    public R visitVariable(VariableElement e, P p) {
        ElementKind k = e.getKind();
        switch(k) {
        case ENUM_CONSTANT:
            return visitVariableAsEnumConstant(e, p);

        case EXCEPTION_PARAMETER:
            return visitVariableAsExceptionParameter(e, p);

        case FIELD:
            return visitVariableAsField(e, p);

        case LOCAL_VARIABLE:
            return visitVariableAsLocalVariable(e, p);

        case PARAMETER:
            return visitVariableAsParameter(e, p);

        case RESOURCE_VARIABLE:
            return visitVariableAsResourceVariable(e, p);

        case BINDING_VARIABLE:
            return visitVariableAsBindingVariable(e, p);

        default:
            throw new AssertionError("Bad kind " + k + " for VariableElement" + e);
        }
    }

    /**
     * Visits an {@code ENUM_CONSTANT} variable element.
     *
     * @implSpec This implementation calls {@code defaultAction}.
     *.
     * @param e the element to visit
     * @param p a visitor-specified parameter
     * @return  the result of {@code defaultAction}
     */
    public R visitVariableAsEnumConstant(VariableElement e, P p) {
        return defaultAction(e, p);
    }

    /**
     * Visits an {@code EXCEPTION_PARAMETER} variable element.
     *
     * @implSpec This implementation calls {@code defaultAction}.
     *.
     * @param e the element to visit
     * @param p a visitor-specified parameter
     * @return  the result of {@code defaultAction}
     */
    public R visitVariableAsExceptionParameter(VariableElement e, P p) {
        return defaultAction(e, p);
    }

    /**
     * Visits a {@code FIELD} variable element.
     *
     * @implSpec This implementation calls {@code defaultAction}.
     *.
     * @param e the element to visit
     * @param p a visitor-specified parameter
     * @return  the result of {@code defaultAction}
     */
    public R visitVariableAsField(VariableElement e, P p) {
        return defaultAction(e, p);
    }

    /**
     * Visits a {@code LOCAL_VARIABLE} variable element.
     *
     * @implSpec This implementation calls {@code defaultAction}.
     *
     * @param e the element to visit
     * @param p a visitor-specified parameter
     * @return  the result of {@code defaultAction}
     */
    public R visitVariableAsLocalVariable(VariableElement e, P p) {
        return defaultAction(e, p);
    }

    /**
     * Visits a {@code PARAMETER} variable element.
     *
     * @implSpec This implementation calls {@code defaultAction}.
     *
     * @param e the element to visit
     * @param p a visitor-specified parameter
     * @return  the result of {@code defaultAction}
     */
    public R visitVariableAsParameter(VariableElement e, P p) {
        return defaultAction(e, p);
    }

    /**
     * Visits a {@code RESOURCE_VARIABLE} variable element.
     *
     * @implSpec This implementation calls {@code visitUnknown}.
     *
     * @param e the element to visit
     * @param p a visitor-specified parameter
     * @return  the result of {@code visitUnknown}
     *
     * @since 1.7
     */
    public R visitVariableAsResourceVariable(VariableElement e, P p) {
        return visitUnknown(e, p);
    }

    /**
     * Visits a {@code BINDING_VARIABLE} variable element.
     *
     * @implSpec This implementation calls {@code visitUnknown}.
     *
     * @param e the element to visit
     * @param p a visitor-specified parameter
     * @return  the result of {@code visitUnknown}
     *
     * @since 14
     */
    public R visitVariableAsBindingVariable(VariableElement e, P p) {
        return visitUnknown(e, p);
    }

    /**
     * {@inheritDoc}
     *
     * @implSpec This implementation dispatches to the visit method
     * for the specific {@linkplain ElementKind kind} of executable,
     * {@code CONSTRUCTOR}, {@code INSTANCE_INIT}, {@code METHOD}, or
     * {@code STATIC_INIT}.
     *
     * @param e {@inheritDoc}
     * @param p {@inheritDoc}
     * @return  the result of the kind-specific visit method
     */
    @Override
    public R visitExecutable(ExecutableElement e, P p) {
        ElementKind k = e.getKind();
        switch(k) {
        case CONSTRUCTOR:
            return visitExecutableAsConstructor(e, p);

        case INSTANCE_INIT:
            return visitExecutableAsInstanceInit(e, p);

        case METHOD:
            return visitExecutableAsMethod(e, p);

        case STATIC_INIT:
            return visitExecutableAsStaticInit(e, p);

        default:
            throw new AssertionError("Bad kind " + k + " for ExecutableElement" + e);
        }
    }

    /**
     * Visits a {@code CONSTRUCTOR} executable element.
     *
     * @implSpec This implementation calls {@code defaultAction}.
     *
     * @param e the element to visit
     * @param p a visitor-specified parameter
     * @return  the result of {@code defaultAction}
     */
    public R visitExecutableAsConstructor(ExecutableElement e, P p) {
        return defaultAction(e, p);
    }

    /**
     * Visits an {@code INSTANCE_INIT} executable element.
     *
     * @implSpec This implementation calls {@code defaultAction}.
     *
     * @param e the element to visit
     * @param p a visitor-specified parameter
     * @return  the result of {@code defaultAction}
     */
    public R visitExecutableAsInstanceInit(ExecutableElement e, P p) {
        return defaultAction(e, p);
    }

    /**
     * Visits a {@code METHOD} executable element.
     *
     * @implSpec This implementation calls {@code defaultAction}.
     *
     * @param e the element to visit
     * @param p a visitor-specified parameter
     * @return  the result of {@code defaultAction}
     */
    public R visitExecutableAsMethod(ExecutableElement e, P p) {
        return defaultAction(e, p);
    }

    /**
     * Visits a {@code STATIC_INIT} executable element.
     *
     * @implSpec This implementation calls {@code defaultAction}.
     *
     * @param e the element to visit
     * @param p a visitor-specified parameter
     * @return  the result of {@code defaultAction}
     */
    public R visitExecutableAsStaticInit(ExecutableElement e, P p) {
        return defaultAction(e, p);
    }

    /**
     * {@inheritDoc}
     *
     * The element argument has kind {@code TYPE_PARAMETER}.
     *
     * @implSpec This implementation calls {@code defaultAction}.
     *
     * @param e {@inheritDoc}
     * @param p {@inheritDoc}
     * @return  {@inheritDoc}
     */
    @Override
    public R visitTypeParameter(TypeParameterElement e, P p) {
        assert e.getKind() == TYPE_PARAMETER: "Bad kind on TypeParameterElement";
        return defaultAction(e, p);
    }
}<|MERGE_RESOLUTION|>--- conflicted
+++ resolved
@@ -217,8 +217,6 @@
     }
 
     /**
-<<<<<<< HEAD
-=======
      * {@preview Associated with records, a preview feature of the Java language.
      *
      *           This method is associated with <i>records</i>, a preview
@@ -226,7 +224,6 @@
      *           may be removed in a future release, or upgraded to permanent
      *           features of the Java language.}
      *
->>>>>>> ecc066e1
      * Visits a {@code RECORD} type element.
      *
      * @implSpec This implementation calls {@code visitUnknown}.
@@ -235,15 +232,10 @@
      * @param p a visitor-specified parameter
      * @return  the result of {@code visitUnknown}
      *
-<<<<<<< HEAD
-     * @since amber
-     */
-=======
      * @since 14
      */
     @jdk.internal.PreviewFeature(feature=jdk.internal.PreviewFeature.Feature.RECORDS,
                                  essentialAPI=false)
->>>>>>> ecc066e1
     public R visitTypeAsRecord(TypeElement e, P p) {
         return visitUnknown(e, p);
     }
