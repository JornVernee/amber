/*
<<<<<<< HEAD
 * Copyright (c) 2003, 2017, Oracle and/or its affiliates. All rights reserved.
=======
 * Copyright (c) 2003, 2018, Oracle and/or its affiliates. All rights reserved.
>>>>>>> 0b78370b
 * DO NOT ALTER OR REMOVE COPYRIGHT NOTICES OR THIS FILE HEADER.
 *
 * This code is free software; you can redistribute it and/or modify it
 * under the terms of the GNU General Public License version 2 only, as
 * published by the Free Software Foundation.  Oracle designates this
 * particular file as subject to the "Classpath" exception as provided
 * by Oracle in the LICENSE file that accompanied this code.
 *
 * This code is distributed in the hope that it will be useful, but WITHOUT
 * ANY WARRANTY; without even the implied warranty of MERCHANTABILITY or
 * FITNESS FOR A PARTICULAR PURPOSE.  See the GNU General Public License
 * version 2 for more details (a copy is included in the LICENSE file that
 * accompanied this code).
 *
 * You should have received a copy of the GNU General Public License version
 * 2 along with this work; if not, write to the Free Software Foundation,
 * Inc., 51 Franklin St, Fifth Floor, Boston, MA 02110-1301 USA.
 *
 * Please contact Oracle, 500 Oracle Parkway, Redwood Shores, CA 94065 USA
 * or visit www.oracle.com if you need additional information or have any
 * questions.
 */

package com.sun.tools.javadoc.main;

import com.sun.source.util.TreePath;
import com.sun.tools.javac.code.Flags;
import com.sun.tools.javac.code.Symbol.*;
import com.sun.tools.javac.comp.MemberEnter;
import com.sun.tools.javac.tree.JCTree;
import com.sun.tools.javac.tree.JCTree.*;
import com.sun.tools.javac.tree.TreeInfo;
import com.sun.tools.javac.util.Context;

import static com.sun.tools.javac.code.Flags.*;
import static com.sun.tools.javac.code.Kinds.Kind.*;

/**
 *  Javadoc's own memberEnter phase does a few things above and beyond that
 *  done by javac.
 *
 *  <p><b>This is NOT part of any supported API.
 *  If you write code that depends on this, you do so at your own risk.
 *  This code and its internal interfaces are subject to change or
 *  deletion without notice.</b>
 *
 *  @author Neal Gafter
 */
@Deprecated(since="9", forRemoval=true)
@SuppressWarnings("removal")
public class JavadocMemberEnter extends MemberEnter {
    public static JavadocMemberEnter instance0(Context context) {
        MemberEnter instance = context.get(memberEnterKey);
        if (instance == null)
            instance = new JavadocMemberEnter(context);
        return (JavadocMemberEnter)instance;
    }

    public static void preRegister(Context context) {
        context.put(memberEnterKey, (Context.Factory<MemberEnter>)JavadocMemberEnter::new);
    }

    final DocEnv docenv;

    protected JavadocMemberEnter(Context context) {
        super(context);
        docenv = DocEnv.instance(context);
    }

    @Override
    public void visitMethodDef(JCMethodDecl tree) {
        super.visitMethodDef(tree);
        MethodSymbol meth = tree.sym;
        if (meth == null || meth.kind != MTH) return;
        TreePath treePath = docenv.getTreePath(env.toplevel, env.enclClass, tree);
        if (meth.isConstructor())
            docenv.makeConstructorDoc(meth, treePath);
        else if (isAnnotationTypeElement(meth))
            docenv.makeAnnotationTypeElementDoc(meth, treePath);
        else
            docenv.makeMethodDoc(meth, treePath);

        // release resources
        tree.body = null;
    }

    @Override
    public void visitVarDef(JCVariableDecl tree) {
        if (tree.init != null) {
            boolean isFinal = (tree.mods.flags & FINAL) != 0
                    || (env.enclClass.mods.flags & INTERFACE) != 0;
            if (!isFinal || containsNonConstantExpression(tree.init)) {
                // Avoid unnecessary analysis and release resources.
                // In particular, remove non-constant expressions
                // which may trigger Attr.attribClass, since
                // method bodies are also removed, in visitMethodDef.
                tree.init = null;
            }
        }
        super.visitVarDef(tree);
        if (tree.sym != null &&
                tree.sym.kind == VAR &&
                !isParameter(tree.sym)) {
            docenv.makeFieldDoc(tree.sym, docenv.getTreePath(env.toplevel, env.enclClass, tree));
        }
    }

    private static boolean isAnnotationTypeElement(MethodSymbol meth) {
        return ClassDocImpl.isAnnotationType(meth.enclClass());
    }

    private static boolean isParameter(VarSymbol var) {
        return (var.flags() & Flags.PARAMETER) != 0;
    }

    /**
     * Simple analysis of an expression tree to see if it contains tree nodes
     * for any non-constant expression. This does not include checking references
     * to other fields which may or may not be constant.
     */
    private static boolean containsNonConstantExpression(JCExpression tree) {
        return new MaybeConstantExpressionScanner().containsNonConstantExpression(tree);
    }

    /**
     * See JLS 15.18, Constant Expression
     */
    private static class MaybeConstantExpressionScanner extends JCTree.Visitor {
        boolean maybeConstantExpr = true;

        public boolean containsNonConstantExpression(JCExpression tree) {
            scan(tree);
            return !maybeConstantExpr;
        }

        public void scan(JCTree tree) {
            // short circuit scan when end result is definitely false
            if (maybeConstantExpr && tree != null)
                tree.accept(this);
        }

        @Override
        /** default for any non-overridden visit method. */
        public void visitTree(JCTree tree) {
            maybeConstantExpr = false;
        }

        @Override
        public void visitBinary(JCBinary tree) {
            switch (tree.getTag()) {
                case MUL: case DIV: case MOD:
                case PLUS: case MINUS:
                case SL: case SR: case USR:
                case LT: case LE: case GT: case GE:
                case EQ: case NE:
                case BITAND: case BITXOR: case BITOR:
                case AND: case OR:
                    break;
                default:
                    maybeConstantExpr = false;
            }
        }

        @Override
        public void visitConditional(JCConditional tree) {
            scan(tree.cond);
            scan(tree.truepart);
            scan(tree.falsepart);
        }

        @Override
        public void visitIdent(JCIdent tree) { }

        @Override
        public void visitLiteral(JCLiteral tree) { }

        @Override
        public void visitParens(JCParens tree) {
            scan(tree.expr);
        }

        @Override
        public void visitSelect(JCTree.JCFieldAccess tree) {
            scan(tree.selected);
        }

        @Override
        public void visitTypeCast(JCTypeCast tree) {
            scan(tree.clazz);
            scan(tree.expr);
        }

        @Override
        public void visitTypeIdent(JCPrimitiveTypeTree tree) { }

        @Override
        public void visitUnary(JCUnary tree) {
            switch (tree.getTag()) {
                case POS: case NEG: case COMPL: case NOT:
                    break;
                default:
                    maybeConstantExpr = false;
            }
        }

        @Override
        public void visitNewClass(JCNewClass that) {
            maybeConstantExpr = that.def != null &&
                    (that.def.mods.flags & ENUM_CONSTANT_CLASS) != 0;
        }
    }
}<|MERGE_RESOLUTION|>--- conflicted
+++ resolved
@@ -1,9 +1,5 @@
 /*
-<<<<<<< HEAD
- * Copyright (c) 2003, 2017, Oracle and/or its affiliates. All rights reserved.
-=======
  * Copyright (c) 2003, 2018, Oracle and/or its affiliates. All rights reserved.
->>>>>>> 0b78370b
  * DO NOT ALTER OR REMOVE COPYRIGHT NOTICES OR THIS FILE HEADER.
  *
  * This code is free software; you can redistribute it and/or modify it
@@ -35,7 +31,6 @@
 import com.sun.tools.javac.comp.MemberEnter;
 import com.sun.tools.javac.tree.JCTree;
 import com.sun.tools.javac.tree.JCTree.*;
-import com.sun.tools.javac.tree.TreeInfo;
 import com.sun.tools.javac.util.Context;
 
 import static com.sun.tools.javac.code.Flags.*;
