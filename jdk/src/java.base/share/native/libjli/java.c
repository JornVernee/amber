--- conflicted
+++ resolved
@@ -498,24 +498,6 @@
                                        "([Ljava/lang/String;)V");
     CHECK_EXCEPTION_NULL_LEAVE(mainID);
 
-<<<<<<< HEAD
-    /* Build platform specific argument array */
-    mainArgs = CreateApplicationArgs(env, argv, argc);
-    CHECK_EXCEPTION_NULL_LEAVE(mainArgs);
-
-    if (dryRun) {
-        ret = 0;
-    } else {
-        /* Invoke main method. */
-        (*env)->CallStaticVoidMethod(env, mainClass, mainID, mainArgs);
-
-        /*
-         * The launcher's exit code (in the absence of calls to
-         * System.exit) will be non-zero if main threw an exception.
-         */
-        ret = (*env)->ExceptionOccurred(env) == NULL ? 0 : 1;
-    }
-=======
     /* Invoke main method. */
     (*env)->CallStaticVoidMethod(env, mainClass, mainID, mainArgs);
 
@@ -525,7 +507,6 @@
      */
     ret = (*env)->ExceptionOccurred(env) == NULL ? 0 : 1;
 
->>>>>>> 54d6e1b9
     LEAVE();
 }
 
