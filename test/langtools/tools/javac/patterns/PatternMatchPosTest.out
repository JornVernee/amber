(o instanceof String s)
o instanceof String s
o
String s
String
<<<<<<< HEAD
1
1
String s
String
var s
=======
(o instanceof java.lang.String s)
o instanceof java.lang.String s
o
java.lang.String s
java.lang.String
java.lang
java
>>>>>>> a0176e46
<|MERGE_RESOLUTION|>--- conflicted
+++ resolved
@@ -3,13 +3,6 @@
 o
 String s
 String
-<<<<<<< HEAD
-1
-1
-String s
-String
-var s
-=======
 (o instanceof java.lang.String s)
 o instanceof java.lang.String s
 o
@@ -17,4 +10,12 @@
 java.lang.String
 java.lang
 java
->>>>>>> a0176e46
+1
+1
+String s
+String
+java.lang.Integer i
+java.lang.Integer
+java.lang
+java
+var s