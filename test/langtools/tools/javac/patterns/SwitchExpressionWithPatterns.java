--- conflicted
+++ resolved
@@ -24,11 +24,7 @@
 /*
  * @test
  * @summary Basic test for patterns in switch expression
-<<<<<<< HEAD
- * @compile --enable-preview -source 13 SwitchExpressionWithPatterns.java
-=======
  * @compile --enable-preview -source ${jdk.version} SwitchExpressionWithPatterns.java
->>>>>>> 604ff725
  * @run main/othervm --enable-preview SwitchExpressionWithPatterns
  */
 
@@ -59,17 +55,11 @@
         int check = 0;
         return switch (in) {
             case 41: check++; //fall-through
-<<<<<<< HEAD
-            case Integer i: check++; break check;
-            case Long l, Float f: break 3;
-            case R(0, var j): break 100 + j;
-            case R(var i, var j): break i + j;
-            default: break 4;
-=======
             case Integer i: check++; yield check;
             case Long l, Float f: yield 3;
+            case R(0, var j): yield 100 + j;
+            case R(var i, var j): yield i + j;
             default: yield 4;
->>>>>>> 604ff725
         };
 
     }
@@ -80,13 +70,9 @@
             case 41 -> 2;
             case Integer j -> { yield 1; }
             case Long l, Float f -> 3;
-<<<<<<< HEAD
             case R(0, var j) -> 100 + j;
             case R(var i, var j) -> i + j;
-            default -> { break 4; }
-=======
             default -> { yield 4; }
->>>>>>> 604ff725
         };
     }
 
